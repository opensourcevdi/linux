// SPDX-License-Identifier: GPL-2.0-only
/*
 *  inode.c - part of tracefs, a pseudo file system for activating tracing
 *
 * Based on debugfs by: Greg Kroah-Hartman <greg@kroah.com>
 *
 *  Copyright (C) 2014 Red Hat Inc, author: Steven Rostedt <srostedt@redhat.com>
 *
 * tracefs is the file system that is used by the tracing infrastructure.
 */

#include <linux/module.h>
#include <linux/fs.h>
#include <linux/fs_context.h>
#include <linux/fs_parser.h>
#include <linux/kobject.h>
#include <linux/namei.h>
#include <linux/tracefs.h>
#include <linux/fsnotify.h>
#include <linux/security.h>
#include <linux/seq_file.h>
#include <linux/magic.h>
#include <linux/slab.h>
#include "internal.h"

#define TRACEFS_DEFAULT_MODE	0700
static struct kmem_cache *tracefs_inode_cachep __ro_after_init;

static struct vfsmount *tracefs_mount;
static int tracefs_mount_count;
static bool tracefs_registered;

/*
 * Keep track of all tracefs_inodes in order to update their
 * flags if necessary on a remount.
 */
static DEFINE_SPINLOCK(tracefs_inode_lock);
static LIST_HEAD(tracefs_inodes);

static struct inode *tracefs_alloc_inode(struct super_block *sb)
{
	struct tracefs_inode *ti;
	unsigned long flags;

	ti = kmem_cache_alloc(tracefs_inode_cachep, GFP_KERNEL);
	if (!ti)
		return NULL;

	spin_lock_irqsave(&tracefs_inode_lock, flags);
	list_add_rcu(&ti->list, &tracefs_inodes);
	spin_unlock_irqrestore(&tracefs_inode_lock, flags);

	return &ti->vfs_inode;
}

static void tracefs_free_inode_rcu(struct rcu_head *rcu)
{
	struct tracefs_inode *ti;

	ti = container_of(rcu, struct tracefs_inode, rcu);
	kmem_cache_free(tracefs_inode_cachep, ti);
}

static void tracefs_free_inode(struct inode *inode)
{
	struct tracefs_inode *ti = get_tracefs(inode);
	unsigned long flags;

	spin_lock_irqsave(&tracefs_inode_lock, flags);
	list_del_rcu(&ti->list);
	spin_unlock_irqrestore(&tracefs_inode_lock, flags);

	call_rcu(&ti->rcu, tracefs_free_inode_rcu);
}

static ssize_t default_read_file(struct file *file, char __user *buf,
				 size_t count, loff_t *ppos)
{
	return 0;
}

static ssize_t default_write_file(struct file *file, const char __user *buf,
				   size_t count, loff_t *ppos)
{
	return count;
}

static const struct file_operations tracefs_file_operations = {
	.read =		default_read_file,
	.write =	default_write_file,
	.open =		simple_open,
	.llseek =	noop_llseek,
};

static struct tracefs_dir_ops {
	int (*mkdir)(const char *name);
	int (*rmdir)(const char *name);
} tracefs_ops __ro_after_init;

static char *get_dname(struct dentry *dentry)
{
	const char *dname;
	char *name;
	int len = dentry->d_name.len;

	dname = dentry->d_name.name;
	name = kmalloc(len + 1, GFP_KERNEL);
	if (!name)
		return NULL;
	memcpy(name, dname, len);
	name[len] = 0;
	return name;
}

static int tracefs_syscall_mkdir(struct mnt_idmap *idmap,
				 struct inode *inode, struct dentry *dentry,
				 umode_t mode)
{
	struct tracefs_inode *ti;
	char *name;
	int ret;

	name = get_dname(dentry);
	if (!name)
		return -ENOMEM;

	/*
	 * This is a new directory that does not take the default of
	 * the rootfs. It becomes the default permissions for all the
	 * files and directories underneath it.
	 */
	ti = get_tracefs(inode);
	ti->flags |= TRACEFS_INSTANCE_INODE;
	ti->private = inode;

	/*
	 * The mkdir call can call the generic functions that create
	 * the files within the tracefs system. It is up to the individual
	 * mkdir routine to handle races.
	 */
	inode_unlock(inode);
	ret = tracefs_ops.mkdir(name);
	inode_lock(inode);

	kfree(name);

	return ret;
}

static int tracefs_syscall_rmdir(struct inode *inode, struct dentry *dentry)
{
	char *name;
	int ret;

	name = get_dname(dentry);
	if (!name)
		return -ENOMEM;

	/*
	 * The rmdir call can call the generic functions that create
	 * the files within the tracefs system. It is up to the individual
	 * rmdir routine to handle races.
	 * This time we need to unlock not only the parent (inode) but
	 * also the directory that is being deleted.
	 */
	inode_unlock(inode);
	inode_unlock(d_inode(dentry));

	ret = tracefs_ops.rmdir(name);

	inode_lock_nested(inode, I_MUTEX_PARENT);
	inode_lock(d_inode(dentry));

	kfree(name);

	return ret;
}

static void set_tracefs_inode_owner(struct inode *inode)
{
	struct tracefs_inode *ti = get_tracefs(inode);
	struct inode *root_inode = ti->private;
	kuid_t uid;
	kgid_t gid;

	uid = root_inode->i_uid;
	gid = root_inode->i_gid;

	/*
	 * If the root is not the mount point, then check the root's
	 * permissions. If it was never set, then default to the
	 * mount point.
	 */
	if (root_inode != d_inode(root_inode->i_sb->s_root)) {
		struct tracefs_inode *rti;

		rti = get_tracefs(root_inode);
		root_inode = d_inode(root_inode->i_sb->s_root);

		if (!(rti->flags & TRACEFS_UID_PERM_SET))
			uid = root_inode->i_uid;

		if (!(rti->flags & TRACEFS_GID_PERM_SET))
			gid = root_inode->i_gid;
	}

	/*
	 * If this inode has never been referenced, then update
	 * the permissions to the superblock.
	 */
	if (!(ti->flags & TRACEFS_UID_PERM_SET))
		inode->i_uid = uid;

	if (!(ti->flags & TRACEFS_GID_PERM_SET))
		inode->i_gid = gid;
}

static int tracefs_permission(struct mnt_idmap *idmap,
			      struct inode *inode, int mask)
{
	set_tracefs_inode_owner(inode);
	return generic_permission(idmap, inode, mask);
}

static int tracefs_getattr(struct mnt_idmap *idmap,
			   const struct path *path, struct kstat *stat,
			   u32 request_mask, unsigned int flags)
{
	struct inode *inode = d_backing_inode(path->dentry);

	set_tracefs_inode_owner(inode);
	generic_fillattr(idmap, request_mask, inode, stat);
	return 0;
}

static int tracefs_setattr(struct mnt_idmap *idmap, struct dentry *dentry,
			   struct iattr *attr)
{
	unsigned int ia_valid = attr->ia_valid;
	struct inode *inode = d_inode(dentry);
	struct tracefs_inode *ti = get_tracefs(inode);

	if (ia_valid & ATTR_UID)
		ti->flags |= TRACEFS_UID_PERM_SET;

	if (ia_valid & ATTR_GID)
		ti->flags |= TRACEFS_GID_PERM_SET;

	return simple_setattr(idmap, dentry, attr);
}

static const struct inode_operations tracefs_instance_dir_inode_operations = {
	.lookup		= simple_lookup,
	.mkdir		= tracefs_syscall_mkdir,
	.rmdir		= tracefs_syscall_rmdir,
	.permission	= tracefs_permission,
	.getattr	= tracefs_getattr,
	.setattr	= tracefs_setattr,
};

static const struct inode_operations tracefs_dir_inode_operations = {
	.lookup		= simple_lookup,
	.permission	= tracefs_permission,
	.getattr	= tracefs_getattr,
	.setattr	= tracefs_setattr,
};

static const struct inode_operations tracefs_file_inode_operations = {
	.permission	= tracefs_permission,
	.getattr	= tracefs_getattr,
	.setattr	= tracefs_setattr,
};

struct inode *tracefs_get_inode(struct super_block *sb)
{
	struct inode *inode = new_inode(sb);
	if (inode) {
		inode->i_ino = get_next_ino();
		simple_inode_init_ts(inode);
	}
	return inode;
}

struct tracefs_fs_info {
	kuid_t uid;
	kgid_t gid;
	umode_t mode;
	/* Opt_* bitfield. */
	unsigned int opts;
};

enum {
	Opt_uid,
	Opt_gid,
	Opt_mode,
};

static const struct fs_parameter_spec tracefs_param_specs[] = {
	fsparam_u32	("gid",		Opt_gid),
	fsparam_u32oct	("mode",	Opt_mode),
	fsparam_u32	("uid",		Opt_uid),
	{}
};

static int tracefs_parse_param(struct fs_context *fc, struct fs_parameter *param)
{
	struct tracefs_fs_info *opts = fc->s_fs_info;
	struct fs_parse_result result;
	kuid_t uid;
	kgid_t gid;
	int opt;

	opt = fs_parse(fc, tracefs_param_specs, param, &result);
	if (opt < 0)
		return opt;

	switch (opt) {
	case Opt_uid:
		uid = make_kuid(current_user_ns(), result.uint_32);
		if (!uid_valid(uid))
			return invalf(fc, "Unknown uid");
		opts->uid = uid;
		break;
	case Opt_gid:
		gid = make_kgid(current_user_ns(), result.uint_32);
		if (!gid_valid(gid))
			return invalf(fc, "Unknown gid");
		opts->gid = gid;
		break;
	case Opt_mode:
		opts->mode = result.uint_32 & S_IALLUGO;
		break;
	/*
	 * We might like to report bad mount options here;
	 * but traditionally tracefs has ignored all mount options
	 */
	}

	opts->opts |= BIT(opt);

	return 0;
}

static int tracefs_apply_options(struct super_block *sb, bool remount)
{
	struct tracefs_fs_info *fsi = sb->s_fs_info;
	struct inode *inode = d_inode(sb->s_root);
<<<<<<< HEAD
	struct tracefs_mount_opts *opts = &fsi->mount_opts;
	struct tracefs_inode *ti;
	bool update_uid, update_gid;
=======
>>>>>>> 7cd7bfe5
	umode_t tmp_mode;

	/*
	 * On remount, only reset mode/uid/gid if they were provided as mount
	 * options.
	 */

	if (!remount || fsi->opts & BIT(Opt_mode)) {
		tmp_mode = READ_ONCE(inode->i_mode) & ~S_IALLUGO;
		tmp_mode |= fsi->mode;
		WRITE_ONCE(inode->i_mode, tmp_mode);
	}

	if (!remount || fsi->opts & BIT(Opt_uid))
		inode->i_uid = fsi->uid;

	if (!remount || fsi->opts & BIT(Opt_gid))
		inode->i_gid = fsi->gid;

	if (remount && (opts->opts & BIT(Opt_uid) || opts->opts & BIT(Opt_gid))) {

		update_uid = opts->opts & BIT(Opt_uid);
		update_gid = opts->opts & BIT(Opt_gid);

		rcu_read_lock();
		list_for_each_entry_rcu(ti, &tracefs_inodes, list) {
			if (update_uid)
				ti->flags &= ~TRACEFS_UID_PERM_SET;

			if (update_gid)
				ti->flags &= ~TRACEFS_GID_PERM_SET;

			if (ti->flags & TRACEFS_EVENT_INODE)
				eventfs_remount(ti, update_uid, update_gid);
		}
		rcu_read_unlock();
	}

	return 0;
}

static int tracefs_reconfigure(struct fs_context *fc)
{
	struct super_block *sb = fc->root->d_sb;
	struct tracefs_fs_info *sb_opts = sb->s_fs_info;
	struct tracefs_fs_info *new_opts = fc->s_fs_info;

	sync_filesystem(sb);
	/* structure copy of new mount options to sb */
	*sb_opts = *new_opts;

	return tracefs_apply_options(sb, true);
}

static int tracefs_show_options(struct seq_file *m, struct dentry *root)
{
	struct tracefs_fs_info *fsi = root->d_sb->s_fs_info;

	if (!uid_eq(fsi->uid, GLOBAL_ROOT_UID))
		seq_printf(m, ",uid=%u",
			   from_kuid_munged(&init_user_ns, fsi->uid));
	if (!gid_eq(fsi->gid, GLOBAL_ROOT_GID))
		seq_printf(m, ",gid=%u",
			   from_kgid_munged(&init_user_ns, fsi->gid));
	if (fsi->mode != TRACEFS_DEFAULT_MODE)
		seq_printf(m, ",mode=%o", fsi->mode);

	return 0;
}

static const struct super_operations tracefs_super_operations = {
	.alloc_inode    = tracefs_alloc_inode,
	.free_inode     = tracefs_free_inode,
	.drop_inode     = generic_delete_inode,
	.statfs		= simple_statfs,
	.show_options	= tracefs_show_options,
};

/*
 * It would be cleaner if eventfs had its own dentry ops.
 *
 * Note that d_revalidate is called potentially under RCU,
 * so it can't take the eventfs mutex etc. It's fine - if
 * we open a file just as it's marked dead, things will
 * still work just fine, and just see the old stale case.
 */
static void tracefs_d_release(struct dentry *dentry)
{
	if (dentry->d_fsdata)
		eventfs_d_release(dentry);
}

static int tracefs_d_revalidate(struct dentry *dentry, unsigned int flags)
{
	struct eventfs_inode *ei = dentry->d_fsdata;

	return !(ei && ei->is_freed);
}

static void tracefs_d_iput(struct dentry *dentry, struct inode *inode)
{
	struct tracefs_inode *ti = get_tracefs(inode);

	/*
	 * This inode is being freed and cannot be used for
	 * eventfs. Clear the flag so that it doesn't call into
	 * eventfs during the remount flag updates. The eventfs_inode
	 * gets freed after an RCU cycle, so the content will still
	 * be safe if the iteration is going on now.
	 */
	ti->flags &= ~TRACEFS_EVENT_INODE;
}

static const struct dentry_operations tracefs_dentry_operations = {
	.d_iput = tracefs_d_iput,
	.d_revalidate = tracefs_d_revalidate,
	.d_release = tracefs_d_release,
};

static int tracefs_fill_super(struct super_block *sb, struct fs_context *fc)
{
	static const struct tree_descr trace_files[] = {{""}};
	int err;

	err = simple_fill_super(sb, TRACEFS_MAGIC, trace_files);
	if (err)
		return err;

	sb->s_op = &tracefs_super_operations;
	sb->s_d_op = &tracefs_dentry_operations;

	tracefs_apply_options(sb, false);

	return 0;
}

static int tracefs_get_tree(struct fs_context *fc)
{
	return get_tree_single(fc, tracefs_fill_super);
}

static void tracefs_free_fc(struct fs_context *fc)
{
	kfree(fc->s_fs_info);
}

static const struct fs_context_operations tracefs_context_ops = {
	.free		= tracefs_free_fc,
	.parse_param	= tracefs_parse_param,
	.get_tree	= tracefs_get_tree,
	.reconfigure	= tracefs_reconfigure,
};

static int tracefs_init_fs_context(struct fs_context *fc)
{
	struct tracefs_fs_info *fsi;

	fsi = kzalloc(sizeof(struct tracefs_fs_info), GFP_KERNEL);
	if (!fsi)
		return -ENOMEM;

	fsi->mode = TRACEFS_DEFAULT_MODE;

	fc->s_fs_info = fsi;
	fc->ops = &tracefs_context_ops;
	return 0;
}

static struct file_system_type trace_fs_type = {
	.owner =	THIS_MODULE,
	.name =		"tracefs",
	.init_fs_context = tracefs_init_fs_context,
	.parameters	= tracefs_param_specs,
	.kill_sb =	kill_litter_super,
};
MODULE_ALIAS_FS("tracefs");

struct dentry *tracefs_start_creating(const char *name, struct dentry *parent)
{
	struct dentry *dentry;
	int error;

	pr_debug("tracefs: creating file '%s'\n",name);

	error = simple_pin_fs(&trace_fs_type, &tracefs_mount,
			      &tracefs_mount_count);
	if (error)
		return ERR_PTR(error);

	/* If the parent is not specified, we create it in the root.
	 * We need the root dentry to do this, which is in the super
	 * block. A pointer to that is in the struct vfsmount that we
	 * have around.
	 */
	if (!parent)
		parent = tracefs_mount->mnt_root;

	inode_lock(d_inode(parent));
	if (unlikely(IS_DEADDIR(d_inode(parent))))
		dentry = ERR_PTR(-ENOENT);
	else
		dentry = lookup_one_len(name, parent, strlen(name));
	if (!IS_ERR(dentry) && d_inode(dentry)) {
		dput(dentry);
		dentry = ERR_PTR(-EEXIST);
	}

	if (IS_ERR(dentry)) {
		inode_unlock(d_inode(parent));
		simple_release_fs(&tracefs_mount, &tracefs_mount_count);
	}

	return dentry;
}

struct dentry *tracefs_failed_creating(struct dentry *dentry)
{
	inode_unlock(d_inode(dentry->d_parent));
	dput(dentry);
	simple_release_fs(&tracefs_mount, &tracefs_mount_count);
	return NULL;
}

struct dentry *tracefs_end_creating(struct dentry *dentry)
{
	inode_unlock(d_inode(dentry->d_parent));
	return dentry;
}

/* Find the inode that this will use for default */
static struct inode *instance_inode(struct dentry *parent, struct inode *inode)
{
	struct tracefs_inode *ti;

	/* If parent is NULL then use root inode */
	if (!parent)
		return d_inode(inode->i_sb->s_root);

	/* Find the inode that is flagged as an instance or the root inode */
	while (!IS_ROOT(parent)) {
		ti = get_tracefs(d_inode(parent));
		if (ti->flags & TRACEFS_INSTANCE_INODE)
			break;
		parent = parent->d_parent;
	}

	return d_inode(parent);
}

/**
 * tracefs_create_file - create a file in the tracefs filesystem
 * @name: a pointer to a string containing the name of the file to create.
 * @mode: the permission that the file should have.
 * @parent: a pointer to the parent dentry for this file.  This should be a
 *          directory dentry if set.  If this parameter is NULL, then the
 *          file will be created in the root of the tracefs filesystem.
 * @data: a pointer to something that the caller will want to get to later
 *        on.  The inode.i_private pointer will point to this value on
 *        the open() call.
 * @fops: a pointer to a struct file_operations that should be used for
 *        this file.
 *
 * This is the basic "create a file" function for tracefs.  It allows for a
 * wide range of flexibility in creating a file, or a directory (if you want
 * to create a directory, the tracefs_create_dir() function is
 * recommended to be used instead.)
 *
 * This function will return a pointer to a dentry if it succeeds.  This
 * pointer must be passed to the tracefs_remove() function when the file is
 * to be removed (no automatic cleanup happens if your module is unloaded,
 * you are responsible here.)  If an error occurs, %NULL will be returned.
 *
 * If tracefs is not enabled in the kernel, the value -%ENODEV will be
 * returned.
 */
struct dentry *tracefs_create_file(const char *name, umode_t mode,
				   struct dentry *parent, void *data,
				   const struct file_operations *fops)
{
	struct tracefs_inode *ti;
	struct dentry *dentry;
	struct inode *inode;

	if (security_locked_down(LOCKDOWN_TRACEFS))
		return NULL;

	if (!(mode & S_IFMT))
		mode |= S_IFREG;
	BUG_ON(!S_ISREG(mode));
	dentry = tracefs_start_creating(name, parent);

	if (IS_ERR(dentry))
		return NULL;

	inode = tracefs_get_inode(dentry->d_sb);
	if (unlikely(!inode))
		return tracefs_failed_creating(dentry);

	ti = get_tracefs(inode);
	ti->private = instance_inode(parent, inode);

	inode->i_mode = mode;
	inode->i_op = &tracefs_file_inode_operations;
	inode->i_fop = fops ? fops : &tracefs_file_operations;
	inode->i_private = data;
	inode->i_uid = d_inode(dentry->d_parent)->i_uid;
	inode->i_gid = d_inode(dentry->d_parent)->i_gid;
	d_instantiate(dentry, inode);
	fsnotify_create(d_inode(dentry->d_parent), dentry);
	return tracefs_end_creating(dentry);
}

static struct dentry *__create_dir(const char *name, struct dentry *parent,
				   const struct inode_operations *ops)
{
	struct tracefs_inode *ti;
	struct dentry *dentry = tracefs_start_creating(name, parent);
	struct inode *inode;

	if (IS_ERR(dentry))
		return NULL;

	inode = tracefs_get_inode(dentry->d_sb);
	if (unlikely(!inode))
		return tracefs_failed_creating(dentry);

	/* Do not set bits for OTH */
	inode->i_mode = S_IFDIR | S_IRWXU | S_IRUSR| S_IRGRP | S_IXUSR | S_IXGRP;
	inode->i_op = ops;
	inode->i_fop = &simple_dir_operations;
	inode->i_uid = d_inode(dentry->d_parent)->i_uid;
	inode->i_gid = d_inode(dentry->d_parent)->i_gid;

	ti = get_tracefs(inode);
	ti->private = instance_inode(parent, inode);

	/* directory inodes start off with i_nlink == 2 (for "." entry) */
	inc_nlink(inode);
	d_instantiate(dentry, inode);
	inc_nlink(d_inode(dentry->d_parent));
	fsnotify_mkdir(d_inode(dentry->d_parent), dentry);
	return tracefs_end_creating(dentry);
}

/**
 * tracefs_create_dir - create a directory in the tracefs filesystem
 * @name: a pointer to a string containing the name of the directory to
 *        create.
 * @parent: a pointer to the parent dentry for this file.  This should be a
 *          directory dentry if set.  If this parameter is NULL, then the
 *          directory will be created in the root of the tracefs filesystem.
 *
 * This function creates a directory in tracefs with the given name.
 *
 * This function will return a pointer to a dentry if it succeeds.  This
 * pointer must be passed to the tracefs_remove() function when the file is
 * to be removed. If an error occurs, %NULL will be returned.
 *
 * If tracing is not enabled in the kernel, the value -%ENODEV will be
 * returned.
 */
struct dentry *tracefs_create_dir(const char *name, struct dentry *parent)
{
	if (security_locked_down(LOCKDOWN_TRACEFS))
		return NULL;

	return __create_dir(name, parent, &tracefs_dir_inode_operations);
}

/**
 * tracefs_create_instance_dir - create the tracing instances directory
 * @name: The name of the instances directory to create
 * @parent: The parent directory that the instances directory will exist
 * @mkdir: The function to call when a mkdir is performed.
 * @rmdir: The function to call when a rmdir is performed.
 *
 * Only one instances directory is allowed.
 *
 * The instances directory is special as it allows for mkdir and rmdir
 * to be done by userspace. When a mkdir or rmdir is performed, the inode
 * locks are released and the methods passed in (@mkdir and @rmdir) are
 * called without locks and with the name of the directory being created
 * within the instances directory.
 *
 * Returns the dentry of the instances directory.
 */
__init struct dentry *tracefs_create_instance_dir(const char *name,
					  struct dentry *parent,
					  int (*mkdir)(const char *name),
					  int (*rmdir)(const char *name))
{
	struct dentry *dentry;

	/* Only allow one instance of the instances directory. */
	if (WARN_ON(tracefs_ops.mkdir || tracefs_ops.rmdir))
		return NULL;

	dentry = __create_dir(name, parent, &tracefs_instance_dir_inode_operations);
	if (!dentry)
		return NULL;

	tracefs_ops.mkdir = mkdir;
	tracefs_ops.rmdir = rmdir;

	return dentry;
}

static void remove_one(struct dentry *victim)
{
	simple_release_fs(&tracefs_mount, &tracefs_mount_count);
}

/**
 * tracefs_remove - recursively removes a directory
 * @dentry: a pointer to a the dentry of the directory to be removed.
 *
 * This function recursively removes a directory tree in tracefs that
 * was previously created with a call to another tracefs function
 * (like tracefs_create_file() or variants thereof.)
 */
void tracefs_remove(struct dentry *dentry)
{
	if (IS_ERR_OR_NULL(dentry))
		return;

	simple_pin_fs(&trace_fs_type, &tracefs_mount, &tracefs_mount_count);
	simple_recursive_removal(dentry, remove_one);
	simple_release_fs(&tracefs_mount, &tracefs_mount_count);
}

/**
 * tracefs_initialized - Tells whether tracefs has been registered
 */
bool tracefs_initialized(void)
{
	return tracefs_registered;
}

static void init_once(void *foo)
{
	struct tracefs_inode *ti = (struct tracefs_inode *) foo;

	/* inode_init_once() calls memset() on the vfs_inode portion */
	inode_init_once(&ti->vfs_inode);

	/* Zero out the rest */
	memset_after(ti, 0, vfs_inode);
}

static int __init tracefs_init(void)
{
	int retval;

	tracefs_inode_cachep = kmem_cache_create("tracefs_inode_cache",
						 sizeof(struct tracefs_inode),
						 0, (SLAB_RECLAIM_ACCOUNT|
						     SLAB_ACCOUNT),
						 init_once);
	if (!tracefs_inode_cachep)
		return -ENOMEM;

	retval = sysfs_create_mount_point(kernel_kobj, "tracing");
	if (retval)
		return -EINVAL;

	retval = register_filesystem(&trace_fs_type);
	if (!retval)
		tracefs_registered = true;

	return retval;
}
core_initcall(tracefs_init);<|MERGE_RESOLUTION|>--- conflicted
+++ resolved
@@ -345,12 +345,8 @@
 {
 	struct tracefs_fs_info *fsi = sb->s_fs_info;
 	struct inode *inode = d_inode(sb->s_root);
-<<<<<<< HEAD
-	struct tracefs_mount_opts *opts = &fsi->mount_opts;
 	struct tracefs_inode *ti;
 	bool update_uid, update_gid;
-=======
->>>>>>> 7cd7bfe5
 	umode_t tmp_mode;
 
 	/*
@@ -370,10 +366,10 @@
 	if (!remount || fsi->opts & BIT(Opt_gid))
 		inode->i_gid = fsi->gid;
 
-	if (remount && (opts->opts & BIT(Opt_uid) || opts->opts & BIT(Opt_gid))) {
-
-		update_uid = opts->opts & BIT(Opt_uid);
-		update_gid = opts->opts & BIT(Opt_gid);
+	if (remount && (fsi->opts & BIT(Opt_uid) || fsi->opts & BIT(Opt_gid))) {
+
+		update_uid = fsi->opts & BIT(Opt_uid);
+		update_gid = fsi->opts & BIT(Opt_gid);
 
 		rcu_read_lock();
 		list_for_each_entry_rcu(ti, &tracefs_inodes, list) {
