--- conflicted
+++ resolved
@@ -382,12 +382,8 @@
 	struct ieee80211_p2p_noa_attr noa_attr;
 	const struct cfg80211_bss_ies *ies;
 	struct wilc_join_bss_param *param;
-<<<<<<< HEAD
-	u8 rates_len = 0, ies_len;
-=======
 	u8 rates_len = 0;
 	int ies_len;
->>>>>>> 0c383648
 	int ret;
 
 	param = kzalloc(sizeof(*param), GFP_KERNEL);
