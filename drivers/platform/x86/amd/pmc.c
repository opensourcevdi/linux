// SPDX-License-Identifier: GPL-2.0-or-later
/*
 * AMD SoC Power Management Controller Driver
 *
 * Copyright (c) 2020, Advanced Micro Devices, Inc.
 * All Rights Reserved.
 *
 * Author: Shyam Sundar S K <Shyam-sundar.S-k@amd.com>
 */

#define pr_fmt(fmt) KBUILD_MODNAME ": " fmt

#include <asm/amd_nb.h>
#include <linux/acpi.h>
#include <linux/bitfield.h>
#include <linux/bits.h>
#include <linux/debugfs.h>
#include <linux/delay.h>
#include <linux/io.h>
#include <linux/iopoll.h>
#include <linux/limits.h>
#include <linux/module.h>
#include <linux/pci.h>
#include <linux/platform_device.h>
#include <linux/rtc.h>
#include <linux/serio.h>
#include <linux/suspend.h>
#include <linux/seq_file.h>
#include <linux/uaccess.h>

#include "pmc.h"

/* SMU communication registers */
#define AMD_PMC_REGISTER_MESSAGE	0x538
#define AMD_PMC_REGISTER_RESPONSE	0x980
#define AMD_PMC_REGISTER_ARGUMENT	0x9BC

/* PMC Scratch Registers */
#define AMD_PMC_SCRATCH_REG_CZN		0x94
#define AMD_PMC_SCRATCH_REG_YC		0xD14

/* STB Registers */
#define AMD_PMC_STB_PMI_0		0x03E30600
#define AMD_PMC_STB_S2IDLE_PREPARE	0xC6000001
#define AMD_PMC_STB_S2IDLE_RESTORE	0xC6000002
#define AMD_PMC_STB_S2IDLE_CHECK	0xC6000003
#define AMD_PMC_STB_DUMMY_PC		0xC6000007

/* STB S2D(Spill to DRAM) has different message port offset */
#define AMD_S2D_REGISTER_MESSAGE	0xA20
#define AMD_S2D_REGISTER_RESPONSE	0xA80
#define AMD_S2D_REGISTER_ARGUMENT	0xA88

/* STB Spill to DRAM Parameters */
#define S2D_TELEMETRY_BYTES_MAX		0x100000
#define S2D_TELEMETRY_DRAMBYTES_MAX	0x1000000

/* Base address of SMU for mapping physical address to virtual address */
#define AMD_PMC_MAPPING_SIZE		0x01000
#define AMD_PMC_BASE_ADDR_OFFSET	0x10000
#define AMD_PMC_BASE_ADDR_LO		0x13B102E8
#define AMD_PMC_BASE_ADDR_HI		0x13B102EC
#define AMD_PMC_BASE_ADDR_LO_MASK	GENMASK(15, 0)
#define AMD_PMC_BASE_ADDR_HI_MASK	GENMASK(31, 20)

/* SMU Response Codes */
#define AMD_PMC_RESULT_OK                    0x01
#define AMD_PMC_RESULT_CMD_REJECT_BUSY       0xFC
#define AMD_PMC_RESULT_CMD_REJECT_PREREQ     0xFD
#define AMD_PMC_RESULT_CMD_UNKNOWN           0xFE
#define AMD_PMC_RESULT_FAILED                0xFF

/* FCH SSC Registers */
#define FCH_S0I3_ENTRY_TIME_L_OFFSET	0x30
#define FCH_S0I3_ENTRY_TIME_H_OFFSET	0x34
#define FCH_S0I3_EXIT_TIME_L_OFFSET	0x38
#define FCH_S0I3_EXIT_TIME_H_OFFSET	0x3C
#define FCH_SSC_MAPPING_SIZE		0x800
#define FCH_BASE_PHY_ADDR_LOW		0xFED81100
#define FCH_BASE_PHY_ADDR_HIGH		0x00000000

/* SMU Message Definations */
#define SMU_MSG_GETSMUVERSION		0x02
#define SMU_MSG_LOG_GETDRAM_ADDR_HI	0x04
#define SMU_MSG_LOG_GETDRAM_ADDR_LO	0x05
#define SMU_MSG_LOG_START		0x06
#define SMU_MSG_LOG_RESET		0x07
#define SMU_MSG_LOG_DUMP_DATA		0x08
#define SMU_MSG_GET_SUP_CONSTRAINTS	0x09
/* List of supported CPU ids */
#define AMD_CPU_ID_RV			0x15D0
#define AMD_CPU_ID_RN			0x1630
#define AMD_CPU_ID_PCO			AMD_CPU_ID_RV
#define AMD_CPU_ID_CZN			AMD_CPU_ID_RN
#define AMD_CPU_ID_YC			0x14B5
#define AMD_CPU_ID_CB			0x14D8
#define AMD_CPU_ID_PS			0x14E8
#define AMD_CPU_ID_SP			0x14A4
#define PCI_DEVICE_ID_AMD_1AH_M20H_ROOT 0x1507

#define PMC_MSG_DELAY_MIN_US		50
#define RESPONSE_REGISTER_LOOP_MAX	20000

#define DELAY_MIN_US		2000
#define DELAY_MAX_US		3000
#define FIFO_SIZE		4096

enum amd_pmc_def {
	MSG_TEST = 0x01,
	MSG_OS_HINT_PCO,
	MSG_OS_HINT_RN,
};

enum s2d_arg {
	S2D_TELEMETRY_SIZE = 0x01,
	S2D_PHYS_ADDR_LOW,
	S2D_PHYS_ADDR_HIGH,
	S2D_NUM_SAMPLES,
	S2D_DRAM_SIZE,
};

struct amd_pmc_bit_map {
	const char *name;
	u32 bit_mask;
};

static const struct amd_pmc_bit_map soc15_ip_blk[] = {
	{"DISPLAY",	BIT(0)},
	{"CPU",		BIT(1)},
	{"GFX",		BIT(2)},
	{"VDD",		BIT(3)},
	{"ACP",		BIT(4)},
	{"VCN",		BIT(5)},
	{"ISP",		BIT(6)},
	{"NBIO",	BIT(7)},
	{"DF",		BIT(8)},
	{"USB3_0",	BIT(9)},
	{"USB3_1",	BIT(10)},
	{"LAPIC",	BIT(11)},
	{"USB3_2",	BIT(12)},
	{"USB3_3",	BIT(13)},
	{"USB3_4",	BIT(14)},
	{"USB4_0",	BIT(15)},
	{"USB4_1",	BIT(16)},
	{"MPM",		BIT(17)},
	{"JPEG",	BIT(18)},
	{"IPU",		BIT(19)},
	{"UMSCH",	BIT(20)},
	{}
};

<<<<<<< HEAD
struct amd_pmc_dev {
	void __iomem *regbase;
	void __iomem *smu_virt_addr;
	void __iomem *stb_virt_addr;
	void __iomem *fch_virt_addr;
	bool msg_port;
	u32 base_addr;
	u32 cpu_id;
	u32 active_ips;
	u32 dram_size;
	u32 num_ips;
	u32 s2d_msg_id;
/* SMU version information */
	u8 smu_program;
	u8 major;
	u8 minor;
	u8 rev;
	struct device *dev;
	struct pci_dev *rdev;
	struct mutex lock; /* generic mutex lock */
	struct dentry *dbgfs_dir;
};

=======
>>>>>>> 269f399d
static bool enable_stb;
module_param(enable_stb, bool, 0644);
MODULE_PARM_DESC(enable_stb, "Enable the STB debug mechanism");

static bool disable_workarounds;
module_param(disable_workarounds, bool, 0644);
MODULE_PARM_DESC(disable_workarounds, "Disable workarounds for platform bugs");

static struct amd_pmc_dev pmc;
static int amd_pmc_send_cmd(struct amd_pmc_dev *dev, u32 arg, u32 *data, u8 msg, bool ret);
static int amd_pmc_read_stb(struct amd_pmc_dev *dev, u32 *buf);
static int amd_pmc_write_stb(struct amd_pmc_dev *dev, u32 data);

static inline u32 amd_pmc_reg_read(struct amd_pmc_dev *dev, int reg_offset)
{
	return ioread32(dev->regbase + reg_offset);
}

static inline void amd_pmc_reg_write(struct amd_pmc_dev *dev, int reg_offset, u32 val)
{
	iowrite32(val, dev->regbase + reg_offset);
}

struct smu_metrics {
	u32 table_version;
	u32 hint_count;
	u32 s0i3_last_entry_status;
	u32 timein_s0i2;
	u64 timeentering_s0i3_lastcapture;
	u64 timeentering_s0i3_totaltime;
	u64 timeto_resume_to_os_lastcapture;
	u64 timeto_resume_to_os_totaltime;
	u64 timein_s0i3_lastcapture;
	u64 timein_s0i3_totaltime;
	u64 timein_swdrips_lastcapture;
	u64 timein_swdrips_totaltime;
	u64 timecondition_notmet_lastcapture[32];
	u64 timecondition_notmet_totaltime[32];
} __packed;

static int amd_pmc_stb_debugfs_open(struct inode *inode, struct file *filp)
{
	struct amd_pmc_dev *dev = filp->f_inode->i_private;
	u32 size = FIFO_SIZE * sizeof(u32);
	u32 *buf;
	int rc;

	buf = kzalloc(size, GFP_KERNEL);
	if (!buf)
		return -ENOMEM;

	rc = amd_pmc_read_stb(dev, buf);
	if (rc) {
		kfree(buf);
		return rc;
	}

	filp->private_data = buf;
	return rc;
}

static ssize_t amd_pmc_stb_debugfs_read(struct file *filp, char __user *buf, size_t size,
					loff_t *pos)
{
	if (!filp->private_data)
		return -EINVAL;

	return simple_read_from_buffer(buf, size, pos, filp->private_data,
				       FIFO_SIZE * sizeof(u32));
}

static int amd_pmc_stb_debugfs_release(struct inode *inode, struct file *filp)
{
	kfree(filp->private_data);
	return 0;
}

static const struct file_operations amd_pmc_stb_debugfs_fops = {
	.owner = THIS_MODULE,
	.open = amd_pmc_stb_debugfs_open,
	.read = amd_pmc_stb_debugfs_read,
	.release = amd_pmc_stb_debugfs_release,
};

static int amd_pmc_stb_debugfs_open_v2(struct inode *inode, struct file *filp)
{
	struct amd_pmc_dev *dev = filp->f_inode->i_private;
	u32 *buf, fsize, num_samples, stb_rdptr_offset = 0;
	int ret;

	/* Write dummy postcode while reading the STB buffer */
	ret = amd_pmc_write_stb(dev, AMD_PMC_STB_DUMMY_PC);
	if (ret)
		dev_err(dev->dev, "error writing to STB: %d\n", ret);

	buf = kzalloc(S2D_TELEMETRY_BYTES_MAX, GFP_KERNEL);
	if (!buf)
		return -ENOMEM;

	/* Spill to DRAM num_samples uses separate SMU message port */
	dev->msg_port = 1;

	/* Get the num_samples to calculate the last push location */
	ret = amd_pmc_send_cmd(dev, S2D_NUM_SAMPLES, &num_samples, dev->s2d_msg_id, true);
	/* Clear msg_port for other SMU operation */
	dev->msg_port = 0;
	if (ret) {
		dev_err(dev->dev, "error: S2D_NUM_SAMPLES not supported : %d\n", ret);
		kfree(buf);
		return ret;
	}

	/* Start capturing data from the last push location */
	if (num_samples > S2D_TELEMETRY_BYTES_MAX) {
		fsize  = S2D_TELEMETRY_BYTES_MAX;
		stb_rdptr_offset = num_samples - fsize;
	} else {
		fsize = num_samples;
		stb_rdptr_offset = 0;
	}

	memcpy_fromio(buf, dev->stb_virt_addr + stb_rdptr_offset, fsize);
	filp->private_data = buf;

	return 0;
}

static ssize_t amd_pmc_stb_debugfs_read_v2(struct file *filp, char __user *buf, size_t size,
					   loff_t *pos)
{
	if (!filp->private_data)
		return -EINVAL;

	return simple_read_from_buffer(buf, size, pos, filp->private_data,
					S2D_TELEMETRY_BYTES_MAX);
}

static int amd_pmc_stb_debugfs_release_v2(struct inode *inode, struct file *filp)
{
	kfree(filp->private_data);
	return 0;
}

static const struct file_operations amd_pmc_stb_debugfs_fops_v2 = {
	.owner = THIS_MODULE,
	.open = amd_pmc_stb_debugfs_open_v2,
	.read = amd_pmc_stb_debugfs_read_v2,
	.release = amd_pmc_stb_debugfs_release_v2,
};

static void amd_pmc_get_ip_info(struct amd_pmc_dev *dev)
{
	switch (dev->cpu_id) {
	case AMD_CPU_ID_PCO:
	case AMD_CPU_ID_RN:
	case AMD_CPU_ID_YC:
	case AMD_CPU_ID_CB:
		dev->num_ips = 12;
		dev->s2d_msg_id = 0xBE;
		break;
	case AMD_CPU_ID_PS:
		dev->num_ips = 21;
		dev->s2d_msg_id = 0x85;
		break;
	}
}

static int amd_pmc_setup_smu_logging(struct amd_pmc_dev *dev)
{
	if (dev->cpu_id == AMD_CPU_ID_PCO) {
		dev_warn_once(dev->dev, "SMU debugging info not supported on this platform\n");
		return -EINVAL;
	}

	/* Get Active devices list from SMU */
	if (!dev->active_ips)
		amd_pmc_send_cmd(dev, 0, &dev->active_ips, SMU_MSG_GET_SUP_CONSTRAINTS, true);

	/* Get dram address */
	if (!dev->smu_virt_addr) {
		u32 phys_addr_low, phys_addr_hi;
		u64 smu_phys_addr;

		amd_pmc_send_cmd(dev, 0, &phys_addr_low, SMU_MSG_LOG_GETDRAM_ADDR_LO, true);
		amd_pmc_send_cmd(dev, 0, &phys_addr_hi, SMU_MSG_LOG_GETDRAM_ADDR_HI, true);
		smu_phys_addr = ((u64)phys_addr_hi << 32 | phys_addr_low);

		dev->smu_virt_addr = devm_ioremap(dev->dev, smu_phys_addr,
						  sizeof(struct smu_metrics));
		if (!dev->smu_virt_addr)
			return -ENOMEM;
	}

	/* Start the logging */
	amd_pmc_send_cmd(dev, 0, NULL, SMU_MSG_LOG_RESET, false);
	amd_pmc_send_cmd(dev, 0, NULL, SMU_MSG_LOG_START, false);

	return 0;
}

static int get_metrics_table(struct amd_pmc_dev *pdev, struct smu_metrics *table)
{
	if (!pdev->smu_virt_addr) {
		int ret = amd_pmc_setup_smu_logging(pdev);

		if (ret)
			return ret;
	}

	if (pdev->cpu_id == AMD_CPU_ID_PCO)
		return -ENODEV;
	memcpy_fromio(table, pdev->smu_virt_addr, sizeof(struct smu_metrics));
	return 0;
}

static void amd_pmc_validate_deepest(struct amd_pmc_dev *pdev)
{
	struct smu_metrics table;

	if (get_metrics_table(pdev, &table))
		return;

	if (!table.s0i3_last_entry_status)
		dev_warn(pdev->dev, "Last suspend didn't reach deepest state\n");
	pm_report_hw_sleep_time(table.s0i3_last_entry_status ?
				table.timein_s0i3_lastcapture : 0);
}

static int amd_pmc_get_smu_version(struct amd_pmc_dev *dev)
{
	int rc;
	u32 val;

	if (dev->cpu_id == AMD_CPU_ID_PCO)
		return -ENODEV;

	rc = amd_pmc_send_cmd(dev, 0, &val, SMU_MSG_GETSMUVERSION, true);
	if (rc)
		return rc;

	dev->smu_program = (val >> 24) & GENMASK(7, 0);
	dev->major = (val >> 16) & GENMASK(7, 0);
	dev->minor = (val >> 8) & GENMASK(7, 0);
	dev->rev = (val >> 0) & GENMASK(7, 0);

	dev_dbg(dev->dev, "SMU program %u version is %u.%u.%u\n",
		dev->smu_program, dev->major, dev->minor, dev->rev);

	return 0;
}

static ssize_t smu_fw_version_show(struct device *d, struct device_attribute *attr,
				   char *buf)
{
	struct amd_pmc_dev *dev = dev_get_drvdata(d);

	if (!dev->major) {
		int rc = amd_pmc_get_smu_version(dev);

		if (rc)
			return rc;
	}
	return sysfs_emit(buf, "%u.%u.%u\n", dev->major, dev->minor, dev->rev);
}

static ssize_t smu_program_show(struct device *d, struct device_attribute *attr,
				   char *buf)
{
	struct amd_pmc_dev *dev = dev_get_drvdata(d);

	if (!dev->major) {
		int rc = amd_pmc_get_smu_version(dev);

		if (rc)
			return rc;
	}
	return sysfs_emit(buf, "%u\n", dev->smu_program);
}

static DEVICE_ATTR_RO(smu_fw_version);
static DEVICE_ATTR_RO(smu_program);

static umode_t pmc_attr_is_visible(struct kobject *kobj, struct attribute *attr, int idx)
{
	struct device *dev = kobj_to_dev(kobj);
	struct amd_pmc_dev *pdev = dev_get_drvdata(dev);

	if (pdev->cpu_id == AMD_CPU_ID_PCO)
		return 0;
	return 0444;
}

static struct attribute *pmc_attrs[] = {
	&dev_attr_smu_fw_version.attr,
	&dev_attr_smu_program.attr,
	NULL,
};

static struct attribute_group pmc_attr_group = {
	.attrs = pmc_attrs,
	.is_visible = pmc_attr_is_visible,
};

static const struct attribute_group *pmc_groups[] = {
	&pmc_attr_group,
	NULL,
};

static int smu_fw_info_show(struct seq_file *s, void *unused)
{
	struct amd_pmc_dev *dev = s->private;
	struct smu_metrics table;
	int idx;

	if (get_metrics_table(dev, &table))
		return -EINVAL;

	seq_puts(s, "\n=== SMU Statistics ===\n");
	seq_printf(s, "Table Version: %d\n", table.table_version);
	seq_printf(s, "Hint Count: %d\n", table.hint_count);
	seq_printf(s, "Last S0i3 Status: %s\n", table.s0i3_last_entry_status ? "Success" :
		   "Unknown/Fail");
	seq_printf(s, "Time (in us) to S0i3: %lld\n", table.timeentering_s0i3_lastcapture);
	seq_printf(s, "Time (in us) in S0i3: %lld\n", table.timein_s0i3_lastcapture);
	seq_printf(s, "Time (in us) to resume from S0i3: %lld\n",
		   table.timeto_resume_to_os_lastcapture);

	seq_puts(s, "\n=== Active time (in us) ===\n");
	for (idx = 0 ; idx < dev->num_ips ; idx++) {
		if (soc15_ip_blk[idx].bit_mask & dev->active_ips)
			seq_printf(s, "%-8s : %lld\n", soc15_ip_blk[idx].name,
				   table.timecondition_notmet_lastcapture[idx]);
	}

	return 0;
}
DEFINE_SHOW_ATTRIBUTE(smu_fw_info);

static int s0ix_stats_show(struct seq_file *s, void *unused)
{
	struct amd_pmc_dev *dev = s->private;
	u64 entry_time, exit_time, residency;

	/* Use FCH registers to get the S0ix stats */
	if (!dev->fch_virt_addr) {
		u32 base_addr_lo = FCH_BASE_PHY_ADDR_LOW;
		u32 base_addr_hi = FCH_BASE_PHY_ADDR_HIGH;
		u64 fch_phys_addr = ((u64)base_addr_hi << 32 | base_addr_lo);

		dev->fch_virt_addr = devm_ioremap(dev->dev, fch_phys_addr, FCH_SSC_MAPPING_SIZE);
		if (!dev->fch_virt_addr)
			return -ENOMEM;
	}

	entry_time = ioread32(dev->fch_virt_addr + FCH_S0I3_ENTRY_TIME_H_OFFSET);
	entry_time = entry_time << 32 | ioread32(dev->fch_virt_addr + FCH_S0I3_ENTRY_TIME_L_OFFSET);

	exit_time = ioread32(dev->fch_virt_addr + FCH_S0I3_EXIT_TIME_H_OFFSET);
	exit_time = exit_time << 32 | ioread32(dev->fch_virt_addr + FCH_S0I3_EXIT_TIME_L_OFFSET);

	/* It's in 48MHz. We need to convert it */
	residency = exit_time - entry_time;
	do_div(residency, 48);

	seq_puts(s, "=== S0ix statistics ===\n");
	seq_printf(s, "S0ix Entry Time: %lld\n", entry_time);
	seq_printf(s, "S0ix Exit Time: %lld\n", exit_time);
	seq_printf(s, "Residency Time: %lld\n", residency);

	return 0;
}
DEFINE_SHOW_ATTRIBUTE(s0ix_stats);

static int amd_pmc_idlemask_read(struct amd_pmc_dev *pdev, struct device *dev,
				 struct seq_file *s)
{
	u32 val;
	int rc;

	switch (pdev->cpu_id) {
	case AMD_CPU_ID_CZN:
		/* we haven't yet read SMU version */
		if (!pdev->major) {
			rc = amd_pmc_get_smu_version(pdev);
			if (rc)
				return rc;
		}
		if (pdev->major > 56 || (pdev->major >= 55 && pdev->minor >= 37))
			val = amd_pmc_reg_read(pdev, AMD_PMC_SCRATCH_REG_CZN);
		else
			return -EINVAL;
		break;
	case AMD_CPU_ID_YC:
	case AMD_CPU_ID_CB:
	case AMD_CPU_ID_PS:
		val = amd_pmc_reg_read(pdev, AMD_PMC_SCRATCH_REG_YC);
		break;
	default:
		return -EINVAL;
	}

	if (dev)
		pm_pr_dbg("SMU idlemask s0i3: 0x%x\n", val);

	if (s)
		seq_printf(s, "SMU idlemask : 0x%x\n", val);

	return 0;
}

static int amd_pmc_idlemask_show(struct seq_file *s, void *unused)
{
	return amd_pmc_idlemask_read(s->private, NULL, s);
}
DEFINE_SHOW_ATTRIBUTE(amd_pmc_idlemask);

static void amd_pmc_dbgfs_unregister(struct amd_pmc_dev *dev)
{
	debugfs_remove_recursive(dev->dbgfs_dir);
}

static bool amd_pmc_is_stb_supported(struct amd_pmc_dev *dev)
{
	switch (dev->cpu_id) {
	case AMD_CPU_ID_YC:
	case AMD_CPU_ID_CB:
	case AMD_CPU_ID_PS:
		return true;
	default:
		return false;
	}
}

static void amd_pmc_dbgfs_register(struct amd_pmc_dev *dev)
{
	dev->dbgfs_dir = debugfs_create_dir("amd_pmc", NULL);
	debugfs_create_file("smu_fw_info", 0644, dev->dbgfs_dir, dev,
			    &smu_fw_info_fops);
	debugfs_create_file("s0ix_stats", 0644, dev->dbgfs_dir, dev,
			    &s0ix_stats_fops);
	debugfs_create_file("amd_pmc_idlemask", 0644, dev->dbgfs_dir, dev,
			    &amd_pmc_idlemask_fops);
	/* Enable STB only when the module_param is set */
	if (enable_stb) {
		if (amd_pmc_is_stb_supported(dev))
			debugfs_create_file("stb_read", 0644, dev->dbgfs_dir, dev,
					    &amd_pmc_stb_debugfs_fops_v2);
		else
			debugfs_create_file("stb_read", 0644, dev->dbgfs_dir, dev,
					    &amd_pmc_stb_debugfs_fops);
	}
}

static void amd_pmc_dump_registers(struct amd_pmc_dev *dev)
{
	u32 value, message, argument, response;

	if (dev->msg_port) {
		message = AMD_S2D_REGISTER_MESSAGE;
		argument = AMD_S2D_REGISTER_ARGUMENT;
		response = AMD_S2D_REGISTER_RESPONSE;
	} else {
		message = AMD_PMC_REGISTER_MESSAGE;
		argument = AMD_PMC_REGISTER_ARGUMENT;
		response = AMD_PMC_REGISTER_RESPONSE;
	}

	value = amd_pmc_reg_read(dev, response);
	dev_dbg(dev->dev, "AMD_%s_REGISTER_RESPONSE:%x\n", dev->msg_port ? "S2D" : "PMC", value);

	value = amd_pmc_reg_read(dev, argument);
	dev_dbg(dev->dev, "AMD_%s_REGISTER_ARGUMENT:%x\n", dev->msg_port ? "S2D" : "PMC", value);

	value = amd_pmc_reg_read(dev, message);
	dev_dbg(dev->dev, "AMD_%s_REGISTER_MESSAGE:%x\n", dev->msg_port ? "S2D" : "PMC", value);
}

static int amd_pmc_send_cmd(struct amd_pmc_dev *dev, u32 arg, u32 *data, u8 msg, bool ret)
{
	int rc;
	u32 val, message, argument, response;

	mutex_lock(&dev->lock);

	if (dev->msg_port) {
		message = AMD_S2D_REGISTER_MESSAGE;
		argument = AMD_S2D_REGISTER_ARGUMENT;
		response = AMD_S2D_REGISTER_RESPONSE;
	} else {
		message = AMD_PMC_REGISTER_MESSAGE;
		argument = AMD_PMC_REGISTER_ARGUMENT;
		response = AMD_PMC_REGISTER_RESPONSE;
	}

	/* Wait until we get a valid response */
	rc = readx_poll_timeout(ioread32, dev->regbase + response,
				val, val != 0, PMC_MSG_DELAY_MIN_US,
				PMC_MSG_DELAY_MIN_US * RESPONSE_REGISTER_LOOP_MAX);
	if (rc) {
		dev_err(dev->dev, "failed to talk to SMU\n");
		goto out_unlock;
	}

	/* Write zero to response register */
	amd_pmc_reg_write(dev, response, 0);

	/* Write argument into response register */
	amd_pmc_reg_write(dev, argument, arg);

	/* Write message ID to message ID register */
	amd_pmc_reg_write(dev, message, msg);

	/* Wait until we get a valid response */
	rc = readx_poll_timeout(ioread32, dev->regbase + response,
				val, val != 0, PMC_MSG_DELAY_MIN_US,
				PMC_MSG_DELAY_MIN_US * RESPONSE_REGISTER_LOOP_MAX);
	if (rc) {
		dev_err(dev->dev, "SMU response timed out\n");
		goto out_unlock;
	}

	switch (val) {
	case AMD_PMC_RESULT_OK:
		if (ret) {
			/* PMFW may take longer time to return back the data */
			usleep_range(DELAY_MIN_US, 10 * DELAY_MAX_US);
			*data = amd_pmc_reg_read(dev, argument);
		}
		break;
	case AMD_PMC_RESULT_CMD_REJECT_BUSY:
		dev_err(dev->dev, "SMU not ready. err: 0x%x\n", val);
		rc = -EBUSY;
		goto out_unlock;
	case AMD_PMC_RESULT_CMD_UNKNOWN:
		dev_err(dev->dev, "SMU cmd unknown. err: 0x%x\n", val);
		rc = -EINVAL;
		goto out_unlock;
	case AMD_PMC_RESULT_CMD_REJECT_PREREQ:
	case AMD_PMC_RESULT_FAILED:
	default:
		dev_err(dev->dev, "SMU cmd failed. err: 0x%x\n", val);
		rc = -EIO;
		goto out_unlock;
	}

out_unlock:
	mutex_unlock(&dev->lock);
	amd_pmc_dump_registers(dev);
	return rc;
}

static int amd_pmc_get_os_hint(struct amd_pmc_dev *dev)
{
	switch (dev->cpu_id) {
	case AMD_CPU_ID_PCO:
		return MSG_OS_HINT_PCO;
	case AMD_CPU_ID_RN:
	case AMD_CPU_ID_YC:
	case AMD_CPU_ID_CB:
	case AMD_CPU_ID_PS:
		return MSG_OS_HINT_RN;
	}
	return -EINVAL;
}

static int amd_pmc_czn_wa_irq1(struct amd_pmc_dev *pdev)
{
	struct device *d;
	int rc;

	if (!pdev->major) {
		rc = amd_pmc_get_smu_version(pdev);
		if (rc)
			return rc;
	}

	if (pdev->major > 64 || (pdev->major == 64 && pdev->minor > 65))
		return 0;

	d = bus_find_device_by_name(&serio_bus, NULL, "serio0");
	if (!d)
		return 0;
	if (device_may_wakeup(d)) {
		dev_info_once(d, "Disabling IRQ1 wakeup source to avoid platform firmware bug\n");
		disable_irq_wake(1);
		device_set_wakeup_enable(d, false);
	}
	put_device(d);

	return 0;
}

static int amd_pmc_verify_czn_rtc(struct amd_pmc_dev *pdev, u32 *arg)
{
	struct rtc_device *rtc_device;
	time64_t then, now, duration;
	struct rtc_wkalrm alarm;
	struct rtc_time tm;
	int rc;

	/* we haven't yet read SMU version */
	if (!pdev->major) {
		rc = amd_pmc_get_smu_version(pdev);
		if (rc)
			return rc;
	}

	if (pdev->major < 64 || (pdev->major == 64 && pdev->minor < 53))
		return 0;

	rtc_device = rtc_class_open("rtc0");
	if (!rtc_device)
		return 0;
	rc = rtc_read_alarm(rtc_device, &alarm);
	if (rc)
		return rc;
	if (!alarm.enabled) {
		dev_dbg(pdev->dev, "alarm not enabled\n");
		return 0;
	}
	rc = rtc_read_time(rtc_device, &tm);
	if (rc)
		return rc;
	then = rtc_tm_to_time64(&alarm.time);
	now = rtc_tm_to_time64(&tm);
	duration = then-now;

	/* in the past */
	if (then < now)
		return 0;

	/* will be stored in upper 16 bits of s0i3 hint argument,
	 * so timer wakeup from s0i3 is limited to ~18 hours or less
	 */
	if (duration <= 4 || duration > U16_MAX)
		return -EINVAL;

	*arg |= (duration << 16);
	rc = rtc_alarm_irq_enable(rtc_device, 0);
	pm_pr_dbg("wakeup timer programmed for %lld seconds\n", duration);

	return rc;
}

static void amd_pmc_s2idle_prepare(void)
{
	struct amd_pmc_dev *pdev = &pmc;
	int rc;
	u8 msg;
	u32 arg = 1;

	/* Reset and Start SMU logging - to monitor the s0i3 stats */
	amd_pmc_setup_smu_logging(pdev);

	/* Activate CZN specific platform bug workarounds */
	if (pdev->cpu_id == AMD_CPU_ID_CZN && !disable_workarounds) {
		rc = amd_pmc_verify_czn_rtc(pdev, &arg);
		if (rc) {
			dev_err(pdev->dev, "failed to set RTC: %d\n", rc);
			return;
		}
	}

	msg = amd_pmc_get_os_hint(pdev);
	rc = amd_pmc_send_cmd(pdev, arg, NULL, msg, false);
	if (rc) {
		dev_err(pdev->dev, "suspend failed: %d\n", rc);
		return;
	}

	rc = amd_pmc_write_stb(pdev, AMD_PMC_STB_S2IDLE_PREPARE);
	if (rc)
		dev_err(pdev->dev, "error writing to STB: %d\n", rc);
}

static void amd_pmc_s2idle_check(void)
{
	struct amd_pmc_dev *pdev = &pmc;
	struct smu_metrics table;
	int rc;

	/* CZN: Ensure that future s0i3 entry attempts at least 10ms passed */
	if (pdev->cpu_id == AMD_CPU_ID_CZN && !get_metrics_table(pdev, &table) &&
	    table.s0i3_last_entry_status)
		usleep_range(10000, 20000);

	/* Dump the IdleMask before we add to the STB */
	amd_pmc_idlemask_read(pdev, pdev->dev, NULL);

	rc = amd_pmc_write_stb(pdev, AMD_PMC_STB_S2IDLE_CHECK);
	if (rc)
		dev_err(pdev->dev, "error writing to STB: %d\n", rc);
}

static int amd_pmc_dump_data(struct amd_pmc_dev *pdev)
{
	if (pdev->cpu_id == AMD_CPU_ID_PCO)
		return -ENODEV;

	return amd_pmc_send_cmd(pdev, 0, NULL, SMU_MSG_LOG_DUMP_DATA, false);
}

static void amd_pmc_s2idle_restore(void)
{
	struct amd_pmc_dev *pdev = &pmc;
	int rc;
	u8 msg;

	msg = amd_pmc_get_os_hint(pdev);
	rc = amd_pmc_send_cmd(pdev, 0, NULL, msg, false);
	if (rc)
		dev_err(pdev->dev, "resume failed: %d\n", rc);

	/* Let SMU know that we are looking for stats */
	amd_pmc_dump_data(pdev);

	rc = amd_pmc_write_stb(pdev, AMD_PMC_STB_S2IDLE_RESTORE);
	if (rc)
		dev_err(pdev->dev, "error writing to STB: %d\n", rc);

	/* Notify on failed entry */
	amd_pmc_validate_deepest(pdev);

	amd_pmc_process_restore_quirks(pdev);
}

static struct acpi_s2idle_dev_ops amd_pmc_s2idle_dev_ops = {
	.prepare = amd_pmc_s2idle_prepare,
	.check = amd_pmc_s2idle_check,
	.restore = amd_pmc_s2idle_restore,
};

static int amd_pmc_suspend_handler(struct device *dev)
{
	struct amd_pmc_dev *pdev = dev_get_drvdata(dev);

	if (pdev->cpu_id == AMD_CPU_ID_CZN && !disable_workarounds) {
		int rc = amd_pmc_czn_wa_irq1(pdev);

		if (rc) {
			dev_err(pdev->dev, "failed to adjust keyboard wakeup: %d\n", rc);
			return rc;
		}
	}

	return 0;
}

static DEFINE_SIMPLE_DEV_PM_OPS(amd_pmc_pm, amd_pmc_suspend_handler, NULL);

static const struct pci_device_id pmc_pci_ids[] = {
	{ PCI_DEVICE(PCI_VENDOR_ID_AMD, AMD_CPU_ID_PS) },
	{ PCI_DEVICE(PCI_VENDOR_ID_AMD, AMD_CPU_ID_CB) },
	{ PCI_DEVICE(PCI_VENDOR_ID_AMD, AMD_CPU_ID_YC) },
	{ PCI_DEVICE(PCI_VENDOR_ID_AMD, AMD_CPU_ID_CZN) },
	{ PCI_DEVICE(PCI_VENDOR_ID_AMD, AMD_CPU_ID_RN) },
	{ PCI_DEVICE(PCI_VENDOR_ID_AMD, AMD_CPU_ID_PCO) },
	{ PCI_DEVICE(PCI_VENDOR_ID_AMD, AMD_CPU_ID_RV) },
	{ PCI_DEVICE(PCI_VENDOR_ID_AMD, AMD_CPU_ID_SP) },
	{ PCI_DEVICE(PCI_VENDOR_ID_AMD, PCI_DEVICE_ID_AMD_1AH_M20H_ROOT) },
	{ }
};

static int amd_pmc_get_dram_size(struct amd_pmc_dev *dev)
{
	int ret;

	switch (dev->cpu_id) {
	case AMD_CPU_ID_YC:
		if (!(dev->major > 90 || (dev->major == 90 && dev->minor > 39))) {
			ret = -EINVAL;
			goto err_dram_size;
		}
		break;
	default:
		ret = -EINVAL;
		goto err_dram_size;
	}

	ret = amd_pmc_send_cmd(dev, S2D_DRAM_SIZE, &dev->dram_size, dev->s2d_msg_id, true);
	if (ret || !dev->dram_size)
		goto err_dram_size;

	return 0;

err_dram_size:
	dev_err(dev->dev, "DRAM size command not supported for this platform\n");
	return ret;
}

static int amd_pmc_s2d_init(struct amd_pmc_dev *dev)
{
	u32 phys_addr_low, phys_addr_hi;
	u64 stb_phys_addr;
	u32 size = 0;
	int ret;

	/* Spill to DRAM feature uses separate SMU message port */
	dev->msg_port = 1;

	/* Get num of IP blocks within the SoC */
	amd_pmc_get_ip_info(dev);

	amd_pmc_send_cmd(dev, S2D_TELEMETRY_SIZE, &size, dev->s2d_msg_id, true);
	if (size != S2D_TELEMETRY_BYTES_MAX)
		return -EIO;

	/* Get DRAM size */
	ret = amd_pmc_get_dram_size(dev);
	if (ret)
		dev->dram_size = S2D_TELEMETRY_DRAMBYTES_MAX;

	/* Get STB DRAM address */
	amd_pmc_send_cmd(dev, S2D_PHYS_ADDR_LOW, &phys_addr_low, dev->s2d_msg_id, true);
	amd_pmc_send_cmd(dev, S2D_PHYS_ADDR_HIGH, &phys_addr_hi, dev->s2d_msg_id, true);

	stb_phys_addr = ((u64)phys_addr_hi << 32 | phys_addr_low);

	/* Clear msg_port for other SMU operation */
	dev->msg_port = 0;

	dev->stb_virt_addr = devm_ioremap(dev->dev, stb_phys_addr, dev->dram_size);
	if (!dev->stb_virt_addr)
		return -ENOMEM;

	return 0;
}

static int amd_pmc_write_stb(struct amd_pmc_dev *dev, u32 data)
{
	int err;

	err = amd_smn_write(0, AMD_PMC_STB_PMI_0, data);
	if (err) {
		dev_err(dev->dev, "failed to write data in stb: 0x%X\n", AMD_PMC_STB_PMI_0);
		return pcibios_err_to_errno(err);
	}

	return 0;
}

static int amd_pmc_read_stb(struct amd_pmc_dev *dev, u32 *buf)
{
	int i, err;

	for (i = 0; i < FIFO_SIZE; i++) {
		err = amd_smn_read(0, AMD_PMC_STB_PMI_0, buf++);
		if (err) {
			dev_err(dev->dev, "error reading data from stb: 0x%X\n", AMD_PMC_STB_PMI_0);
			return pcibios_err_to_errno(err);
		}
	}

	return 0;
}

static int amd_pmc_probe(struct platform_device *pdev)
{
	struct amd_pmc_dev *dev = &pmc;
	struct pci_dev *rdev;
	u32 base_addr_lo, base_addr_hi;
	u64 base_addr;
	int err;
	u32 val;

	dev->dev = &pdev->dev;

	rdev = pci_get_domain_bus_and_slot(0, 0, PCI_DEVFN(0, 0));
	if (!rdev || !pci_match_id(pmc_pci_ids, rdev)) {
		err = -ENODEV;
		goto err_pci_dev_put;
	}

	dev->cpu_id = rdev->device;

	if (dev->cpu_id == AMD_CPU_ID_SP) {
		dev_warn_once(dev->dev, "S0i3 is not supported on this hardware\n");
		err = -ENODEV;
		goto err_pci_dev_put;
	}

	dev->rdev = rdev;
	err = amd_smn_read(0, AMD_PMC_BASE_ADDR_LO, &val);
	if (err) {
		dev_err(dev->dev, "error reading 0x%x\n", AMD_PMC_BASE_ADDR_LO);
		err = pcibios_err_to_errno(err);
		goto err_pci_dev_put;
	}

	base_addr_lo = val & AMD_PMC_BASE_ADDR_HI_MASK;

	err = amd_smn_read(0, AMD_PMC_BASE_ADDR_HI, &val);
	if (err) {
		dev_err(dev->dev, "error reading 0x%x\n", AMD_PMC_BASE_ADDR_HI);
		err = pcibios_err_to_errno(err);
		goto err_pci_dev_put;
	}

	base_addr_hi = val & AMD_PMC_BASE_ADDR_LO_MASK;
	base_addr = ((u64)base_addr_hi << 32 | base_addr_lo);

	dev->regbase = devm_ioremap(dev->dev, base_addr + AMD_PMC_BASE_ADDR_OFFSET,
				    AMD_PMC_MAPPING_SIZE);
	if (!dev->regbase) {
		err = -ENOMEM;
		goto err_pci_dev_put;
	}

	mutex_init(&dev->lock);

	if (enable_stb && amd_pmc_is_stb_supported(dev)) {
		err = amd_pmc_s2d_init(dev);
		if (err)
			goto err_pci_dev_put;
	}

	platform_set_drvdata(pdev, dev);
	if (IS_ENABLED(CONFIG_SUSPEND)) {
		err = acpi_register_lps0_dev(&amd_pmc_s2idle_dev_ops);
		if (err)
			dev_warn(dev->dev, "failed to register LPS0 sleep handler, expect increased power consumption\n");
		if (!disable_workarounds)
			amd_pmc_quirks_init(dev);
	}

	amd_pmc_dbgfs_register(dev);
	pm_report_max_hw_sleep(U64_MAX);
	return 0;

err_pci_dev_put:
	pci_dev_put(rdev);
	return err;
}

static void amd_pmc_remove(struct platform_device *pdev)
{
	struct amd_pmc_dev *dev = platform_get_drvdata(pdev);

	if (IS_ENABLED(CONFIG_SUSPEND))
		acpi_unregister_lps0_dev(&amd_pmc_s2idle_dev_ops);
	amd_pmc_dbgfs_unregister(dev);
	pci_dev_put(dev->rdev);
	mutex_destroy(&dev->lock);
}

static const struct acpi_device_id amd_pmc_acpi_ids[] = {
	{"AMDI0005", 0},
	{"AMDI0006", 0},
	{"AMDI0007", 0},
	{"AMDI0008", 0},
	{"AMDI0009", 0},
	{"AMDI000A", 0},
	{"AMD0004", 0},
	{"AMD0005", 0},
	{ }
};
MODULE_DEVICE_TABLE(acpi, amd_pmc_acpi_ids);

static struct platform_driver amd_pmc_driver = {
	.driver = {
		.name = "amd_pmc",
		.acpi_match_table = amd_pmc_acpi_ids,
		.dev_groups = pmc_groups,
		.pm = pm_sleep_ptr(&amd_pmc_pm),
	},
	.probe = amd_pmc_probe,
	.remove_new = amd_pmc_remove,
};
module_platform_driver(amd_pmc_driver);

MODULE_LICENSE("GPL v2");
MODULE_DESCRIPTION("AMD PMC Driver");<|MERGE_RESOLUTION|>--- conflicted
+++ resolved
@@ -149,32 +149,6 @@
 	{}
 };
 
-<<<<<<< HEAD
-struct amd_pmc_dev {
-	void __iomem *regbase;
-	void __iomem *smu_virt_addr;
-	void __iomem *stb_virt_addr;
-	void __iomem *fch_virt_addr;
-	bool msg_port;
-	u32 base_addr;
-	u32 cpu_id;
-	u32 active_ips;
-	u32 dram_size;
-	u32 num_ips;
-	u32 s2d_msg_id;
-/* SMU version information */
-	u8 smu_program;
-	u8 major;
-	u8 minor;
-	u8 rev;
-	struct device *dev;
-	struct pci_dev *rdev;
-	struct mutex lock; /* generic mutex lock */
-	struct dentry *dbgfs_dir;
-};
-
-=======
->>>>>>> 269f399d
 static bool enable_stb;
 module_param(enable_stb, bool, 0644);
 MODULE_PARM_DESC(enable_stb, "Enable the STB debug mechanism");
