--- conflicted
+++ resolved
@@ -791,13 +791,8 @@
 	disk->private_data = &cd->driver;
 	disk->queue = sdev->request_queue;
 
-<<<<<<< HEAD
 	if (register_cdrom(disk, &cd->cdi))
-		goto fail_put;
-=======
-	if (register_cdrom(&cd->cdi))
 		goto fail_minor;
->>>>>>> 42c76c98
 
 	/*
 	 * Initialize block layer runtime PM stuffs before the
