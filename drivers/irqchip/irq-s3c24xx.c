/*
 * S3C24XX IRQ handling
 *
 * Copyright (c) 2003-2004 Simtec Electronics
 *	Ben Dooks <ben@simtec.co.uk>
 * Copyright (c) 2012 Heiko Stuebner <heiko@sntech.de>
 *
 * This program is free software; you can redistribute it and/or modify
 * it under the terms of the GNU General Public License as published by
 * the Free Software Foundation; either version 2 of the License, or
 * (at your option) any later version.
 *
 * This program is distributed in the hope that it will be useful,
 * but WITHOUT ANY WARRANTY; without even the implied warranty of
 * MERCHANTABILITY or FITNESS FOR A PARTICULAR PURPOSE.  See the
 * GNU General Public License for more details.
*/

#include <linux/init.h>
#include <linux/slab.h>
#include <linux/module.h>
#include <linux/io.h>
#include <linux/err.h>
#include <linux/interrupt.h>
#include <linux/ioport.h>
#include <linux/device.h>
#include <linux/irqdomain.h>
#include <linux/irqchip.h>
#include <linux/irqchip/chained_irq.h>
#include <linux/of.h>
#include <linux/of_irq.h>
#include <linux/of_address.h>

#include <asm/exception.h>
#include <asm/mach/irq.h>

#include <mach/regs-irq.h>
#include <mach/regs-gpio.h>

#include <plat/cpu.h>
#include <plat/regs-irqtype.h>
#include <plat/pm.h>

#define S3C_IRQTYPE_NONE	0
#define S3C_IRQTYPE_EINT	1
#define S3C_IRQTYPE_EDGE	2
#define S3C_IRQTYPE_LEVEL	3

struct s3c_irq_data {
	unsigned int type;
	unsigned long offset;
	unsigned long parent_irq;

	/* data gets filled during init */
	struct s3c_irq_intc *intc;
	unsigned long sub_bits;
	struct s3c_irq_intc *sub_intc;
};

/*
 * Sructure holding the controller data
 * @reg_pending		register holding pending irqs
 * @reg_intpnd		special register intpnd in main intc
 * @reg_mask		mask register
 * @domain		irq_domain of the controller
 * @parent		parent controller for ext and sub irqs
 * @irqs		irq-data, always s3c_irq_data[32]
 */
struct s3c_irq_intc {
	void __iomem		*reg_pending;
	void __iomem		*reg_intpnd;
	void __iomem		*reg_mask;
	struct irq_domain	*domain;
	struct s3c_irq_intc	*parent;
	struct s3c_irq_data	*irqs;
};

/*
 * Array holding pointers to the global controller structs
 * [0] ... main_intc
 * [1] ... sub_intc
 * [2] ... main_intc2 on s3c2416
 */
static struct s3c_irq_intc *s3c_intc[3];

static void s3c_irq_mask(struct irq_data *data)
{
	struct s3c_irq_data *irq_data = irq_data_get_irq_chip_data(data);
	struct s3c_irq_intc *intc = irq_data->intc;
	struct s3c_irq_intc *parent_intc = intc->parent;
	struct s3c_irq_data *parent_data;
	unsigned long mask;
	unsigned int irqno;

	mask = __raw_readl(intc->reg_mask);
	mask |= (1UL << irq_data->offset);
	__raw_writel(mask, intc->reg_mask);

	if (parent_intc) {
		parent_data = &parent_intc->irqs[irq_data->parent_irq];

		/* check to see if we need to mask the parent IRQ
		 * The parent_irq is always in main_intc, so the hwirq
		 * for find_mapping does not need an offset in any case.
		 */
		if ((mask & parent_data->sub_bits) == parent_data->sub_bits) {
			irqno = irq_find_mapping(parent_intc->domain,
					 irq_data->parent_irq);
			s3c_irq_mask(irq_get_irq_data(irqno));
		}
	}
}

static void s3c_irq_unmask(struct irq_data *data)
{
	struct s3c_irq_data *irq_data = irq_data_get_irq_chip_data(data);
	struct s3c_irq_intc *intc = irq_data->intc;
	struct s3c_irq_intc *parent_intc = intc->parent;
	unsigned long mask;
	unsigned int irqno;

	mask = __raw_readl(intc->reg_mask);
	mask &= ~(1UL << irq_data->offset);
	__raw_writel(mask, intc->reg_mask);

	if (parent_intc) {
		irqno = irq_find_mapping(parent_intc->domain,
					 irq_data->parent_irq);
		s3c_irq_unmask(irq_get_irq_data(irqno));
	}
}

static inline void s3c_irq_ack(struct irq_data *data)
{
	struct s3c_irq_data *irq_data = irq_data_get_irq_chip_data(data);
	struct s3c_irq_intc *intc = irq_data->intc;
	unsigned long bitval = 1UL << irq_data->offset;

	__raw_writel(bitval, intc->reg_pending);
	if (intc->reg_intpnd)
		__raw_writel(bitval, intc->reg_intpnd);
}

static int s3c_irq_type(struct irq_data *data, unsigned int type)
{
	switch (type) {
	case IRQ_TYPE_NONE:
		break;
	case IRQ_TYPE_EDGE_RISING:
	case IRQ_TYPE_EDGE_FALLING:
	case IRQ_TYPE_EDGE_BOTH:
		irq_set_handler(data->irq, handle_edge_irq);
		break;
	case IRQ_TYPE_LEVEL_LOW:
	case IRQ_TYPE_LEVEL_HIGH:
		irq_set_handler(data->irq, handle_level_irq);
		break;
	default:
		pr_err("No such irq type %d", type);
		return -EINVAL;
	}

	return 0;
}

static int s3c_irqext_type_set(void __iomem *gpcon_reg,
			       void __iomem *extint_reg,
			       unsigned long gpcon_offset,
			       unsigned long extint_offset,
			       unsigned int type)
{
	unsigned long newvalue = 0, value;

	/* Set the GPIO to external interrupt mode */
	value = __raw_readl(gpcon_reg);
	value = (value & ~(3 << gpcon_offset)) | (0x02 << gpcon_offset);
	__raw_writel(value, gpcon_reg);

	/* Set the external interrupt to pointed trigger type */
	switch (type)
	{
		case IRQ_TYPE_NONE:
			pr_warn("No edge setting!\n");
			break;

		case IRQ_TYPE_EDGE_RISING:
			newvalue = S3C2410_EXTINT_RISEEDGE;
			break;

		case IRQ_TYPE_EDGE_FALLING:
			newvalue = S3C2410_EXTINT_FALLEDGE;
			break;

		case IRQ_TYPE_EDGE_BOTH:
			newvalue = S3C2410_EXTINT_BOTHEDGE;
			break;

		case IRQ_TYPE_LEVEL_LOW:
			newvalue = S3C2410_EXTINT_LOWLEV;
			break;

		case IRQ_TYPE_LEVEL_HIGH:
			newvalue = S3C2410_EXTINT_HILEV;
			break;

		default:
			pr_err("No such irq type %d", type);
			return -EINVAL;
	}

	value = __raw_readl(extint_reg);
	value = (value & ~(7 << extint_offset)) | (newvalue << extint_offset);
	__raw_writel(value, extint_reg);

	return 0;
}

static int s3c_irqext_type(struct irq_data *data, unsigned int type)
{
	void __iomem *extint_reg;
	void __iomem *gpcon_reg;
	unsigned long gpcon_offset, extint_offset;

	if ((data->hwirq >= 4) && (data->hwirq <= 7)) {
		gpcon_reg = S3C2410_GPFCON;
		extint_reg = S3C24XX_EXTINT0;
		gpcon_offset = (data->hwirq) * 2;
		extint_offset = (data->hwirq) * 4;
	} else if ((data->hwirq >= 8) && (data->hwirq <= 15)) {
		gpcon_reg = S3C2410_GPGCON;
		extint_reg = S3C24XX_EXTINT1;
		gpcon_offset = (data->hwirq - 8) * 2;
		extint_offset = (data->hwirq - 8) * 4;
	} else if ((data->hwirq >= 16) && (data->hwirq <= 23)) {
		gpcon_reg = S3C2410_GPGCON;
		extint_reg = S3C24XX_EXTINT2;
		gpcon_offset = (data->hwirq - 8) * 2;
		extint_offset = (data->hwirq - 16) * 4;
	} else {
		return -EINVAL;
	}

	return s3c_irqext_type_set(gpcon_reg, extint_reg, gpcon_offset,
				   extint_offset, type);
}

static int s3c_irqext0_type(struct irq_data *data, unsigned int type)
{
	void __iomem *extint_reg;
	void __iomem *gpcon_reg;
	unsigned long gpcon_offset, extint_offset;

	if ((data->hwirq >= 0) && (data->hwirq <= 3)) {
		gpcon_reg = S3C2410_GPFCON;
		extint_reg = S3C24XX_EXTINT0;
		gpcon_offset = (data->hwirq) * 2;
		extint_offset = (data->hwirq) * 4;
	} else {
		return -EINVAL;
	}

	return s3c_irqext_type_set(gpcon_reg, extint_reg, gpcon_offset,
				   extint_offset, type);
}

static struct irq_chip s3c_irq_chip = {
	.name		= "s3c",
	.irq_ack	= s3c_irq_ack,
	.irq_mask	= s3c_irq_mask,
	.irq_unmask	= s3c_irq_unmask,
	.irq_set_type	= s3c_irq_type,
	.irq_set_wake	= s3c_irq_wake
};

static struct irq_chip s3c_irq_level_chip = {
	.name		= "s3c-level",
	.irq_mask	= s3c_irq_mask,
	.irq_unmask	= s3c_irq_unmask,
	.irq_ack	= s3c_irq_ack,
	.irq_set_type	= s3c_irq_type,
};

static struct irq_chip s3c_irqext_chip = {
	.name		= "s3c-ext",
	.irq_mask	= s3c_irq_mask,
	.irq_unmask	= s3c_irq_unmask,
	.irq_ack	= s3c_irq_ack,
	.irq_set_type	= s3c_irqext_type,
	.irq_set_wake	= s3c_irqext_wake
};

static struct irq_chip s3c_irq_eint0t4 = {
	.name		= "s3c-ext0",
	.irq_ack	= s3c_irq_ack,
	.irq_mask	= s3c_irq_mask,
	.irq_unmask	= s3c_irq_unmask,
	.irq_set_wake	= s3c_irq_wake,
	.irq_set_type	= s3c_irqext0_type,
};

<<<<<<< HEAD
static void s3c_irq_demux(unsigned int __irq, struct irq_desc *desc)
=======
static void s3c_irq_demux(struct irq_desc *desc)
>>>>>>> 9f30a04d
{
	struct irq_chip *chip = irq_desc_get_chip(desc);
	struct s3c_irq_data *irq_data = irq_desc_get_chip_data(desc);
	struct s3c_irq_intc *intc = irq_data->intc;
	struct s3c_irq_intc *sub_intc = irq_data->sub_intc;
	unsigned int n, offset, irq;
	unsigned long src, msk;

	/* we're using individual domains for the non-dt case
	 * and one big domain for the dt case where the subintc
	 * starts at hwirq number 32.
	 */
	offset = (intc->domain->of_node) ? 32 : 0;

	chained_irq_enter(chip, desc);

	src = __raw_readl(sub_intc->reg_pending);
	msk = __raw_readl(sub_intc->reg_mask);

	src &= ~msk;
	src &= irq_data->sub_bits;

	while (src) {
		n = __ffs(src);
		src &= ~(1 << n);
		irq = irq_find_mapping(sub_intc->domain, offset + n);
		generic_handle_irq(irq);
	}

	chained_irq_exit(chip, desc);
}

static inline int s3c24xx_handle_intc(struct s3c_irq_intc *intc,
				      struct pt_regs *regs, int intc_offset)
{
	int pnd;
	int offset;

	pnd = __raw_readl(intc->reg_intpnd);
	if (!pnd)
		return false;

	/* non-dt machines use individual domains */
	if (!intc->domain->of_node)
		intc_offset = 0;

	/* We have a problem that the INTOFFSET register does not always
	 * show one interrupt. Occasionally we get two interrupts through
	 * the prioritiser, and this causes the INTOFFSET register to show
	 * what looks like the logical-or of the two interrupt numbers.
	 *
	 * Thanks to Klaus, Shannon, et al for helping to debug this problem
	 */
	offset = __raw_readl(intc->reg_intpnd + 4);

	/* Find the bit manually, when the offset is wrong.
	 * The pending register only ever contains the one bit of the next
	 * interrupt to handle.
	 */
	if (!(pnd & (1 << offset)))
		offset =  __ffs(pnd);

	handle_domain_irq(intc->domain, intc_offset + offset, regs);
	return true;
}

asmlinkage void __exception_irq_entry s3c24xx_handle_irq(struct pt_regs *regs)
{
	do {
		if (likely(s3c_intc[0]))
			if (s3c24xx_handle_intc(s3c_intc[0], regs, 0))
				continue;

		if (s3c_intc[2])
			if (s3c24xx_handle_intc(s3c_intc[2], regs, 64))
				continue;

		break;
	} while (1);
}

#ifdef CONFIG_FIQ
/**
 * s3c24xx_set_fiq - set the FIQ routing
 * @irq: IRQ number to route to FIQ on processor.
 * @on: Whether to route @irq to the FIQ, or to remove the FIQ routing.
 *
 * Change the state of the IRQ to FIQ routing depending on @irq and @on. If
 * @on is true, the @irq is checked to see if it can be routed and the
 * interrupt controller updated to route the IRQ. If @on is false, the FIQ
 * routing is cleared, regardless of which @irq is specified.
 */
int s3c24xx_set_fiq(unsigned int irq, bool on)
{
	u32 intmod;
	unsigned offs;

	if (on) {
		offs = irq - FIQ_START;
		if (offs > 31)
			return -EINVAL;

		intmod = 1 << offs;
	} else {
		intmod = 0;
	}

	__raw_writel(intmod, S3C2410_INTMOD);
	return 0;
}

EXPORT_SYMBOL_GPL(s3c24xx_set_fiq);
#endif

static int s3c24xx_irq_map(struct irq_domain *h, unsigned int virq,
							irq_hw_number_t hw)
{
	struct s3c_irq_intc *intc = h->host_data;
	struct s3c_irq_data *irq_data = &intc->irqs[hw];
	struct s3c_irq_intc *parent_intc;
	struct s3c_irq_data *parent_irq_data;
	unsigned int irqno;

	/* attach controller pointer to irq_data */
	irq_data->intc = intc;
	irq_data->offset = hw;

	parent_intc = intc->parent;

	/* set handler and flags */
	switch (irq_data->type) {
	case S3C_IRQTYPE_NONE:
		return 0;
	case S3C_IRQTYPE_EINT:
		/* On the S3C2412, the EINT0to3 have a parent irq
		 * but need the s3c_irq_eint0t4 chip
		 */
		if (parent_intc && (!soc_is_s3c2412() || hw >= 4))
			irq_set_chip_and_handler(virq, &s3c_irqext_chip,
						 handle_edge_irq);
		else
			irq_set_chip_and_handler(virq, &s3c_irq_eint0t4,
						 handle_edge_irq);
		break;
	case S3C_IRQTYPE_EDGE:
		if (parent_intc || intc->reg_pending == S3C2416_SRCPND2)
			irq_set_chip_and_handler(virq, &s3c_irq_level_chip,
						 handle_edge_irq);
		else
			irq_set_chip_and_handler(virq, &s3c_irq_chip,
						 handle_edge_irq);
		break;
	case S3C_IRQTYPE_LEVEL:
		if (parent_intc)
			irq_set_chip_and_handler(virq, &s3c_irq_level_chip,
						 handle_level_irq);
		else
			irq_set_chip_and_handler(virq, &s3c_irq_chip,
						 handle_level_irq);
		break;
	default:
		pr_err("irq-s3c24xx: unsupported irqtype %d\n", irq_data->type);
		return -EINVAL;
	}

	irq_set_chip_data(virq, irq_data);

	if (parent_intc && irq_data->type != S3C_IRQTYPE_NONE) {
		if (irq_data->parent_irq > 31) {
			pr_err("irq-s3c24xx: parent irq %lu is out of range\n",
			       irq_data->parent_irq);
			return -EINVAL;
		}

		parent_irq_data = &parent_intc->irqs[irq_data->parent_irq];
		parent_irq_data->sub_intc = intc;
		parent_irq_data->sub_bits |= (1UL << hw);

		/* attach the demuxer to the parent irq */
		irqno = irq_find_mapping(parent_intc->domain,
					 irq_data->parent_irq);
		if (!irqno) {
			pr_err("irq-s3c24xx: could not find mapping for parent irq %lu\n",
			       irq_data->parent_irq);
			return -EINVAL;
		}
		irq_set_chained_handler(irqno, s3c_irq_demux);
	}

	return 0;
}

static const struct irq_domain_ops s3c24xx_irq_ops = {
	.map = s3c24xx_irq_map,
	.xlate = irq_domain_xlate_twocell,
};

static void s3c24xx_clear_intc(struct s3c_irq_intc *intc)
{
	void __iomem *reg_source;
	unsigned long pend;
	unsigned long last;
	int i;

	/* if intpnd is set, read the next pending irq from there */
	reg_source = intc->reg_intpnd ? intc->reg_intpnd : intc->reg_pending;

	last = 0;
	for (i = 0; i < 4; i++) {
		pend = __raw_readl(reg_source);

		if (pend == 0 || pend == last)
			break;

		__raw_writel(pend, intc->reg_pending);
		if (intc->reg_intpnd)
			__raw_writel(pend, intc->reg_intpnd);

		pr_info("irq: clearing pending status %08x\n", (int)pend);
		last = pend;
	}
}

static struct s3c_irq_intc * __init s3c24xx_init_intc(struct device_node *np,
				       struct s3c_irq_data *irq_data,
				       struct s3c_irq_intc *parent,
				       unsigned long address)
{
	struct s3c_irq_intc *intc;
	void __iomem *base = (void *)0xf6000000; /* static mapping */
	int irq_num;
	int irq_start;
	int ret;

	intc = kzalloc(sizeof(struct s3c_irq_intc), GFP_KERNEL);
	if (!intc)
		return ERR_PTR(-ENOMEM);

	intc->irqs = irq_data;

	if (parent)
		intc->parent = parent;

	/* select the correct data for the controller.
	 * Need to hard code the irq num start and offset
	 * to preserve the static mapping for now
	 */
	switch (address) {
	case 0x4a000000:
		pr_debug("irq: found main intc\n");
		intc->reg_pending = base;
		intc->reg_mask = base + 0x08;
		intc->reg_intpnd = base + 0x10;
		irq_num = 32;
		irq_start = S3C2410_IRQ(0);
		break;
	case 0x4a000018:
		pr_debug("irq: found subintc\n");
		intc->reg_pending = base + 0x18;
		intc->reg_mask = base + 0x1c;
		irq_num = 29;
		irq_start = S3C2410_IRQSUB(0);
		break;
	case 0x4a000040:
		pr_debug("irq: found intc2\n");
		intc->reg_pending = base + 0x40;
		intc->reg_mask = base + 0x48;
		intc->reg_intpnd = base + 0x50;
		irq_num = 8;
		irq_start = S3C2416_IRQ(0);
		break;
	case 0x560000a4:
		pr_debug("irq: found eintc\n");
		base = (void *)0xfd000000;

		intc->reg_mask = base + 0xa4;
		intc->reg_pending = base + 0xa8;
		irq_num = 24;
		irq_start = S3C2410_IRQ(32);
		break;
	default:
		pr_err("irq: unsupported controller address\n");
		ret = -EINVAL;
		goto err;
	}

	/* now that all the data is complete, init the irq-domain */
	s3c24xx_clear_intc(intc);
	intc->domain = irq_domain_add_legacy(np, irq_num, irq_start,
					     0, &s3c24xx_irq_ops,
					     intc);
	if (!intc->domain) {
		pr_err("irq: could not create irq-domain\n");
		ret = -EINVAL;
		goto err;
	}

	set_handle_irq(s3c24xx_handle_irq);

	return intc;

err:
	kfree(intc);
	return ERR_PTR(ret);
}

static struct s3c_irq_data init_eint[32] = {
	{ .type = S3C_IRQTYPE_NONE, }, /* reserved */
	{ .type = S3C_IRQTYPE_NONE, }, /* reserved */
	{ .type = S3C_IRQTYPE_NONE, }, /* reserved */
	{ .type = S3C_IRQTYPE_NONE, }, /* reserved */
	{ .type = S3C_IRQTYPE_EINT, .parent_irq = 4 }, /* EINT4 */
	{ .type = S3C_IRQTYPE_EINT, .parent_irq = 4 }, /* EINT5 */
	{ .type = S3C_IRQTYPE_EINT, .parent_irq = 4 }, /* EINT6 */
	{ .type = S3C_IRQTYPE_EINT, .parent_irq = 4 }, /* EINT7 */
	{ .type = S3C_IRQTYPE_EINT, .parent_irq = 5 }, /* EINT8 */
	{ .type = S3C_IRQTYPE_EINT, .parent_irq = 5 }, /* EINT9 */
	{ .type = S3C_IRQTYPE_EINT, .parent_irq = 5 }, /* EINT10 */
	{ .type = S3C_IRQTYPE_EINT, .parent_irq = 5 }, /* EINT11 */
	{ .type = S3C_IRQTYPE_EINT, .parent_irq = 5 }, /* EINT12 */
	{ .type = S3C_IRQTYPE_EINT, .parent_irq = 5 }, /* EINT13 */
	{ .type = S3C_IRQTYPE_EINT, .parent_irq = 5 }, /* EINT14 */
	{ .type = S3C_IRQTYPE_EINT, .parent_irq = 5 }, /* EINT15 */
	{ .type = S3C_IRQTYPE_EINT, .parent_irq = 5 }, /* EINT16 */
	{ .type = S3C_IRQTYPE_EINT, .parent_irq = 5 }, /* EINT17 */
	{ .type = S3C_IRQTYPE_EINT, .parent_irq = 5 }, /* EINT18 */
	{ .type = S3C_IRQTYPE_EINT, .parent_irq = 5 }, /* EINT19 */
	{ .type = S3C_IRQTYPE_EINT, .parent_irq = 5 }, /* EINT20 */
	{ .type = S3C_IRQTYPE_EINT, .parent_irq = 5 }, /* EINT21 */
	{ .type = S3C_IRQTYPE_EINT, .parent_irq = 5 }, /* EINT22 */
	{ .type = S3C_IRQTYPE_EINT, .parent_irq = 5 }, /* EINT23 */
};

#ifdef CONFIG_CPU_S3C2410
static struct s3c_irq_data init_s3c2410base[32] = {
	{ .type = S3C_IRQTYPE_EINT, }, /* EINT0 */
	{ .type = S3C_IRQTYPE_EINT, }, /* EINT1 */
	{ .type = S3C_IRQTYPE_EINT, }, /* EINT2 */
	{ .type = S3C_IRQTYPE_EINT, }, /* EINT3 */
	{ .type = S3C_IRQTYPE_LEVEL, }, /* EINT4to7 */
	{ .type = S3C_IRQTYPE_LEVEL, }, /* EINT8to23 */
	{ .type = S3C_IRQTYPE_NONE, }, /* reserved */
	{ .type = S3C_IRQTYPE_EDGE, }, /* nBATT_FLT */
	{ .type = S3C_IRQTYPE_EDGE, }, /* TICK */
	{ .type = S3C_IRQTYPE_EDGE, }, /* WDT */
	{ .type = S3C_IRQTYPE_EDGE, }, /* TIMER0 */
	{ .type = S3C_IRQTYPE_EDGE, }, /* TIMER1 */
	{ .type = S3C_IRQTYPE_EDGE, }, /* TIMER2 */
	{ .type = S3C_IRQTYPE_EDGE, }, /* TIMER3 */
	{ .type = S3C_IRQTYPE_EDGE, }, /* TIMER4 */
	{ .type = S3C_IRQTYPE_LEVEL, }, /* UART2 */
	{ .type = S3C_IRQTYPE_EDGE, }, /* LCD */
	{ .type = S3C_IRQTYPE_EDGE, }, /* DMA0 */
	{ .type = S3C_IRQTYPE_EDGE, }, /* DMA1 */
	{ .type = S3C_IRQTYPE_EDGE, }, /* DMA2 */
	{ .type = S3C_IRQTYPE_EDGE, }, /* DMA3 */
	{ .type = S3C_IRQTYPE_EDGE, }, /* SDI */
	{ .type = S3C_IRQTYPE_EDGE, }, /* SPI0 */
	{ .type = S3C_IRQTYPE_LEVEL, }, /* UART1 */
	{ .type = S3C_IRQTYPE_NONE, }, /* reserved */
	{ .type = S3C_IRQTYPE_EDGE, }, /* USBD */
	{ .type = S3C_IRQTYPE_EDGE, }, /* USBH */
	{ .type = S3C_IRQTYPE_EDGE, }, /* IIC */
	{ .type = S3C_IRQTYPE_LEVEL, }, /* UART0 */
	{ .type = S3C_IRQTYPE_EDGE, }, /* SPI1 */
	{ .type = S3C_IRQTYPE_EDGE, }, /* RTC */
	{ .type = S3C_IRQTYPE_LEVEL, }, /* ADCPARENT */
};

static struct s3c_irq_data init_s3c2410subint[32] = {
	{ .type = S3C_IRQTYPE_LEVEL, .parent_irq = 28 }, /* UART0-RX */
	{ .type = S3C_IRQTYPE_LEVEL, .parent_irq = 28 }, /* UART0-TX */
	{ .type = S3C_IRQTYPE_LEVEL, .parent_irq = 28 }, /* UART0-ERR */
	{ .type = S3C_IRQTYPE_LEVEL, .parent_irq = 23 }, /* UART1-RX */
	{ .type = S3C_IRQTYPE_LEVEL, .parent_irq = 23 }, /* UART1-TX */
	{ .type = S3C_IRQTYPE_LEVEL, .parent_irq = 23 }, /* UART1-ERR */
	{ .type = S3C_IRQTYPE_LEVEL, .parent_irq = 15 }, /* UART2-RX */
	{ .type = S3C_IRQTYPE_LEVEL, .parent_irq = 15 }, /* UART2-TX */
	{ .type = S3C_IRQTYPE_LEVEL, .parent_irq = 15 }, /* UART2-ERR */
	{ .type = S3C_IRQTYPE_EDGE, .parent_irq = 31 }, /* TC */
	{ .type = S3C_IRQTYPE_EDGE, .parent_irq = 31 }, /* ADC */
};

void __init s3c2410_init_irq(void)
{
#ifdef CONFIG_FIQ
	init_FIQ(FIQ_START);
#endif

	s3c_intc[0] = s3c24xx_init_intc(NULL, &init_s3c2410base[0], NULL,
					0x4a000000);
	if (IS_ERR(s3c_intc[0])) {
		pr_err("irq: could not create main interrupt controller\n");
		return;
	}

	s3c_intc[1] = s3c24xx_init_intc(NULL, &init_s3c2410subint[0],
					s3c_intc[0], 0x4a000018);
	s3c24xx_init_intc(NULL, &init_eint[0], s3c_intc[0], 0x560000a4);
}
#endif

#ifdef CONFIG_CPU_S3C2412
static struct s3c_irq_data init_s3c2412base[32] = {
	{ .type = S3C_IRQTYPE_LEVEL, }, /* EINT0 */
	{ .type = S3C_IRQTYPE_LEVEL, }, /* EINT1 */
	{ .type = S3C_IRQTYPE_LEVEL, }, /* EINT2 */
	{ .type = S3C_IRQTYPE_LEVEL, }, /* EINT3 */
	{ .type = S3C_IRQTYPE_LEVEL, }, /* EINT4to7 */
	{ .type = S3C_IRQTYPE_LEVEL, }, /* EINT8to23 */
	{ .type = S3C_IRQTYPE_NONE, }, /* reserved */
	{ .type = S3C_IRQTYPE_EDGE, }, /* nBATT_FLT */
	{ .type = S3C_IRQTYPE_EDGE, }, /* TICK */
	{ .type = S3C_IRQTYPE_EDGE, }, /* WDT */
	{ .type = S3C_IRQTYPE_EDGE, }, /* TIMER0 */
	{ .type = S3C_IRQTYPE_EDGE, }, /* TIMER1 */
	{ .type = S3C_IRQTYPE_EDGE, }, /* TIMER2 */
	{ .type = S3C_IRQTYPE_EDGE, }, /* TIMER3 */
	{ .type = S3C_IRQTYPE_EDGE, }, /* TIMER4 */
	{ .type = S3C_IRQTYPE_LEVEL, }, /* UART2 */
	{ .type = S3C_IRQTYPE_EDGE, }, /* LCD */
	{ .type = S3C_IRQTYPE_EDGE, }, /* DMA0 */
	{ .type = S3C_IRQTYPE_EDGE, }, /* DMA1 */
	{ .type = S3C_IRQTYPE_EDGE, }, /* DMA2 */
	{ .type = S3C_IRQTYPE_EDGE, }, /* DMA3 */
	{ .type = S3C_IRQTYPE_LEVEL, }, /* SDI/CF */
	{ .type = S3C_IRQTYPE_EDGE, }, /* SPI0 */
	{ .type = S3C_IRQTYPE_LEVEL, }, /* UART1 */
	{ .type = S3C_IRQTYPE_NONE, }, /* reserved */
	{ .type = S3C_IRQTYPE_EDGE, }, /* USBD */
	{ .type = S3C_IRQTYPE_EDGE, }, /* USBH */
	{ .type = S3C_IRQTYPE_EDGE, }, /* IIC */
	{ .type = S3C_IRQTYPE_LEVEL, }, /* UART0 */
	{ .type = S3C_IRQTYPE_EDGE, }, /* SPI1 */
	{ .type = S3C_IRQTYPE_EDGE, }, /* RTC */
	{ .type = S3C_IRQTYPE_LEVEL, }, /* ADCPARENT */
};

static struct s3c_irq_data init_s3c2412eint[32] = {
	{ .type = S3C_IRQTYPE_EINT, .parent_irq = 0 }, /* EINT0 */
	{ .type = S3C_IRQTYPE_EINT, .parent_irq = 1 }, /* EINT1 */
	{ .type = S3C_IRQTYPE_EINT, .parent_irq = 2 }, /* EINT2 */
	{ .type = S3C_IRQTYPE_EINT, .parent_irq = 3 }, /* EINT3 */
	{ .type = S3C_IRQTYPE_EINT, .parent_irq = 4 }, /* EINT4 */
	{ .type = S3C_IRQTYPE_EINT, .parent_irq = 4 }, /* EINT5 */
	{ .type = S3C_IRQTYPE_EINT, .parent_irq = 4 }, /* EINT6 */
	{ .type = S3C_IRQTYPE_EINT, .parent_irq = 4 }, /* EINT7 */
	{ .type = S3C_IRQTYPE_EINT, .parent_irq = 5 }, /* EINT8 */
	{ .type = S3C_IRQTYPE_EINT, .parent_irq = 5 }, /* EINT9 */
	{ .type = S3C_IRQTYPE_EINT, .parent_irq = 5 }, /* EINT10 */
	{ .type = S3C_IRQTYPE_EINT, .parent_irq = 5 }, /* EINT11 */
	{ .type = S3C_IRQTYPE_EINT, .parent_irq = 5 }, /* EINT12 */
	{ .type = S3C_IRQTYPE_EINT, .parent_irq = 5 }, /* EINT13 */
	{ .type = S3C_IRQTYPE_EINT, .parent_irq = 5 }, /* EINT14 */
	{ .type = S3C_IRQTYPE_EINT, .parent_irq = 5 }, /* EINT15 */
	{ .type = S3C_IRQTYPE_EINT, .parent_irq = 5 }, /* EINT16 */
	{ .type = S3C_IRQTYPE_EINT, .parent_irq = 5 }, /* EINT17 */
	{ .type = S3C_IRQTYPE_EINT, .parent_irq = 5 }, /* EINT18 */
	{ .type = S3C_IRQTYPE_EINT, .parent_irq = 5 }, /* EINT19 */
	{ .type = S3C_IRQTYPE_EINT, .parent_irq = 5 }, /* EINT20 */
	{ .type = S3C_IRQTYPE_EINT, .parent_irq = 5 }, /* EINT21 */
	{ .type = S3C_IRQTYPE_EINT, .parent_irq = 5 }, /* EINT22 */
	{ .type = S3C_IRQTYPE_EINT, .parent_irq = 5 }, /* EINT23 */
};

static struct s3c_irq_data init_s3c2412subint[32] = {
	{ .type = S3C_IRQTYPE_LEVEL, .parent_irq = 28 }, /* UART0-RX */
	{ .type = S3C_IRQTYPE_LEVEL, .parent_irq = 28 }, /* UART0-TX */
	{ .type = S3C_IRQTYPE_LEVEL, .parent_irq = 28 }, /* UART0-ERR */
	{ .type = S3C_IRQTYPE_LEVEL, .parent_irq = 23 }, /* UART1-RX */
	{ .type = S3C_IRQTYPE_LEVEL, .parent_irq = 23 }, /* UART1-TX */
	{ .type = S3C_IRQTYPE_LEVEL, .parent_irq = 23 }, /* UART1-ERR */
	{ .type = S3C_IRQTYPE_LEVEL, .parent_irq = 15 }, /* UART2-RX */
	{ .type = S3C_IRQTYPE_LEVEL, .parent_irq = 15 }, /* UART2-TX */
	{ .type = S3C_IRQTYPE_LEVEL, .parent_irq = 15 }, /* UART2-ERR */
	{ .type = S3C_IRQTYPE_EDGE, .parent_irq = 31 }, /* TC */
	{ .type = S3C_IRQTYPE_EDGE, .parent_irq = 31 }, /* ADC */
	{ .type = S3C_IRQTYPE_NONE, },
	{ .type = S3C_IRQTYPE_NONE, },
	{ .type = S3C_IRQTYPE_LEVEL, .parent_irq = 21 }, /* SDI */
	{ .type = S3C_IRQTYPE_LEVEL, .parent_irq = 21 }, /* CF */
};

void __init s3c2412_init_irq(void)
{
	pr_info("S3C2412: IRQ Support\n");

#ifdef CONFIG_FIQ
	init_FIQ(FIQ_START);
#endif

	s3c_intc[0] = s3c24xx_init_intc(NULL, &init_s3c2412base[0], NULL,
					0x4a000000);
	if (IS_ERR(s3c_intc[0])) {
		pr_err("irq: could not create main interrupt controller\n");
		return;
	}

	s3c24xx_init_intc(NULL, &init_s3c2412eint[0], s3c_intc[0], 0x560000a4);
	s3c_intc[1] = s3c24xx_init_intc(NULL, &init_s3c2412subint[0],
					s3c_intc[0], 0x4a000018);
}
#endif

#ifdef CONFIG_CPU_S3C2416
static struct s3c_irq_data init_s3c2416base[32] = {
	{ .type = S3C_IRQTYPE_EINT, }, /* EINT0 */
	{ .type = S3C_IRQTYPE_EINT, }, /* EINT1 */
	{ .type = S3C_IRQTYPE_EINT, }, /* EINT2 */
	{ .type = S3C_IRQTYPE_EINT, }, /* EINT3 */
	{ .type = S3C_IRQTYPE_LEVEL, }, /* EINT4to7 */
	{ .type = S3C_IRQTYPE_LEVEL, }, /* EINT8to23 */
	{ .type = S3C_IRQTYPE_NONE, }, /* reserved */
	{ .type = S3C_IRQTYPE_EDGE, }, /* nBATT_FLT */
	{ .type = S3C_IRQTYPE_EDGE, }, /* TICK */
	{ .type = S3C_IRQTYPE_LEVEL, }, /* WDT/AC97 */
	{ .type = S3C_IRQTYPE_EDGE, }, /* TIMER0 */
	{ .type = S3C_IRQTYPE_EDGE, }, /* TIMER1 */
	{ .type = S3C_IRQTYPE_EDGE, }, /* TIMER2 */
	{ .type = S3C_IRQTYPE_EDGE, }, /* TIMER3 */
	{ .type = S3C_IRQTYPE_EDGE, }, /* TIMER4 */
	{ .type = S3C_IRQTYPE_LEVEL, }, /* UART2 */
	{ .type = S3C_IRQTYPE_LEVEL, }, /* LCD */
	{ .type = S3C_IRQTYPE_LEVEL, }, /* DMA */
	{ .type = S3C_IRQTYPE_LEVEL, }, /* UART3 */
	{ .type = S3C_IRQTYPE_NONE, }, /* reserved */
	{ .type = S3C_IRQTYPE_EDGE, }, /* SDI1 */
	{ .type = S3C_IRQTYPE_EDGE, }, /* SDI0 */
	{ .type = S3C_IRQTYPE_EDGE, }, /* SPI0 */
	{ .type = S3C_IRQTYPE_LEVEL, }, /* UART1 */
	{ .type = S3C_IRQTYPE_EDGE, }, /* NAND */
	{ .type = S3C_IRQTYPE_EDGE, }, /* USBD */
	{ .type = S3C_IRQTYPE_EDGE, }, /* USBH */
	{ .type = S3C_IRQTYPE_EDGE, }, /* IIC */
	{ .type = S3C_IRQTYPE_LEVEL, }, /* UART0 */
	{ .type = S3C_IRQTYPE_NONE, },
	{ .type = S3C_IRQTYPE_EDGE, }, /* RTC */
	{ .type = S3C_IRQTYPE_LEVEL, }, /* ADCPARENT */
};

static struct s3c_irq_data init_s3c2416subint[32] = {
	{ .type = S3C_IRQTYPE_LEVEL, .parent_irq = 28 }, /* UART0-RX */
	{ .type = S3C_IRQTYPE_LEVEL, .parent_irq = 28 }, /* UART0-TX */
	{ .type = S3C_IRQTYPE_LEVEL, .parent_irq = 28 }, /* UART0-ERR */
	{ .type = S3C_IRQTYPE_LEVEL, .parent_irq = 23 }, /* UART1-RX */
	{ .type = S3C_IRQTYPE_LEVEL, .parent_irq = 23 }, /* UART1-TX */
	{ .type = S3C_IRQTYPE_LEVEL, .parent_irq = 23 }, /* UART1-ERR */
	{ .type = S3C_IRQTYPE_LEVEL, .parent_irq = 15 }, /* UART2-RX */
	{ .type = S3C_IRQTYPE_LEVEL, .parent_irq = 15 }, /* UART2-TX */
	{ .type = S3C_IRQTYPE_LEVEL, .parent_irq = 15 }, /* UART2-ERR */
	{ .type = S3C_IRQTYPE_EDGE, .parent_irq = 31 }, /* TC */
	{ .type = S3C_IRQTYPE_EDGE, .parent_irq = 31 }, /* ADC */
	{ .type = S3C_IRQTYPE_NONE }, /* reserved */
	{ .type = S3C_IRQTYPE_NONE }, /* reserved */
	{ .type = S3C_IRQTYPE_NONE }, /* reserved */
	{ .type = S3C_IRQTYPE_NONE }, /* reserved */
	{ .type = S3C_IRQTYPE_LEVEL, .parent_irq = 16 }, /* LCD2 */
	{ .type = S3C_IRQTYPE_LEVEL, .parent_irq = 16 }, /* LCD3 */
	{ .type = S3C_IRQTYPE_LEVEL, .parent_irq = 16 }, /* LCD4 */
	{ .type = S3C_IRQTYPE_LEVEL, .parent_irq = 17 }, /* DMA0 */
	{ .type = S3C_IRQTYPE_LEVEL, .parent_irq = 17 }, /* DMA1 */
	{ .type = S3C_IRQTYPE_LEVEL, .parent_irq = 17 }, /* DMA2 */
	{ .type = S3C_IRQTYPE_LEVEL, .parent_irq = 17 }, /* DMA3 */
	{ .type = S3C_IRQTYPE_LEVEL, .parent_irq = 17 }, /* DMA4 */
	{ .type = S3C_IRQTYPE_LEVEL, .parent_irq = 17 }, /* DMA5 */
	{ .type = S3C_IRQTYPE_LEVEL, .parent_irq = 18 }, /* UART3-RX */
	{ .type = S3C_IRQTYPE_LEVEL, .parent_irq = 18 }, /* UART3-TX */
	{ .type = S3C_IRQTYPE_LEVEL, .parent_irq = 18 }, /* UART3-ERR */
	{ .type = S3C_IRQTYPE_LEVEL, .parent_irq = 9 }, /* WDT */
	{ .type = S3C_IRQTYPE_LEVEL, .parent_irq = 9 }, /* AC97 */
};

static struct s3c_irq_data init_s3c2416_second[32] = {
	{ .type = S3C_IRQTYPE_EDGE }, /* 2D */
	{ .type = S3C_IRQTYPE_NONE }, /* reserved */
	{ .type = S3C_IRQTYPE_NONE }, /* reserved */
	{ .type = S3C_IRQTYPE_NONE }, /* reserved */
	{ .type = S3C_IRQTYPE_EDGE }, /* PCM0 */
	{ .type = S3C_IRQTYPE_NONE }, /* reserved */
	{ .type = S3C_IRQTYPE_EDGE }, /* I2S0 */
};

void __init s3c2416_init_irq(void)
{
	pr_info("S3C2416: IRQ Support\n");

#ifdef CONFIG_FIQ
	init_FIQ(FIQ_START);
#endif

	s3c_intc[0] = s3c24xx_init_intc(NULL, &init_s3c2416base[0], NULL,
					0x4a000000);
	if (IS_ERR(s3c_intc[0])) {
		pr_err("irq: could not create main interrupt controller\n");
		return;
	}

	s3c24xx_init_intc(NULL, &init_eint[0], s3c_intc[0], 0x560000a4);
	s3c_intc[1] = s3c24xx_init_intc(NULL, &init_s3c2416subint[0],
					s3c_intc[0], 0x4a000018);

	s3c_intc[2] = s3c24xx_init_intc(NULL, &init_s3c2416_second[0],
					NULL, 0x4a000040);
}

#endif

#ifdef CONFIG_CPU_S3C2440
static struct s3c_irq_data init_s3c2440base[32] = {
	{ .type = S3C_IRQTYPE_EINT, }, /* EINT0 */
	{ .type = S3C_IRQTYPE_EINT, }, /* EINT1 */
	{ .type = S3C_IRQTYPE_EINT, }, /* EINT2 */
	{ .type = S3C_IRQTYPE_EINT, }, /* EINT3 */
	{ .type = S3C_IRQTYPE_LEVEL, }, /* EINT4to7 */
	{ .type = S3C_IRQTYPE_LEVEL, }, /* EINT8to23 */
	{ .type = S3C_IRQTYPE_LEVEL, }, /* CAM */
	{ .type = S3C_IRQTYPE_EDGE, }, /* nBATT_FLT */
	{ .type = S3C_IRQTYPE_EDGE, }, /* TICK */
	{ .type = S3C_IRQTYPE_LEVEL, }, /* WDT/AC97 */
	{ .type = S3C_IRQTYPE_EDGE, }, /* TIMER0 */
	{ .type = S3C_IRQTYPE_EDGE, }, /* TIMER1 */
	{ .type = S3C_IRQTYPE_EDGE, }, /* TIMER2 */
	{ .type = S3C_IRQTYPE_EDGE, }, /* TIMER3 */
	{ .type = S3C_IRQTYPE_EDGE, }, /* TIMER4 */
	{ .type = S3C_IRQTYPE_LEVEL, }, /* UART2 */
	{ .type = S3C_IRQTYPE_EDGE, }, /* LCD */
	{ .type = S3C_IRQTYPE_EDGE, }, /* DMA0 */
	{ .type = S3C_IRQTYPE_EDGE, }, /* DMA1 */
	{ .type = S3C_IRQTYPE_EDGE, }, /* DMA2 */
	{ .type = S3C_IRQTYPE_EDGE, }, /* DMA3 */
	{ .type = S3C_IRQTYPE_EDGE, }, /* SDI */
	{ .type = S3C_IRQTYPE_EDGE, }, /* SPI0 */
	{ .type = S3C_IRQTYPE_LEVEL, }, /* UART1 */
	{ .type = S3C_IRQTYPE_LEVEL, }, /* NFCON */
	{ .type = S3C_IRQTYPE_EDGE, }, /* USBD */
	{ .type = S3C_IRQTYPE_EDGE, }, /* USBH */
	{ .type = S3C_IRQTYPE_EDGE, }, /* IIC */
	{ .type = S3C_IRQTYPE_LEVEL, }, /* UART0 */
	{ .type = S3C_IRQTYPE_EDGE, }, /* SPI1 */
	{ .type = S3C_IRQTYPE_EDGE, }, /* RTC */
	{ .type = S3C_IRQTYPE_LEVEL, }, /* ADCPARENT */
};

static struct s3c_irq_data init_s3c2440subint[32] = {
	{ .type = S3C_IRQTYPE_LEVEL, .parent_irq = 28 }, /* UART0-RX */
	{ .type = S3C_IRQTYPE_LEVEL, .parent_irq = 28 }, /* UART0-TX */
	{ .type = S3C_IRQTYPE_LEVEL, .parent_irq = 28 }, /* UART0-ERR */
	{ .type = S3C_IRQTYPE_LEVEL, .parent_irq = 23 }, /* UART1-RX */
	{ .type = S3C_IRQTYPE_LEVEL, .parent_irq = 23 }, /* UART1-TX */
	{ .type = S3C_IRQTYPE_LEVEL, .parent_irq = 23 }, /* UART1-ERR */
	{ .type = S3C_IRQTYPE_LEVEL, .parent_irq = 15 }, /* UART2-RX */
	{ .type = S3C_IRQTYPE_LEVEL, .parent_irq = 15 }, /* UART2-TX */
	{ .type = S3C_IRQTYPE_LEVEL, .parent_irq = 15 }, /* UART2-ERR */
	{ .type = S3C_IRQTYPE_EDGE, .parent_irq = 31 }, /* TC */
	{ .type = S3C_IRQTYPE_EDGE, .parent_irq = 31 }, /* ADC */
	{ .type = S3C_IRQTYPE_LEVEL, .parent_irq = 6 }, /* CAM_C */
	{ .type = S3C_IRQTYPE_LEVEL, .parent_irq = 6 }, /* CAM_P */
	{ .type = S3C_IRQTYPE_LEVEL, .parent_irq = 9 }, /* WDT */
	{ .type = S3C_IRQTYPE_LEVEL, .parent_irq = 9 }, /* AC97 */
};

void __init s3c2440_init_irq(void)
{
	pr_info("S3C2440: IRQ Support\n");

#ifdef CONFIG_FIQ
	init_FIQ(FIQ_START);
#endif

	s3c_intc[0] = s3c24xx_init_intc(NULL, &init_s3c2440base[0], NULL,
					0x4a000000);
	if (IS_ERR(s3c_intc[0])) {
		pr_err("irq: could not create main interrupt controller\n");
		return;
	}

	s3c24xx_init_intc(NULL, &init_eint[0], s3c_intc[0], 0x560000a4);
	s3c_intc[1] = s3c24xx_init_intc(NULL, &init_s3c2440subint[0],
					s3c_intc[0], 0x4a000018);
}
#endif

#ifdef CONFIG_CPU_S3C2442
static struct s3c_irq_data init_s3c2442base[32] = {
	{ .type = S3C_IRQTYPE_EINT, }, /* EINT0 */
	{ .type = S3C_IRQTYPE_EINT, }, /* EINT1 */
	{ .type = S3C_IRQTYPE_EINT, }, /* EINT2 */
	{ .type = S3C_IRQTYPE_EINT, }, /* EINT3 */
	{ .type = S3C_IRQTYPE_LEVEL, }, /* EINT4to7 */
	{ .type = S3C_IRQTYPE_LEVEL, }, /* EINT8to23 */
	{ .type = S3C_IRQTYPE_LEVEL, }, /* CAM */
	{ .type = S3C_IRQTYPE_EDGE, }, /* nBATT_FLT */
	{ .type = S3C_IRQTYPE_EDGE, }, /* TICK */
	{ .type = S3C_IRQTYPE_EDGE, }, /* WDT */
	{ .type = S3C_IRQTYPE_EDGE, }, /* TIMER0 */
	{ .type = S3C_IRQTYPE_EDGE, }, /* TIMER1 */
	{ .type = S3C_IRQTYPE_EDGE, }, /* TIMER2 */
	{ .type = S3C_IRQTYPE_EDGE, }, /* TIMER3 */
	{ .type = S3C_IRQTYPE_EDGE, }, /* TIMER4 */
	{ .type = S3C_IRQTYPE_LEVEL, }, /* UART2 */
	{ .type = S3C_IRQTYPE_EDGE, }, /* LCD */
	{ .type = S3C_IRQTYPE_EDGE, }, /* DMA0 */
	{ .type = S3C_IRQTYPE_EDGE, }, /* DMA1 */
	{ .type = S3C_IRQTYPE_EDGE, }, /* DMA2 */
	{ .type = S3C_IRQTYPE_EDGE, }, /* DMA3 */
	{ .type = S3C_IRQTYPE_EDGE, }, /* SDI */
	{ .type = S3C_IRQTYPE_EDGE, }, /* SPI0 */
	{ .type = S3C_IRQTYPE_LEVEL, }, /* UART1 */
	{ .type = S3C_IRQTYPE_LEVEL, }, /* NFCON */
	{ .type = S3C_IRQTYPE_EDGE, }, /* USBD */
	{ .type = S3C_IRQTYPE_EDGE, }, /* USBH */
	{ .type = S3C_IRQTYPE_EDGE, }, /* IIC */
	{ .type = S3C_IRQTYPE_LEVEL, }, /* UART0 */
	{ .type = S3C_IRQTYPE_EDGE, }, /* SPI1 */
	{ .type = S3C_IRQTYPE_EDGE, }, /* RTC */
	{ .type = S3C_IRQTYPE_LEVEL, }, /* ADCPARENT */
};

static struct s3c_irq_data init_s3c2442subint[32] = {
	{ .type = S3C_IRQTYPE_LEVEL, .parent_irq = 28 }, /* UART0-RX */
	{ .type = S3C_IRQTYPE_LEVEL, .parent_irq = 28 }, /* UART0-TX */
	{ .type = S3C_IRQTYPE_LEVEL, .parent_irq = 28 }, /* UART0-ERR */
	{ .type = S3C_IRQTYPE_LEVEL, .parent_irq = 23 }, /* UART1-RX */
	{ .type = S3C_IRQTYPE_LEVEL, .parent_irq = 23 }, /* UART1-TX */
	{ .type = S3C_IRQTYPE_LEVEL, .parent_irq = 23 }, /* UART1-ERR */
	{ .type = S3C_IRQTYPE_LEVEL, .parent_irq = 15 }, /* UART2-RX */
	{ .type = S3C_IRQTYPE_LEVEL, .parent_irq = 15 }, /* UART2-TX */
	{ .type = S3C_IRQTYPE_LEVEL, .parent_irq = 15 }, /* UART2-ERR */
	{ .type = S3C_IRQTYPE_EDGE, .parent_irq = 31 }, /* TC */
	{ .type = S3C_IRQTYPE_EDGE, .parent_irq = 31 }, /* ADC */
	{ .type = S3C_IRQTYPE_LEVEL, .parent_irq = 6 }, /* CAM_C */
	{ .type = S3C_IRQTYPE_LEVEL, .parent_irq = 6 }, /* CAM_P */
};

void __init s3c2442_init_irq(void)
{
	pr_info("S3C2442: IRQ Support\n");

#ifdef CONFIG_FIQ
	init_FIQ(FIQ_START);
#endif

	s3c_intc[0] = s3c24xx_init_intc(NULL, &init_s3c2442base[0], NULL,
					0x4a000000);
	if (IS_ERR(s3c_intc[0])) {
		pr_err("irq: could not create main interrupt controller\n");
		return;
	}

	s3c24xx_init_intc(NULL, &init_eint[0], s3c_intc[0], 0x560000a4);
	s3c_intc[1] = s3c24xx_init_intc(NULL, &init_s3c2442subint[0],
					s3c_intc[0], 0x4a000018);
}
#endif

#ifdef CONFIG_CPU_S3C2443
static struct s3c_irq_data init_s3c2443base[32] = {
	{ .type = S3C_IRQTYPE_EINT, }, /* EINT0 */
	{ .type = S3C_IRQTYPE_EINT, }, /* EINT1 */
	{ .type = S3C_IRQTYPE_EINT, }, /* EINT2 */
	{ .type = S3C_IRQTYPE_EINT, }, /* EINT3 */
	{ .type = S3C_IRQTYPE_LEVEL, }, /* EINT4to7 */
	{ .type = S3C_IRQTYPE_LEVEL, }, /* EINT8to23 */
	{ .type = S3C_IRQTYPE_LEVEL, }, /* CAM */
	{ .type = S3C_IRQTYPE_EDGE, }, /* nBATT_FLT */
	{ .type = S3C_IRQTYPE_EDGE, }, /* TICK */
	{ .type = S3C_IRQTYPE_LEVEL, }, /* WDT/AC97 */
	{ .type = S3C_IRQTYPE_EDGE, }, /* TIMER0 */
	{ .type = S3C_IRQTYPE_EDGE, }, /* TIMER1 */
	{ .type = S3C_IRQTYPE_EDGE, }, /* TIMER2 */
	{ .type = S3C_IRQTYPE_EDGE, }, /* TIMER3 */
	{ .type = S3C_IRQTYPE_EDGE, }, /* TIMER4 */
	{ .type = S3C_IRQTYPE_LEVEL, }, /* UART2 */
	{ .type = S3C_IRQTYPE_LEVEL, }, /* LCD */
	{ .type = S3C_IRQTYPE_LEVEL, }, /* DMA */
	{ .type = S3C_IRQTYPE_LEVEL, }, /* UART3 */
	{ .type = S3C_IRQTYPE_EDGE, }, /* CFON */
	{ .type = S3C_IRQTYPE_EDGE, }, /* SDI1 */
	{ .type = S3C_IRQTYPE_EDGE, }, /* SDI0 */
	{ .type = S3C_IRQTYPE_EDGE, }, /* SPI0 */
	{ .type = S3C_IRQTYPE_LEVEL, }, /* UART1 */
	{ .type = S3C_IRQTYPE_EDGE, }, /* NAND */
	{ .type = S3C_IRQTYPE_EDGE, }, /* USBD */
	{ .type = S3C_IRQTYPE_EDGE, }, /* USBH */
	{ .type = S3C_IRQTYPE_EDGE, }, /* IIC */
	{ .type = S3C_IRQTYPE_LEVEL, }, /* UART0 */
	{ .type = S3C_IRQTYPE_EDGE, }, /* SPI1 */
	{ .type = S3C_IRQTYPE_EDGE, }, /* RTC */
	{ .type = S3C_IRQTYPE_LEVEL, }, /* ADCPARENT */
};


static struct s3c_irq_data init_s3c2443subint[32] = {
	{ .type = S3C_IRQTYPE_LEVEL, .parent_irq = 28 }, /* UART0-RX */
	{ .type = S3C_IRQTYPE_LEVEL, .parent_irq = 28 }, /* UART0-TX */
	{ .type = S3C_IRQTYPE_LEVEL, .parent_irq = 28 }, /* UART0-ERR */
	{ .type = S3C_IRQTYPE_LEVEL, .parent_irq = 23 }, /* UART1-RX */
	{ .type = S3C_IRQTYPE_LEVEL, .parent_irq = 23 }, /* UART1-TX */
	{ .type = S3C_IRQTYPE_LEVEL, .parent_irq = 23 }, /* UART1-ERR */
	{ .type = S3C_IRQTYPE_LEVEL, .parent_irq = 15 }, /* UART2-RX */
	{ .type = S3C_IRQTYPE_LEVEL, .parent_irq = 15 }, /* UART2-TX */
	{ .type = S3C_IRQTYPE_LEVEL, .parent_irq = 15 }, /* UART2-ERR */
	{ .type = S3C_IRQTYPE_EDGE, .parent_irq = 31 }, /* TC */
	{ .type = S3C_IRQTYPE_EDGE, .parent_irq = 31 }, /* ADC */
	{ .type = S3C_IRQTYPE_LEVEL, .parent_irq = 6 }, /* CAM_C */
	{ .type = S3C_IRQTYPE_LEVEL, .parent_irq = 6 }, /* CAM_P */
	{ .type = S3C_IRQTYPE_NONE }, /* reserved */
	{ .type = S3C_IRQTYPE_LEVEL, .parent_irq = 16 }, /* LCD1 */
	{ .type = S3C_IRQTYPE_LEVEL, .parent_irq = 16 }, /* LCD2 */
	{ .type = S3C_IRQTYPE_LEVEL, .parent_irq = 16 }, /* LCD3 */
	{ .type = S3C_IRQTYPE_LEVEL, .parent_irq = 16 }, /* LCD4 */
	{ .type = S3C_IRQTYPE_LEVEL, .parent_irq = 17 }, /* DMA0 */
	{ .type = S3C_IRQTYPE_LEVEL, .parent_irq = 17 }, /* DMA1 */
	{ .type = S3C_IRQTYPE_LEVEL, .parent_irq = 17 }, /* DMA2 */
	{ .type = S3C_IRQTYPE_LEVEL, .parent_irq = 17 }, /* DMA3 */
	{ .type = S3C_IRQTYPE_LEVEL, .parent_irq = 17 }, /* DMA4 */
	{ .type = S3C_IRQTYPE_LEVEL, .parent_irq = 17 }, /* DMA5 */
	{ .type = S3C_IRQTYPE_LEVEL, .parent_irq = 18 }, /* UART3-RX */
	{ .type = S3C_IRQTYPE_LEVEL, .parent_irq = 18 }, /* UART3-TX */
	{ .type = S3C_IRQTYPE_LEVEL, .parent_irq = 18 }, /* UART3-ERR */
	{ .type = S3C_IRQTYPE_LEVEL, .parent_irq = 9 }, /* WDT */
	{ .type = S3C_IRQTYPE_LEVEL, .parent_irq = 9 }, /* AC97 */
};

void __init s3c2443_init_irq(void)
{
	pr_info("S3C2443: IRQ Support\n");

#ifdef CONFIG_FIQ
	init_FIQ(FIQ_START);
#endif

	s3c_intc[0] = s3c24xx_init_intc(NULL, &init_s3c2443base[0], NULL,
					0x4a000000);
	if (IS_ERR(s3c_intc[0])) {
		pr_err("irq: could not create main interrupt controller\n");
		return;
	}

	s3c24xx_init_intc(NULL, &init_eint[0], s3c_intc[0], 0x560000a4);
	s3c_intc[1] = s3c24xx_init_intc(NULL, &init_s3c2443subint[0],
					s3c_intc[0], 0x4a000018);
}
#endif

#ifdef CONFIG_OF
static int s3c24xx_irq_map_of(struct irq_domain *h, unsigned int virq,
							irq_hw_number_t hw)
{
	unsigned int ctrl_num = hw / 32;
	unsigned int intc_hw = hw % 32;
	struct s3c_irq_intc *intc = s3c_intc[ctrl_num];
	struct s3c_irq_intc *parent_intc = intc->parent;
	struct s3c_irq_data *irq_data = &intc->irqs[intc_hw];

	/* attach controller pointer to irq_data */
	irq_data->intc = intc;
	irq_data->offset = intc_hw;

	if (!parent_intc)
		irq_set_chip_and_handler(virq, &s3c_irq_chip, handle_edge_irq);
	else
		irq_set_chip_and_handler(virq, &s3c_irq_level_chip,
					 handle_edge_irq);

	irq_set_chip_data(virq, irq_data);

	return 0;
}

/* Translate our of irq notation
 * format: <ctrl_num ctrl_irq parent_irq type>
 */
static int s3c24xx_irq_xlate_of(struct irq_domain *d, struct device_node *n,
			const u32 *intspec, unsigned int intsize,
			irq_hw_number_t *out_hwirq, unsigned int *out_type)
{
	struct s3c_irq_intc *intc;
	struct s3c_irq_intc *parent_intc;
	struct s3c_irq_data *irq_data;
	struct s3c_irq_data *parent_irq_data;
	int irqno;

	if (WARN_ON(intsize < 4))
		return -EINVAL;

	if (intspec[0] > 2 || !s3c_intc[intspec[0]]) {
		pr_err("controller number %d invalid\n", intspec[0]);
		return -EINVAL;
	}
	intc = s3c_intc[intspec[0]];

	*out_hwirq = intspec[0] * 32 + intspec[2];
	*out_type = intspec[3] & IRQ_TYPE_SENSE_MASK;

	parent_intc = intc->parent;
	if (parent_intc) {
		irq_data = &intc->irqs[intspec[2]];
		irq_data->parent_irq = intspec[1];
		parent_irq_data = &parent_intc->irqs[irq_data->parent_irq];
		parent_irq_data->sub_intc = intc;
		parent_irq_data->sub_bits |= (1UL << intspec[2]);

		/* parent_intc is always s3c_intc[0], so no offset */
		irqno = irq_create_mapping(parent_intc->domain, intspec[1]);
		if (irqno < 0) {
			pr_err("irq: could not map parent interrupt\n");
			return irqno;
		}

		irq_set_chained_handler(irqno, s3c_irq_demux);
	}

	return 0;
}

static const struct irq_domain_ops s3c24xx_irq_ops_of = {
	.map = s3c24xx_irq_map_of,
	.xlate = s3c24xx_irq_xlate_of,
};

struct s3c24xx_irq_of_ctrl {
	char			*name;
	unsigned long		offset;
	struct s3c_irq_intc	**handle;
	struct s3c_irq_intc	**parent;
	struct irq_domain_ops	*ops;
};

static int __init s3c_init_intc_of(struct device_node *np,
			struct device_node *interrupt_parent,
			struct s3c24xx_irq_of_ctrl *s3c_ctrl, int num_ctrl)
{
	struct s3c_irq_intc *intc;
	struct s3c24xx_irq_of_ctrl *ctrl;
	struct irq_domain *domain;
	void __iomem *reg_base;
	int i;

	reg_base = of_iomap(np, 0);
	if (!reg_base) {
		pr_err("irq-s3c24xx: could not map irq registers\n");
		return -EINVAL;
	}

	domain = irq_domain_add_linear(np, num_ctrl * 32,
						     &s3c24xx_irq_ops_of, NULL);
	if (!domain) {
		pr_err("irq: could not create irq-domain\n");
		return -EINVAL;
	}

	for (i = 0; i < num_ctrl; i++) {
		ctrl = &s3c_ctrl[i];

		pr_debug("irq: found controller %s\n", ctrl->name);

		intc = kzalloc(sizeof(struct s3c_irq_intc), GFP_KERNEL);
		if (!intc)
			return -ENOMEM;

		intc->domain = domain;
		intc->irqs = kzalloc(sizeof(struct s3c_irq_data) * 32,
				     GFP_KERNEL);
		if (!intc->irqs) {
			kfree(intc);
			return -ENOMEM;
		}

		if (ctrl->parent) {
			intc->reg_pending = reg_base + ctrl->offset;
			intc->reg_mask = reg_base + ctrl->offset + 0x4;

			if (*(ctrl->parent)) {
				intc->parent = *(ctrl->parent);
			} else {
				pr_warn("irq: parent of %s missing\n",
					ctrl->name);
				kfree(intc->irqs);
				kfree(intc);
				continue;
			}
		} else {
			intc->reg_pending = reg_base + ctrl->offset;
			intc->reg_mask = reg_base + ctrl->offset + 0x08;
			intc->reg_intpnd = reg_base + ctrl->offset + 0x10;
		}

		s3c24xx_clear_intc(intc);
		s3c_intc[i] = intc;
	}

	set_handle_irq(s3c24xx_handle_irq);

	return 0;
}

static struct s3c24xx_irq_of_ctrl s3c2410_ctrl[] = {
	{
		.name = "intc",
		.offset = 0,
	}, {
		.name = "subintc",
		.offset = 0x18,
		.parent = &s3c_intc[0],
	}
};

int __init s3c2410_init_intc_of(struct device_node *np,
			struct device_node *interrupt_parent)
{
	return s3c_init_intc_of(np, interrupt_parent,
				s3c2410_ctrl, ARRAY_SIZE(s3c2410_ctrl));
}
IRQCHIP_DECLARE(s3c2410_irq, "samsung,s3c2410-irq", s3c2410_init_intc_of);

static struct s3c24xx_irq_of_ctrl s3c2416_ctrl[] = {
	{
		.name = "intc",
		.offset = 0,
	}, {
		.name = "subintc",
		.offset = 0x18,
		.parent = &s3c_intc[0],
	}, {
		.name = "intc2",
		.offset = 0x40,
	}
};

int __init s3c2416_init_intc_of(struct device_node *np,
			struct device_node *interrupt_parent)
{
	return s3c_init_intc_of(np, interrupt_parent,
				s3c2416_ctrl, ARRAY_SIZE(s3c2416_ctrl));
}
IRQCHIP_DECLARE(s3c2416_irq, "samsung,s3c2416-irq", s3c2416_init_intc_of);
#endif<|MERGE_RESOLUTION|>--- conflicted
+++ resolved
@@ -298,11 +298,7 @@
 	.irq_set_type	= s3c_irqext0_type,
 };
 
-<<<<<<< HEAD
-static void s3c_irq_demux(unsigned int __irq, struct irq_desc *desc)
-=======
 static void s3c_irq_demux(struct irq_desc *desc)
->>>>>>> 9f30a04d
 {
 	struct irq_chip *chip = irq_desc_get_chip(desc);
 	struct s3c_irq_data *irq_data = irq_desc_get_chip_data(desc);
