// SPDX-License-Identifier: MIT
/*
 * Copyright © 2022 Intel Corporation
 */

#include "gem/i915_gem_lmem.h"
#include "gt/intel_engine_pm.h"
#include "gt/intel_gpu_commands.h"
#include "gt/intel_gt.h"
#include "gt/intel_gt_print.h"
#include "gt/intel_ring.h"
#include "intel_gsc_binary_headers.h"
#include "intel_gsc_fw.h"
#include "intel_gsc_uc_heci_cmd_submit.h"
#include "i915_reg.h"

static bool gsc_is_in_reset(struct intel_uncore *uncore)
{
	u32 fw_status = intel_uncore_read(uncore, HECI_FWSTS(MTL_GSC_HECI1_BASE, 1));

	return REG_FIELD_GET(HECI1_FWSTS1_CURRENT_STATE, fw_status) ==
			HECI1_FWSTS1_CURRENT_STATE_RESET;
}

static u32 gsc_uc_get_fw_status(struct intel_uncore *uncore, bool needs_wakeref)
{
	intel_wakeref_t wakeref;
	u32 fw_status = 0;

	if (needs_wakeref)
		wakeref = intel_runtime_pm_get(uncore->rpm);

	fw_status = intel_uncore_read(uncore, HECI_FWSTS(MTL_GSC_HECI1_BASE, 1));

	if (needs_wakeref)
		intel_runtime_pm_put(uncore->rpm, wakeref);
	return fw_status;
}

bool intel_gsc_uc_fw_proxy_init_done(struct intel_gsc_uc *gsc, bool needs_wakeref)
{
	return REG_FIELD_GET(HECI1_FWSTS1_CURRENT_STATE,
			     gsc_uc_get_fw_status(gsc_uc_to_gt(gsc)->uncore,
						  needs_wakeref)) ==
	       HECI1_FWSTS1_PROXY_STATE_NORMAL;
}

int intel_gsc_uc_fw_proxy_get_status(struct intel_gsc_uc *gsc)
{
	if (!(IS_ENABLED(CONFIG_INTEL_MEI_GSC_PROXY)))
		return -ENODEV;
	if (!intel_uc_fw_is_loadable(&gsc->fw))
		return -ENODEV;
	if (__intel_uc_fw_status(&gsc->fw) == INTEL_UC_FIRMWARE_LOAD_FAIL)
		return -ENOLINK;
	if (!intel_gsc_uc_fw_proxy_init_done(gsc, true))
		return -EAGAIN;

	return 0;
}

bool intel_gsc_uc_fw_init_done(struct intel_gsc_uc *gsc)
{
	return gsc_uc_get_fw_status(gsc_uc_to_gt(gsc)->uncore, false) &
	       HECI1_FWSTS1_INIT_COMPLETE;
}

static inline u32 cpd_entry_offset(const struct intel_gsc_cpd_entry *entry)
{
	return entry->offset & INTEL_GSC_CPD_ENTRY_OFFSET_MASK;
}

int intel_gsc_fw_get_binary_info(struct intel_uc_fw *gsc_fw, const void *data, size_t size)
{
	struct intel_gsc_uc *gsc = container_of(gsc_fw, struct intel_gsc_uc, fw);
	struct intel_gt *gt = gsc_uc_to_gt(gsc);
	const struct intel_gsc_layout_pointers *layout = data;
	const struct intel_gsc_bpdt_header *bpdt_header = NULL;
	const struct intel_gsc_bpdt_entry *bpdt_entry = NULL;
	const struct intel_gsc_cpd_header_v2 *cpd_header = NULL;
	const struct intel_gsc_cpd_entry *cpd_entry = NULL;
	const struct intel_gsc_manifest_header *manifest;
	size_t min_size = sizeof(*layout);
	int i;

	if (size < min_size) {
		gt_err(gt, "GSC FW too small! %zu < %zu\n", size, min_size);
		return -ENODATA;
	}

	/*
	 * The GSC binary starts with the pointer layout, which contains the
	 * locations of the various partitions of the binary. The one we're
	 * interested in to get the version is the boot1 partition, where we can
	 * find a BPDT header followed by entries, one of which points to the
	 * RBE sub-section of the partition. From here, we can parse the CPD
	 * header and the following entries to find the manifest location
	 * (entry identified by the "RBEP.man" name), from which we can finally
	 * extract the version.
	 *
	 * --------------------------------------------------
	 * [  intel_gsc_layout_pointers                     ]
	 * [      ...                                       ]
	 * [      boot1.offset  >---------------------------]------o
	 * [      ...                                       ]      |
	 * --------------------------------------------------      |
	 *                                                         |
	 * --------------------------------------------------      |
	 * [  intel_gsc_bpdt_header                         ]<-----o
	 * --------------------------------------------------
	 * [  intel_gsc_bpdt_entry[]                        ]
	 * [      entry1                                    ]
	 * [      ...                                       ]
	 * [      entryX                                    ]
	 * [          type == GSC_RBE                       ]
	 * [          offset  >-----------------------------]------o
	 * [      ...                                       ]      |
	 * --------------------------------------------------      |
	 *                                                         |
	 * --------------------------------------------------      |
	 * [  intel_gsc_cpd_header_v2                       ]<-----o
	 * --------------------------------------------------
	 * [  intel_gsc_cpd_entry[]                         ]
	 * [      entry1                                    ]
	 * [      ...                                       ]
	 * [      entryX                                    ]
	 * [          "RBEP.man"                            ]
	 * [           ...                                  ]
	 * [           offset  >----------------------------]------o
	 * [      ...                                       ]      |
	 * --------------------------------------------------      |
	 *                                                         |
	 * --------------------------------------------------      |
	 * [ intel_gsc_manifest_header                      ]<-----o
	 * [  ...                                           ]
	 * [  intel_gsc_version     fw_version              ]
	 * [  ...                                           ]
	 * --------------------------------------------------
	 */

	min_size = layout->boot1.offset + layout->boot1.size;
	if (size < min_size) {
		gt_err(gt, "GSC FW too small for boot section! %zu < %zu\n",
		       size, min_size);
		return -ENODATA;
	}

	min_size = sizeof(*bpdt_header);
	if (layout->boot1.size < min_size) {
		gt_err(gt, "GSC FW boot section too small for BPDT header: %u < %zu\n",
		       layout->boot1.size, min_size);
		return -ENODATA;
	}

	bpdt_header = data + layout->boot1.offset;
	if (bpdt_header->signature != INTEL_GSC_BPDT_HEADER_SIGNATURE) {
		gt_err(gt, "invalid signature for BPDT header: 0x%08x!\n",
		       bpdt_header->signature);
		return -EINVAL;
	}

	min_size += sizeof(*bpdt_entry) * bpdt_header->descriptor_count;
	if (layout->boot1.size < min_size) {
		gt_err(gt, "GSC FW boot section too small for BPDT entries: %u < %zu\n",
		       layout->boot1.size, min_size);
		return -ENODATA;
	}

	bpdt_entry = (void *)bpdt_header + sizeof(*bpdt_header);
	for (i = 0; i < bpdt_header->descriptor_count; i++, bpdt_entry++) {
		if ((bpdt_entry->type & INTEL_GSC_BPDT_ENTRY_TYPE_MASK) !=
		    INTEL_GSC_BPDT_ENTRY_TYPE_GSC_RBE)
			continue;

		cpd_header = (void *)bpdt_header + bpdt_entry->sub_partition_offset;
		min_size = bpdt_entry->sub_partition_offset + sizeof(*cpd_header);
		break;
	}

	if (!cpd_header) {
		gt_err(gt, "couldn't find CPD header in GSC binary!\n");
		return -ENODATA;
	}

	if (layout->boot1.size < min_size) {
		gt_err(gt, "GSC FW boot section too small for CPD header: %u < %zu\n",
		       layout->boot1.size, min_size);
		return -ENODATA;
	}

	if (cpd_header->header_marker != INTEL_GSC_CPD_HEADER_MARKER) {
		gt_err(gt, "invalid marker for CPD header in GSC bin: 0x%08x!\n",
		       cpd_header->header_marker);
		return -EINVAL;
	}

	min_size += sizeof(*cpd_entry) * cpd_header->num_of_entries;
	if (layout->boot1.size < min_size) {
		gt_err(gt, "GSC FW boot section too small for CPD entries: %u < %zu\n",
		       layout->boot1.size, min_size);
		return -ENODATA;
	}

	cpd_entry = (void *)cpd_header + cpd_header->header_length;
	for (i = 0; i < cpd_header->num_of_entries; i++, cpd_entry++) {
		if (strcmp(cpd_entry->name, "RBEP.man") == 0) {
			manifest = (void *)cpd_header + cpd_entry_offset(cpd_entry);
			intel_uc_fw_version_from_gsc_manifest(&gsc->release,
							      manifest);
			gsc->security_version = manifest->security_version;
			break;
		}
	}

	return 0;
}

static int emit_gsc_fw_load(struct i915_request *rq, struct intel_gsc_uc *gsc)
{
	u32 offset = i915_ggtt_offset(gsc->local);
	u32 *cs;

	cs = intel_ring_begin(rq, 4);
	if (IS_ERR(cs))
		return PTR_ERR(cs);

	*cs++ = GSC_FW_LOAD;
	*cs++ = lower_32_bits(offset);
	*cs++ = upper_32_bits(offset);
	*cs++ = (gsc->local->size / SZ_4K) | HECI1_FW_LIMIT_VALID;

	intel_ring_advance(rq, cs);

	return 0;
}

static int gsc_fw_load(struct intel_gsc_uc *gsc)
{
	struct intel_context *ce = gsc->ce;
	struct i915_request *rq;
	int err;

	if (!ce)
		return -ENODEV;

	rq = i915_request_create(ce);
	if (IS_ERR(rq))
		return PTR_ERR(rq);

	if (ce->engine->emit_init_breadcrumb) {
		err = ce->engine->emit_init_breadcrumb(rq);
		if (err)
			goto out_rq;
	}

	err = emit_gsc_fw_load(rq, gsc);
	if (err)
		goto out_rq;

	err = ce->engine->emit_flush(rq, 0);

out_rq:
	i915_request_get(rq);

	if (unlikely(err))
		i915_request_set_error_once(rq, err);

	i915_request_add(rq);

	if (!err && i915_request_wait(rq, 0, msecs_to_jiffies(500)) < 0)
		err = -ETIME;

	i915_request_put(rq);

	if (err)
		gt_err(gsc_uc_to_gt(gsc), "Request submission for GSC load failed %pe\n",
		       ERR_PTR(err));

	return err;
}

static int gsc_fw_load_prepare(struct intel_gsc_uc *gsc)
{
	struct intel_gt *gt = gsc_uc_to_gt(gsc);
	void *src;

	if (!gsc->local)
		return -ENODEV;

	if (gsc->local->size < gsc->fw.size)
		return -ENOSPC;

	src = i915_gem_object_pin_map_unlocked(gsc->fw.obj,
					       intel_gt_coherent_map_type(gt, gsc->fw.obj, true));
	if (IS_ERR(src))
		return PTR_ERR(src);

	memcpy_toio(gsc->local_vaddr, src, gsc->fw.size);
	memset_io(gsc->local_vaddr + gsc->fw.size, 0, gsc->local->size - gsc->fw.size);

<<<<<<< HEAD
	intel_guc_write_barrier(&gt->uc.guc);
=======
	intel_guc_write_barrier(gt_to_guc(gt));
>>>>>>> 0c383648

	i915_gem_object_unpin_map(gsc->fw.obj);

	return 0;
}

static int gsc_fw_wait(struct intel_gt *gt)
{
	return intel_wait_for_register(gt->uncore,
				       HECI_FWSTS(MTL_GSC_HECI1_BASE, 1),
				       HECI1_FWSTS1_INIT_COMPLETE,
				       HECI1_FWSTS1_INIT_COMPLETE,
				       500);
}

struct intel_gsc_mkhi_header {
	u8  group_id;
#define MKHI_GROUP_ID_GFX_SRV 0x30

	u8  command;
#define MKHI_GFX_SRV_GET_HOST_COMPATIBILITY_VERSION (0x42)

	u8  reserved;
	u8  result;
} __packed;

struct mtl_gsc_ver_msg_in {
	struct intel_gsc_mtl_header header;
	struct intel_gsc_mkhi_header mkhi;
} __packed;

struct mtl_gsc_ver_msg_out {
	struct intel_gsc_mtl_header header;
	struct intel_gsc_mkhi_header mkhi;
	u16 proj_major;
	u16 compat_major;
	u16 compat_minor;
	u16 reserved[5];
} __packed;

#define GSC_VER_PKT_SZ SZ_4K

static int gsc_fw_query_compatibility_version(struct intel_gsc_uc *gsc)
{
	struct intel_gt *gt = gsc_uc_to_gt(gsc);
	struct mtl_gsc_ver_msg_in *msg_in;
	struct mtl_gsc_ver_msg_out *msg_out;
	struct i915_vma *vma;
	u64 offset;
	void *vaddr;
	int err;

<<<<<<< HEAD
	err = intel_guc_allocate_and_map_vma(&gt->uc.guc, GSC_VER_PKT_SZ * 2,
=======
	err = intel_guc_allocate_and_map_vma(gt_to_guc(gt), GSC_VER_PKT_SZ * 2,
>>>>>>> 0c383648
					     &vma, &vaddr);
	if (err) {
		gt_err(gt, "failed to allocate vma for GSC version query\n");
		return err;
	}

	offset = i915_ggtt_offset(vma);
	msg_in = vaddr;
	msg_out = vaddr + GSC_VER_PKT_SZ;

	intel_gsc_uc_heci_cmd_emit_mtl_header(&msg_in->header,
					      HECI_MEADDRESS_MKHI,
					      sizeof(*msg_in), 0);
	msg_in->mkhi.group_id = MKHI_GROUP_ID_GFX_SRV;
	msg_in->mkhi.command = MKHI_GFX_SRV_GET_HOST_COMPATIBILITY_VERSION;

	err = intel_gsc_uc_heci_cmd_submit_packet(&gt->uc.gsc,
						  offset,
						  sizeof(*msg_in),
						  offset + GSC_VER_PKT_SZ,
						  GSC_VER_PKT_SZ);
	if (err) {
		gt_err(gt,
		       "failed to submit GSC request for compatibility version: %d\n",
		       err);
		goto out_vma;
	}

	if (msg_out->header.message_size != sizeof(*msg_out)) {
		gt_err(gt, "invalid GSC reply length %u [expected %zu], s=0x%x, f=0x%x, r=0x%x\n",
		       msg_out->header.message_size, sizeof(*msg_out),
		       msg_out->header.status, msg_out->header.flags, msg_out->mkhi.result);
		err = -EPROTO;
		goto out_vma;
	}

	gsc->fw.file_selected.ver.major = msg_out->compat_major;
	gsc->fw.file_selected.ver.minor = msg_out->compat_minor;

out_vma:
	i915_vma_unpin_and_release(&vma, I915_VMA_RELEASE_MAP);
	return err;
}

int intel_gsc_uc_fw_upload(struct intel_gsc_uc *gsc)
{
	struct intel_gt *gt = gsc_uc_to_gt(gsc);
	struct intel_uc_fw *gsc_fw = &gsc->fw;
	int err;

	/* check current fw status */
	if (intel_gsc_uc_fw_init_done(gsc)) {
		if (GEM_WARN_ON(!intel_uc_fw_is_loaded(gsc_fw)))
			intel_uc_fw_change_status(gsc_fw, INTEL_UC_FIRMWARE_TRANSFERRED);
		return -EEXIST;
	}

	if (!intel_uc_fw_is_loadable(gsc_fw))
		return -ENOEXEC;

	/* FW blob is ok, so clean the status */
	intel_uc_fw_sanitize(&gsc->fw);

	if (!gsc_is_in_reset(gt->uncore))
		return -EIO;

	err = gsc_fw_load_prepare(gsc);
	if (err)
		goto fail;

	/*
	 * GSC is only killed by an FLR, so we need to trigger one on unload to
	 * make sure we stop it. This is because we assign a chunk of memory to
	 * the GSC as part of the FW load , so we need to make sure it stops
	 * using it when we release it to the system on driver unload. Note that
	 * this is not a problem of the unload per-se, because the GSC will not
	 * touch that memory unless there are requests for it coming from the
	 * driver; therefore, no accesses will happen while i915 is not loaded,
	 * but if we re-load the driver then the GSC might wake up and try to
	 * access that old memory location again.
	 * Given that an FLR is a very disruptive action (see the FLR function
	 * for details), we want to do it as the last action before releasing
	 * the access to the MMIO bar, which means we need to do it as part of
	 * the primary uncore cleanup.
	 * An alternative approach to the FLR would be to use a memory location
	 * that survives driver unload, like e.g. stolen memory, and keep the
	 * GSC loaded across reloads. However, this requires us to make sure we
	 * preserve that memory location on unload and then determine and
	 * reserve its offset on each subsequent load, which is not trivial, so
	 * it is easier to just kill everything and start fresh.
	 */
	intel_uncore_set_flr_on_fini(&gt->i915->uncore);

	err = gsc_fw_load(gsc);
	if (err)
		goto fail;

	err = gsc_fw_wait(gt);
	if (err)
		goto fail;

	err = gsc_fw_query_compatibility_version(gsc);
	if (err)
		goto fail;

	/* we only support compatibility version 1.0 at the moment */
	err = intel_uc_check_file_version(gsc_fw, NULL);
	if (err)
		goto fail;

	/* FW is not fully operational until we enable SW proxy */
	intel_uc_fw_change_status(gsc_fw, INTEL_UC_FIRMWARE_TRANSFERRED);

	gt_info(gt, "Loaded GSC firmware %s (cv%u.%u, r%u.%u.%u.%u, svn %u)\n",
		gsc_fw->file_selected.path,
		gsc_fw->file_selected.ver.major, gsc_fw->file_selected.ver.minor,
		gsc->release.major, gsc->release.minor,
		gsc->release.patch, gsc->release.build,
		gsc->security_version);

	return 0;

fail:
	return intel_uc_fw_mark_load_failed(gsc_fw, err);
}<|MERGE_RESOLUTION|>--- conflicted
+++ resolved
@@ -298,11 +298,7 @@
 	memcpy_toio(gsc->local_vaddr, src, gsc->fw.size);
 	memset_io(gsc->local_vaddr + gsc->fw.size, 0, gsc->local->size - gsc->fw.size);
 
-<<<<<<< HEAD
-	intel_guc_write_barrier(&gt->uc.guc);
-=======
 	intel_guc_write_barrier(gt_to_guc(gt));
->>>>>>> 0c383648
 
 	i915_gem_object_unpin_map(gsc->fw.obj);
 
@@ -355,11 +351,7 @@
 	void *vaddr;
 	int err;
 
-<<<<<<< HEAD
-	err = intel_guc_allocate_and_map_vma(&gt->uc.guc, GSC_VER_PKT_SZ * 2,
-=======
 	err = intel_guc_allocate_and_map_vma(gt_to_guc(gt), GSC_VER_PKT_SZ * 2,
->>>>>>> 0c383648
 					     &vma, &vaddr);
 	if (err) {
 		gt_err(gt, "failed to allocate vma for GSC version query\n");
