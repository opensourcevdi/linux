/*
 * Copyright © 2006-2007 Intel Corporation
 *
 * Permission is hereby granted, free of charge, to any person obtaining a
 * copy of this software and associated documentation files (the "Software"),
 * to deal in the Software without restriction, including without limitation
 * the rights to use, copy, modify, merge, publish, distribute, sublicense,
 * and/or sell copies of the Software, and to permit persons to whom the
 * Software is furnished to do so, subject to the following conditions:
 *
 * The above copyright notice and this permission notice (including the next
 * paragraph) shall be included in all copies or substantial portions of the
 * Software.
 *
 * THE SOFTWARE IS PROVIDED "AS IS", WITHOUT WARRANTY OF ANY KIND, EXPRESS OR
 * IMPLIED, INCLUDING BUT NOT LIMITED TO THE WARRANTIES OF MERCHANTABILITY,
 * FITNESS FOR A PARTICULAR PURPOSE AND NONINFRINGEMENT.  IN NO EVENT SHALL
 * THE AUTHORS OR COPYRIGHT HOLDERS BE LIABLE FOR ANY CLAIM, DAMAGES OR OTHER
 * LIABILITY, WHETHER IN AN ACTION OF CONTRACT, TORT OR OTHERWISE, ARISING
 * FROM, OUT OF OR IN CONNECTION WITH THE SOFTWARE OR THE USE OR OTHER
 * DEALINGS IN THE SOFTWARE.
 *
 * Authors:
 *	Eric Anholt <eric@anholt.net>
 */

#include <linux/dmi.h>
#include <linux/i2c.h>
#include <linux/slab.h>

#include <drm/drm_atomic_helper.h>
#include <drm/drm_crtc.h>
#include <drm/drm_edid.h>
#include <drm/drm_probe_helper.h>

#include "i915_drv.h"
#include "i915_irq.h"
#include "i915_reg.h"
#include "intel_connector.h"
#include "intel_crt.h"
#include "intel_crtc.h"
#include "intel_ddi.h"
#include "intel_ddi_buf_trans.h"
#include "intel_de.h"
#include "intel_display_driver.h"
#include "intel_display_types.h"
#include "intel_fdi.h"
#include "intel_fdi_regs.h"
#include "intel_fifo_underrun.h"
#include "intel_gmbus.h"
#include "intel_hotplug.h"
#include "intel_hotplug_irq.h"
#include "intel_load_detect.h"
#include "intel_pch_display.h"
#include "intel_pch_refclk.h"

/* Here's the desired hotplug mode */
#define ADPA_HOTPLUG_BITS (ADPA_CRT_HOTPLUG_PERIOD_128 |		\
			   ADPA_CRT_HOTPLUG_WARMUP_10MS |		\
			   ADPA_CRT_HOTPLUG_SAMPLE_4S |			\
			   ADPA_CRT_HOTPLUG_VOLTAGE_50 |		\
			   ADPA_CRT_HOTPLUG_VOLREF_325MV |		\
			   ADPA_CRT_HOTPLUG_ENABLE)

struct intel_crt {
	struct intel_encoder base;
	/* DPMS state is stored in the connector, which we need in the
	 * encoder's enable/disable callbacks */
	struct intel_connector *connector;
	bool force_hotplug_required;
	i915_reg_t adpa_reg;
};

static struct intel_crt *intel_encoder_to_crt(struct intel_encoder *encoder)
{
	return container_of(encoder, struct intel_crt, base);
}

static struct intel_crt *intel_attached_crt(struct intel_connector *connector)
{
	return intel_encoder_to_crt(intel_attached_encoder(connector));
}

bool intel_crt_port_enabled(struct intel_display *display,
			    i915_reg_t adpa_reg, enum pipe *pipe)
{
	struct drm_i915_private *dev_priv = to_i915(display->drm);
	u32 val;

	val = intel_de_read(display, adpa_reg);

	/* asserts want to know the pipe even if the port is disabled */
	if (HAS_PCH_CPT(dev_priv))
		*pipe = (val & ADPA_PIPE_SEL_MASK_CPT) >> ADPA_PIPE_SEL_SHIFT_CPT;
	else
		*pipe = (val & ADPA_PIPE_SEL_MASK) >> ADPA_PIPE_SEL_SHIFT;

	return val & ADPA_DAC_ENABLE;
}

static bool intel_crt_get_hw_state(struct intel_encoder *encoder,
				   enum pipe *pipe)
{
	struct intel_display *display = to_intel_display(encoder);
	struct drm_i915_private *dev_priv = to_i915(encoder->base.dev);
	struct intel_crt *crt = intel_encoder_to_crt(encoder);
	intel_wakeref_t wakeref;
	bool ret;

	wakeref = intel_display_power_get_if_enabled(dev_priv,
						     encoder->power_domain);
	if (!wakeref)
		return false;

	ret = intel_crt_port_enabled(display, crt->adpa_reg, pipe);

	intel_display_power_put(dev_priv, encoder->power_domain, wakeref);

	return ret;
}

static unsigned int intel_crt_get_flags(struct intel_encoder *encoder)
{
	struct intel_display *display = to_intel_display(encoder);
	struct intel_crt *crt = intel_encoder_to_crt(encoder);
	u32 tmp, flags = 0;

	tmp = intel_de_read(display, crt->adpa_reg);

	if (tmp & ADPA_HSYNC_ACTIVE_HIGH)
		flags |= DRM_MODE_FLAG_PHSYNC;
	else
		flags |= DRM_MODE_FLAG_NHSYNC;

	if (tmp & ADPA_VSYNC_ACTIVE_HIGH)
		flags |= DRM_MODE_FLAG_PVSYNC;
	else
		flags |= DRM_MODE_FLAG_NVSYNC;

	return flags;
}

static void intel_crt_get_config(struct intel_encoder *encoder,
				 struct intel_crtc_state *pipe_config)
{
	pipe_config->output_types |= BIT(INTEL_OUTPUT_ANALOG);

	pipe_config->hw.adjusted_mode.flags |= intel_crt_get_flags(encoder);

	pipe_config->hw.adjusted_mode.crtc_clock = pipe_config->port_clock;
}

static void hsw_crt_get_config(struct intel_encoder *encoder,
			       struct intel_crtc_state *pipe_config)
{
	lpt_pch_get_config(pipe_config);

	hsw_ddi_get_config(encoder, pipe_config);

	pipe_config->hw.adjusted_mode.flags &= ~(DRM_MODE_FLAG_PHSYNC |
					      DRM_MODE_FLAG_NHSYNC |
					      DRM_MODE_FLAG_PVSYNC |
					      DRM_MODE_FLAG_NVSYNC);
	pipe_config->hw.adjusted_mode.flags |= intel_crt_get_flags(encoder);
}

/* Note: The caller is required to filter out dpms modes not supported by the
 * platform. */
static void intel_crt_set_dpms(struct intel_encoder *encoder,
			       const struct intel_crtc_state *crtc_state,
			       int mode)
{
	struct intel_display *display = to_intel_display(encoder);
	struct drm_i915_private *dev_priv = to_i915(encoder->base.dev);
	struct intel_crt *crt = intel_encoder_to_crt(encoder);
	struct intel_crtc *crtc = to_intel_crtc(crtc_state->uapi.crtc);
	const struct drm_display_mode *adjusted_mode = &crtc_state->hw.adjusted_mode;
	u32 adpa;

	if (DISPLAY_VER(display) >= 5)
		adpa = ADPA_HOTPLUG_BITS;
	else
		adpa = 0;

	if (adjusted_mode->flags & DRM_MODE_FLAG_PHSYNC)
		adpa |= ADPA_HSYNC_ACTIVE_HIGH;
	if (adjusted_mode->flags & DRM_MODE_FLAG_PVSYNC)
		adpa |= ADPA_VSYNC_ACTIVE_HIGH;

	/* For CPT allow 3 pipe config, for others just use A or B */
	if (HAS_PCH_LPT(dev_priv))
		; /* Those bits don't exist here */
	else if (HAS_PCH_CPT(dev_priv))
		adpa |= ADPA_PIPE_SEL_CPT(crtc->pipe);
	else
		adpa |= ADPA_PIPE_SEL(crtc->pipe);

	if (!HAS_PCH_SPLIT(dev_priv))
		intel_de_write(display, BCLRPAT(display, crtc->pipe), 0);

	switch (mode) {
	case DRM_MODE_DPMS_ON:
		adpa |= ADPA_DAC_ENABLE;
		break;
	case DRM_MODE_DPMS_STANDBY:
		adpa |= ADPA_DAC_ENABLE | ADPA_HSYNC_CNTL_DISABLE;
		break;
	case DRM_MODE_DPMS_SUSPEND:
		adpa |= ADPA_DAC_ENABLE | ADPA_VSYNC_CNTL_DISABLE;
		break;
	case DRM_MODE_DPMS_OFF:
		adpa |= ADPA_HSYNC_CNTL_DISABLE | ADPA_VSYNC_CNTL_DISABLE;
		break;
	}

	intel_de_write(display, crt->adpa_reg, adpa);
}

static void intel_disable_crt(struct intel_atomic_state *state,
			      struct intel_encoder *encoder,
			      const struct intel_crtc_state *old_crtc_state,
			      const struct drm_connector_state *old_conn_state)
{
	intel_crt_set_dpms(encoder, old_crtc_state, DRM_MODE_DPMS_OFF);
}

static void pch_disable_crt(struct intel_atomic_state *state,
			    struct intel_encoder *encoder,
			    const struct intel_crtc_state *old_crtc_state,
			    const struct drm_connector_state *old_conn_state)
{
}

static void pch_post_disable_crt(struct intel_atomic_state *state,
				 struct intel_encoder *encoder,
				 const struct intel_crtc_state *old_crtc_state,
				 const struct drm_connector_state *old_conn_state)
{
	intel_disable_crt(state, encoder, old_crtc_state, old_conn_state);
}

static void hsw_disable_crt(struct intel_atomic_state *state,
			    struct intel_encoder *encoder,
			    const struct intel_crtc_state *old_crtc_state,
			    const struct drm_connector_state *old_conn_state)
{
	struct intel_display *display = to_intel_display(state);
	struct drm_i915_private *dev_priv = to_i915(encoder->base.dev);

	drm_WARN_ON(display->drm, !old_crtc_state->has_pch_encoder);

	intel_set_pch_fifo_underrun_reporting(dev_priv, PIPE_A, false);
}

static void hsw_post_disable_crt(struct intel_atomic_state *state,
				 struct intel_encoder *encoder,
				 const struct intel_crtc_state *old_crtc_state,
				 const struct drm_connector_state *old_conn_state)
{
	struct intel_display *display = to_intel_display(state);
	struct intel_crtc *crtc = to_intel_crtc(old_crtc_state->uapi.crtc);
	struct drm_i915_private *dev_priv = to_i915(encoder->base.dev);

	intel_crtc_vblank_off(old_crtc_state);

	intel_disable_transcoder(old_crtc_state);

	intel_ddi_disable_transcoder_func(old_crtc_state);

	ilk_pfit_disable(old_crtc_state);

	intel_ddi_disable_transcoder_clock(old_crtc_state);

	pch_post_disable_crt(state, encoder, old_crtc_state, old_conn_state);

	lpt_pch_disable(state, crtc);

	hsw_fdi_disable(encoder);

	drm_WARN_ON(display->drm, !old_crtc_state->has_pch_encoder);

	intel_set_pch_fifo_underrun_reporting(dev_priv, PIPE_A, true);
}

static void hsw_pre_pll_enable_crt(struct intel_atomic_state *state,
				   struct intel_encoder *encoder,
				   const struct intel_crtc_state *crtc_state,
				   const struct drm_connector_state *conn_state)
{
	struct intel_display *display = to_intel_display(state);
	struct drm_i915_private *dev_priv = to_i915(encoder->base.dev);

	drm_WARN_ON(display->drm, !crtc_state->has_pch_encoder);

	intel_set_pch_fifo_underrun_reporting(dev_priv, PIPE_A, false);
}

static void hsw_pre_enable_crt(struct intel_atomic_state *state,
			       struct intel_encoder *encoder,
			       const struct intel_crtc_state *crtc_state,
			       const struct drm_connector_state *conn_state)
{
	struct intel_display *display = to_intel_display(state);
	struct drm_i915_private *dev_priv = to_i915(encoder->base.dev);
	struct intel_crtc *crtc = to_intel_crtc(crtc_state->uapi.crtc);
	enum pipe pipe = crtc->pipe;

	drm_WARN_ON(display->drm, !crtc_state->has_pch_encoder);

	intel_set_cpu_fifo_underrun_reporting(dev_priv, pipe, false);

	hsw_fdi_link_train(encoder, crtc_state);

	intel_ddi_enable_transcoder_clock(encoder, crtc_state);
}

static void hsw_enable_crt(struct intel_atomic_state *state,
			   struct intel_encoder *encoder,
			   const struct intel_crtc_state *crtc_state,
			   const struct drm_connector_state *conn_state)
{
	struct intel_display *display = to_intel_display(state);
	struct drm_i915_private *dev_priv = to_i915(encoder->base.dev);
	struct intel_crtc *crtc = to_intel_crtc(crtc_state->uapi.crtc);
	enum pipe pipe = crtc->pipe;

	drm_WARN_ON(display->drm, !crtc_state->has_pch_encoder);

	intel_ddi_enable_transcoder_func(encoder, crtc_state);

	intel_enable_transcoder(crtc_state);

	lpt_pch_enable(state, crtc);

	intel_crtc_vblank_on(crtc_state);

	intel_crt_set_dpms(encoder, crtc_state, DRM_MODE_DPMS_ON);

	intel_crtc_wait_for_next_vblank(crtc);
	intel_crtc_wait_for_next_vblank(crtc);
	intel_set_cpu_fifo_underrun_reporting(dev_priv, pipe, true);
	intel_set_pch_fifo_underrun_reporting(dev_priv, PIPE_A, true);
}

static void intel_enable_crt(struct intel_atomic_state *state,
			     struct intel_encoder *encoder,
			     const struct intel_crtc_state *crtc_state,
			     const struct drm_connector_state *conn_state)
{
	intel_crt_set_dpms(encoder, crtc_state, DRM_MODE_DPMS_ON);
}

static enum drm_mode_status
intel_crt_mode_valid(struct drm_connector *connector,
		     struct drm_display_mode *mode)
{
	struct intel_display *display = to_intel_display(connector->dev);
	struct drm_device *dev = connector->dev;
	struct drm_i915_private *dev_priv = to_i915(dev);
	int max_dotclk = display->cdclk.max_dotclk_freq;
	enum drm_mode_status status;
	int max_clock;

	status = intel_cpu_transcoder_mode_valid(dev_priv, mode);
	if (status != MODE_OK)
		return status;

	if (mode->clock < 25000)
		return MODE_CLOCK_LOW;

	if (HAS_PCH_LPT(dev_priv))
		max_clock = 180000;
	else if (IS_VALLEYVIEW(dev_priv))
		/*
		 * 270 MHz due to current DPLL limits,
		 * DAC limit supposedly 355 MHz.
		 */
		max_clock = 270000;
	else if (IS_DISPLAY_VER(display, 3, 4))
		max_clock = 400000;
	else
		max_clock = 350000;
	if (mode->clock > max_clock)
		return MODE_CLOCK_HIGH;

	if (mode->clock > max_dotclk)
		return MODE_CLOCK_HIGH;

	/* The FDI receiver on LPT only supports 8bpc and only has 2 lanes. */
	if (HAS_PCH_LPT(dev_priv) &&
	    ilk_get_lanes_required(mode->clock, 270000, 24) > 2)
		return MODE_CLOCK_HIGH;

	/* HSW/BDW FDI limited to 4k */
	if (mode->hdisplay > 4096)
		return MODE_H_ILLEGAL;

	return MODE_OK;
}

static int intel_crt_compute_config(struct intel_encoder *encoder,
				    struct intel_crtc_state *pipe_config,
				    struct drm_connector_state *conn_state)
{
	struct drm_display_mode *adjusted_mode =
		&pipe_config->hw.adjusted_mode;

	if (adjusted_mode->flags & DRM_MODE_FLAG_DBLSCAN)
		return -EINVAL;

	pipe_config->sink_format = INTEL_OUTPUT_FORMAT_RGB;
	pipe_config->output_format = INTEL_OUTPUT_FORMAT_RGB;

	return 0;
}

static int pch_crt_compute_config(struct intel_encoder *encoder,
				  struct intel_crtc_state *pipe_config,
				  struct drm_connector_state *conn_state)
{
	struct drm_display_mode *adjusted_mode =
		&pipe_config->hw.adjusted_mode;

	if (adjusted_mode->flags & DRM_MODE_FLAG_DBLSCAN)
		return -EINVAL;

	pipe_config->has_pch_encoder = true;
	if (!intel_fdi_compute_pipe_bpp(pipe_config))
		return -EINVAL;

	pipe_config->output_format = INTEL_OUTPUT_FORMAT_RGB;

	return 0;
}

static int hsw_crt_compute_config(struct intel_encoder *encoder,
				  struct intel_crtc_state *pipe_config,
				  struct drm_connector_state *conn_state)
{
	struct intel_display *display = to_intel_display(encoder);
	struct drm_i915_private *dev_priv = to_i915(encoder->base.dev);
	struct drm_display_mode *adjusted_mode =
		&pipe_config->hw.adjusted_mode;

	if (adjusted_mode->flags & DRM_MODE_FLAG_DBLSCAN)
		return -EINVAL;

	/* HSW/BDW FDI limited to 4k */
	if (adjusted_mode->crtc_hdisplay > 4096 ||
	    adjusted_mode->crtc_hblank_start > 4096)
		return -EINVAL;

	pipe_config->has_pch_encoder = true;
	if (!intel_fdi_compute_pipe_bpp(pipe_config))
		return -EINVAL;

	pipe_config->output_format = INTEL_OUTPUT_FORMAT_RGB;

	/* LPT FDI RX only supports 8bpc. */
	if (HAS_PCH_LPT(dev_priv)) {
		/* TODO: Check crtc_state->max_link_bpp_x16 instead of bw_constrained */
		if (pipe_config->bw_constrained && pipe_config->pipe_bpp < 24) {
			drm_dbg_kms(display->drm,
				    "LPT only supports 24bpp\n");
			return -EINVAL;
		}

		pipe_config->pipe_bpp = 24;
	}

	/* FDI must always be 2.7 GHz */
	pipe_config->port_clock = 135000 * 2;

	pipe_config->enhanced_framing = true;

	adjusted_mode->crtc_clock = lpt_iclkip(pipe_config);

	return 0;
}

static bool ilk_crt_detect_hotplug(struct drm_connector *connector)
{
	struct intel_display *display = to_intel_display(connector->dev);
	struct drm_device *dev = connector->dev;
	struct intel_crt *crt = intel_attached_crt(to_intel_connector(connector));
	struct drm_i915_private *dev_priv = to_i915(dev);
	u32 adpa;
	bool ret;

	/* The first time through, trigger an explicit detection cycle */
	if (crt->force_hotplug_required) {
		bool turn_off_dac = HAS_PCH_SPLIT(dev_priv);
		u32 save_adpa;

		crt->force_hotplug_required = false;

		save_adpa = adpa = intel_de_read(display, crt->adpa_reg);
		drm_dbg_kms(display->drm,
			    "trigger hotplug detect cycle: adpa=0x%x\n", adpa);

		adpa |= ADPA_CRT_HOTPLUG_FORCE_TRIGGER;
		if (turn_off_dac)
			adpa &= ~ADPA_DAC_ENABLE;

		intel_de_write(display, crt->adpa_reg, adpa);

		if (intel_de_wait_for_clear(display,
					    crt->adpa_reg,
					    ADPA_CRT_HOTPLUG_FORCE_TRIGGER,
					    1000))
			drm_dbg_kms(display->drm,
				    "timed out waiting for FORCE_TRIGGER");

		if (turn_off_dac) {
			intel_de_write(display, crt->adpa_reg, save_adpa);
			intel_de_posting_read(display, crt->adpa_reg);
		}
	}

	/* Check the status to see if both blue and green are on now */
	adpa = intel_de_read(display, crt->adpa_reg);
	if ((adpa & ADPA_CRT_HOTPLUG_MONITOR_MASK) != 0)
		ret = true;
	else
		ret = false;
	drm_dbg_kms(display->drm, "ironlake hotplug adpa=0x%x, result %d\n",
		    adpa, ret);

	return ret;
}

static bool valleyview_crt_detect_hotplug(struct drm_connector *connector)
{
	struct intel_display *display = to_intel_display(connector->dev);
	struct drm_device *dev = connector->dev;
	struct intel_crt *crt = intel_attached_crt(to_intel_connector(connector));
	struct drm_i915_private *dev_priv = to_i915(dev);
	bool reenable_hpd;
	u32 adpa;
	bool ret;
	u32 save_adpa;

	/*
	 * Doing a force trigger causes a hpd interrupt to get sent, which can
	 * get us stuck in a loop if we're polling:
	 *  - We enable power wells and reset the ADPA
	 *  - output_poll_exec does force probe on VGA, triggering a hpd
	 *  - HPD handler waits for poll to unlock dev->mode_config.mutex
	 *  - output_poll_exec shuts off the ADPA, unlocks
	 *    dev->mode_config.mutex
	 *  - HPD handler runs, resets ADPA and brings us back to the start
	 *
	 * Just disable HPD interrupts here to prevent this
	 */
	reenable_hpd = intel_hpd_disable(dev_priv, crt->base.hpd_pin);

	save_adpa = adpa = intel_de_read(display, crt->adpa_reg);
	drm_dbg_kms(display->drm,
		    "trigger hotplug detect cycle: adpa=0x%x\n", adpa);

	adpa |= ADPA_CRT_HOTPLUG_FORCE_TRIGGER;

	intel_de_write(display, crt->adpa_reg, adpa);

	if (intel_de_wait_for_clear(display, crt->adpa_reg,
				    ADPA_CRT_HOTPLUG_FORCE_TRIGGER, 1000)) {
		drm_dbg_kms(display->drm,
			    "timed out waiting for FORCE_TRIGGER");
		intel_de_write(display, crt->adpa_reg, save_adpa);
	}

	/* Check the status to see if both blue and green are on now */
	adpa = intel_de_read(display, crt->adpa_reg);
	if ((adpa & ADPA_CRT_HOTPLUG_MONITOR_MASK) != 0)
		ret = true;
	else
		ret = false;

	drm_dbg_kms(display->drm,
		    "valleyview hotplug adpa=0x%x, result %d\n", adpa, ret);

	if (reenable_hpd)
		intel_hpd_enable(dev_priv, crt->base.hpd_pin);

	return ret;
}

static bool intel_crt_detect_hotplug(struct drm_connector *connector)
{
	struct intel_display *display = to_intel_display(connector->dev);
	struct drm_device *dev = connector->dev;
	struct drm_i915_private *dev_priv = to_i915(dev);
	u32 stat;
	bool ret = false;
	int i, tries = 0;

	if (HAS_PCH_SPLIT(dev_priv))
		return ilk_crt_detect_hotplug(connector);

	if (IS_VALLEYVIEW(dev_priv))
		return valleyview_crt_detect_hotplug(connector);

	/*
	 * On 4 series desktop, CRT detect sequence need to be done twice
	 * to get a reliable result.
	 */

	if (IS_G45(dev_priv))
		tries = 2;
	else
		tries = 1;

	for (i = 0; i < tries ; i++) {
		/* turn on the FORCE_DETECT */
		i915_hotplug_interrupt_update(dev_priv,
					      CRT_HOTPLUG_FORCE_DETECT,
					      CRT_HOTPLUG_FORCE_DETECT);
		/* wait for FORCE_DETECT to go off */
		if (intel_de_wait_for_clear(display, PORT_HOTPLUG_EN(display),
					    CRT_HOTPLUG_FORCE_DETECT, 1000))
			drm_dbg_kms(display->drm,
				    "timed out waiting for FORCE_DETECT to go off");
	}

	stat = intel_de_read(display, PORT_HOTPLUG_STAT(display));
	if ((stat & CRT_HOTPLUG_MONITOR_MASK) != CRT_HOTPLUG_MONITOR_NONE)
		ret = true;

	/* clear the interrupt we just generated, if any */
	intel_de_write(display, PORT_HOTPLUG_STAT(display),
		       CRT_HOTPLUG_INT_STATUS);

	i915_hotplug_interrupt_update(dev_priv, CRT_HOTPLUG_FORCE_DETECT, 0);

	return ret;
}

static const struct drm_edid *intel_crt_get_edid(struct drm_connector *connector,
						 struct i2c_adapter *ddc)
{
	const struct drm_edid *drm_edid;

	drm_edid = drm_edid_read_ddc(connector, ddc);

	if (!drm_edid && !intel_gmbus_is_forced_bit(ddc)) {
		drm_dbg_kms(connector->dev,
			    "CRT GMBUS EDID read failed, retry using GPIO bit-banging\n");
		intel_gmbus_force_bit(ddc, true);
		drm_edid = drm_edid_read_ddc(connector, ddc);
		intel_gmbus_force_bit(ddc, false);
	}

	return drm_edid;
}

/* local version of intel_ddc_get_modes() to use intel_crt_get_edid() */
static int intel_crt_ddc_get_modes(struct drm_connector *connector,
				   struct i2c_adapter *ddc)
{
	const struct drm_edid *drm_edid;
	int ret;

	drm_edid = intel_crt_get_edid(connector, ddc);
	if (!drm_edid)
		return 0;

	ret = intel_connector_update_modes(connector, drm_edid);

	drm_edid_free(drm_edid);

	return ret;
}

static bool intel_crt_detect_ddc(struct drm_connector *connector)
{
	struct intel_display *display = to_intel_display(connector->dev);
	const struct drm_edid *drm_edid;
	bool ret = false;

	drm_edid = intel_crt_get_edid(connector, connector->ddc);

	if (drm_edid) {
		/*
		 * This may be a DVI-I connector with a shared DDC
		 * link between analog and digital outputs, so we
		 * have to check the EDID input spec of the attached device.
		 */
		if (drm_edid_is_digital(drm_edid)) {
			drm_dbg_kms(display->drm,
				    "CRT not detected via DDC:0x50 [EDID reports a digital panel]\n");
		} else {
			drm_dbg_kms(display->drm,
				    "CRT detected via DDC:0x50 [EDID]\n");
			ret = true;
		}
	} else {
		drm_dbg_kms(display->drm,
			    "CRT not detected via DDC:0x50 [no valid EDID found]\n");
	}

	drm_edid_free(drm_edid);

	return ret;
}

static enum drm_connector_status
intel_crt_load_detect(struct intel_crt *crt, enum pipe pipe)
{
	struct intel_display *display = to_intel_display(&crt->base);
<<<<<<< HEAD
	struct drm_device *dev = crt->base.base.dev;
	struct drm_i915_private *dev_priv = to_i915(dev);
=======
>>>>>>> 82ab75c4
	enum transcoder cpu_transcoder = (enum transcoder)pipe;
	u32 save_bclrpat;
	u32 save_vtotal;
	u32 vtotal, vactive;
	u32 vsample;
	u32 vblank, vblank_start, vblank_end;
	u32 dsl;
	u8 st00;
	enum drm_connector_status status;

	drm_dbg_kms(display->drm, "starting load-detect on CRT\n");

	save_bclrpat = intel_de_read(display,
				     BCLRPAT(display, cpu_transcoder));
	save_vtotal = intel_de_read(display,
				    TRANS_VTOTAL(display, cpu_transcoder));
	vblank = intel_de_read(display,
			       TRANS_VBLANK(display, cpu_transcoder));

	vtotal = REG_FIELD_GET(VTOTAL_MASK, save_vtotal) + 1;
	vactive = REG_FIELD_GET(VACTIVE_MASK, save_vtotal) + 1;

	vblank_start = REG_FIELD_GET(VBLANK_START_MASK, vblank) + 1;
	vblank_end = REG_FIELD_GET(VBLANK_END_MASK, vblank) + 1;

	/* Set the border color to purple. */
	intel_de_write(display, BCLRPAT(display, cpu_transcoder), 0x500050);

	if (DISPLAY_VER(display) != 2) {
		u32 transconf = intel_de_read(display,
					      TRANSCONF(display, cpu_transcoder));

		intel_de_write(display, TRANSCONF(display, cpu_transcoder),
			       transconf | TRANSCONF_FORCE_BORDER);
		intel_de_posting_read(display,
				      TRANSCONF(display, cpu_transcoder));
		/* Wait for next Vblank to substitue
		 * border color for Color info */
		intel_crtc_wait_for_next_vblank(intel_crtc_for_pipe(display, pipe));
<<<<<<< HEAD
		st00 = intel_de_read8(dev_priv, _VGA_MSR_WRITE);
=======
		st00 = intel_de_read8(display, _VGA_MSR_WRITE);
>>>>>>> 82ab75c4
		status = ((st00 & (1 << 4)) != 0) ?
			connector_status_connected :
			connector_status_disconnected;

		intel_de_write(display, TRANSCONF(display, cpu_transcoder),
			       transconf);
	} else {
		bool restore_vblank = false;
		int count, detect;

		/*
		* If there isn't any border, add some.
		* Yes, this will flicker
		*/
		if (vblank_start <= vactive && vblank_end >= vtotal) {
			u32 vsync = intel_de_read(display,
						  TRANS_VSYNC(display, cpu_transcoder));
			u32 vsync_start = REG_FIELD_GET(VSYNC_START_MASK, vsync) + 1;

			vblank_start = vsync_start;
			intel_de_write(display,
				       TRANS_VBLANK(display, cpu_transcoder),
				       VBLANK_START(vblank_start - 1) |
				       VBLANK_END(vblank_end - 1));
			restore_vblank = true;
		}
		/* sample in the vertical border, selecting the larger one */
		if (vblank_start - vactive >= vtotal - vblank_end)
			vsample = (vblank_start + vactive) >> 1;
		else
			vsample = (vtotal + vblank_end) >> 1;

		/*
		 * Wait for the border to be displayed
		 */
		while (intel_de_read(display, PIPEDSL(display, pipe)) >= vactive)
			;
		while ((dsl = intel_de_read(display, PIPEDSL(display, pipe))) <= vsample)
			;
		/*
		 * Watch ST00 for an entire scanline
		 */
		detect = 0;
		count = 0;
		do {
			count++;
			/* Read the ST00 VGA status register */
			st00 = intel_de_read8(display, _VGA_MSR_WRITE);
			if (st00 & (1 << 4))
				detect++;
		} while ((intel_de_read(display, PIPEDSL(display, pipe)) == dsl));

		/* restore vblank if necessary */
		if (restore_vblank)
			intel_de_write(display,
				       TRANS_VBLANK(display, cpu_transcoder),
				       vblank);
		/*
		 * If more than 3/4 of the scanline detected a monitor,
		 * then it is assumed to be present. This works even on i830,
		 * where there isn't any way to force the border color across
		 * the screen
		 */
		status = detect * 4 > count * 3 ?
			 connector_status_connected :
			 connector_status_disconnected;
	}

	/* Restore previous settings */
	intel_de_write(display, BCLRPAT(display, cpu_transcoder),
		       save_bclrpat);

	return status;
}

static int intel_spurious_crt_detect_dmi_callback(const struct dmi_system_id *id)
{
	DRM_DEBUG_DRIVER("Skipping CRT detection for %s\n", id->ident);
	return 1;
}

static const struct dmi_system_id intel_spurious_crt_detect[] = {
	{
		.callback = intel_spurious_crt_detect_dmi_callback,
		.ident = "ACER ZGB",
		.matches = {
			DMI_MATCH(DMI_SYS_VENDOR, "ACER"),
			DMI_MATCH(DMI_PRODUCT_NAME, "ZGB"),
		},
	},
	{
		.callback = intel_spurious_crt_detect_dmi_callback,
		.ident = "Intel DZ77BH-55K",
		.matches = {
			DMI_MATCH(DMI_BOARD_VENDOR, "Intel Corporation"),
			DMI_MATCH(DMI_BOARD_NAME, "DZ77BH-55K"),
		},
	},
	{ }
};

static int
intel_crt_detect(struct drm_connector *connector,
		 struct drm_modeset_acquire_ctx *ctx,
		 bool force)
{
	struct intel_display *display = to_intel_display(connector->dev);
	struct drm_i915_private *dev_priv = to_i915(connector->dev);
	struct intel_crt *crt = intel_attached_crt(to_intel_connector(connector));
	struct intel_encoder *intel_encoder = &crt->base;
	struct drm_atomic_state *state;
	intel_wakeref_t wakeref;
	int status;

	drm_dbg_kms(display->drm, "[CONNECTOR:%d:%s] force=%d\n",
		    connector->base.id, connector->name,
		    force);

	if (!intel_display_device_enabled(dev_priv))
		return connector_status_disconnected;

	if (!intel_display_driver_check_access(dev_priv))
		return connector->status;

	if (display->params.load_detect_test) {
		wakeref = intel_display_power_get(dev_priv,
						  intel_encoder->power_domain);
		goto load_detect;
	}

	/* Skip machines without VGA that falsely report hotplug events */
	if (dmi_check_system(intel_spurious_crt_detect))
		return connector_status_disconnected;

	wakeref = intel_display_power_get(dev_priv,
					  intel_encoder->power_domain);

	if (I915_HAS_HOTPLUG(display)) {
		/* We can not rely on the HPD pin always being correctly wired
		 * up, for example many KVM do not pass it through, and so
		 * only trust an assertion that the monitor is connected.
		 */
		if (intel_crt_detect_hotplug(connector)) {
			drm_dbg_kms(display->drm,
				    "CRT detected via hotplug\n");
			status = connector_status_connected;
			goto out;
		} else
			drm_dbg_kms(display->drm,
				    "CRT not detected via hotplug\n");
	}

	if (intel_crt_detect_ddc(connector)) {
		status = connector_status_connected;
		goto out;
	}

	/* Load detection is broken on HPD capable machines. Whoever wants a
	 * broken monitor (without edid) to work behind a broken kvm (that fails
	 * to have the right resistors for HP detection) needs to fix this up.
	 * For now just bail out. */
	if (I915_HAS_HOTPLUG(display)) {
		status = connector_status_disconnected;
		goto out;
	}

load_detect:
	if (!force) {
		status = connector->status;
		goto out;
	}

	/* for pre-945g platforms use load detect */
	state = intel_load_detect_get_pipe(connector, ctx);
	if (IS_ERR(state)) {
		status = PTR_ERR(state);
	} else if (!state) {
		status = connector_status_unknown;
	} else {
		if (intel_crt_detect_ddc(connector))
			status = connector_status_connected;
		else if (DISPLAY_VER(display) < 4)
			status = intel_crt_load_detect(crt,
				to_intel_crtc(connector->state->crtc)->pipe);
		else if (display->params.load_detect_test)
			status = connector_status_disconnected;
		else
			status = connector_status_unknown;
		intel_load_detect_release_pipe(connector, state, ctx);
	}

out:
	intel_display_power_put(dev_priv, intel_encoder->power_domain, wakeref);

	return status;
}

static int intel_crt_get_modes(struct drm_connector *connector)
{
	struct intel_display *display = to_intel_display(connector->dev);
	struct drm_device *dev = connector->dev;
	struct drm_i915_private *dev_priv = to_i915(dev);
	struct intel_crt *crt = intel_attached_crt(to_intel_connector(connector));
	struct intel_encoder *intel_encoder = &crt->base;
	intel_wakeref_t wakeref;
	struct i2c_adapter *ddc;
	int ret;

	if (!intel_display_driver_check_access(dev_priv))
		return drm_edid_connector_add_modes(connector);

	wakeref = intel_display_power_get(dev_priv,
					  intel_encoder->power_domain);

	ret = intel_crt_ddc_get_modes(connector, connector->ddc);
	if (ret || !IS_G4X(dev_priv))
		goto out;

	/* Try to probe digital port for output in DVI-I -> VGA mode. */
	ddc = intel_gmbus_get_adapter(display, GMBUS_PIN_DPB);
	ret = intel_crt_ddc_get_modes(connector, ddc);

out:
	intel_display_power_put(dev_priv, intel_encoder->power_domain, wakeref);

	return ret;
}

void intel_crt_reset(struct drm_encoder *encoder)
{
	struct intel_display *display = to_intel_display(encoder->dev);
	struct intel_crt *crt = intel_encoder_to_crt(to_intel_encoder(encoder));

	if (DISPLAY_VER(display) >= 5) {
		u32 adpa;

		adpa = intel_de_read(display, crt->adpa_reg);
		adpa &= ~ADPA_CRT_HOTPLUG_MASK;
		adpa |= ADPA_HOTPLUG_BITS;
		intel_de_write(display, crt->adpa_reg, adpa);
		intel_de_posting_read(display, crt->adpa_reg);

		drm_dbg_kms(display->drm, "crt adpa set to 0x%x\n", adpa);
		crt->force_hotplug_required = true;
	}

}

/*
 * Routines for controlling stuff on the analog port
 */

static const struct drm_connector_funcs intel_crt_connector_funcs = {
	.fill_modes = drm_helper_probe_single_connector_modes,
	.late_register = intel_connector_register,
	.early_unregister = intel_connector_unregister,
	.destroy = intel_connector_destroy,
	.atomic_destroy_state = drm_atomic_helper_connector_destroy_state,
	.atomic_duplicate_state = drm_atomic_helper_connector_duplicate_state,
};

static const struct drm_connector_helper_funcs intel_crt_connector_helper_funcs = {
	.detect_ctx = intel_crt_detect,
	.mode_valid = intel_crt_mode_valid,
	.get_modes = intel_crt_get_modes,
};

static const struct drm_encoder_funcs intel_crt_enc_funcs = {
	.reset = intel_crt_reset,
	.destroy = intel_encoder_destroy,
};

void intel_crt_init(struct intel_display *display)
{
	struct drm_i915_private *dev_priv = to_i915(display->drm);
	struct drm_connector *connector;
	struct intel_crt *crt;
	struct intel_connector *intel_connector;
	i915_reg_t adpa_reg;
	u8 ddc_pin;
	u32 adpa;

	if (HAS_PCH_SPLIT(dev_priv))
		adpa_reg = PCH_ADPA;
	else if (IS_VALLEYVIEW(dev_priv))
		adpa_reg = VLV_ADPA;
	else
		adpa_reg = ADPA;

	adpa = intel_de_read(display, adpa_reg);
	if ((adpa & ADPA_DAC_ENABLE) == 0) {
		/*
		 * On some machines (some IVB at least) CRT can be
		 * fused off, but there's no known fuse bit to
		 * indicate that. On these machine the ADPA register
		 * works normally, except the DAC enable bit won't
		 * take. So the only way to tell is attempt to enable
		 * it and see what happens.
		 */
		intel_de_write(display, adpa_reg,
			       adpa | ADPA_DAC_ENABLE | ADPA_HSYNC_CNTL_DISABLE | ADPA_VSYNC_CNTL_DISABLE);
		if ((intel_de_read(display, adpa_reg) & ADPA_DAC_ENABLE) == 0)
			return;
		intel_de_write(display, adpa_reg, adpa);
	}

	crt = kzalloc(sizeof(struct intel_crt), GFP_KERNEL);
	if (!crt)
		return;

	intel_connector = intel_connector_alloc();
	if (!intel_connector) {
		kfree(crt);
		return;
	}

	ddc_pin = display->vbt.crt_ddc_pin;

	connector = &intel_connector->base;
	crt->connector = intel_connector;
	drm_connector_init_with_ddc(display->drm, connector,
				    &intel_crt_connector_funcs,
				    DRM_MODE_CONNECTOR_VGA,
				    intel_gmbus_get_adapter(display, ddc_pin));

	drm_encoder_init(display->drm, &crt->base.base, &intel_crt_enc_funcs,
			 DRM_MODE_ENCODER_DAC, "CRT");

	intel_connector_attach_encoder(intel_connector, &crt->base);

	crt->base.type = INTEL_OUTPUT_ANALOG;
	crt->base.cloneable = BIT(INTEL_OUTPUT_DVO) | BIT(INTEL_OUTPUT_HDMI);
	if (IS_I830(dev_priv))
		crt->base.pipe_mask = BIT(PIPE_A);
	else
		crt->base.pipe_mask = ~0;

	if (DISPLAY_VER(display) != 2)
		connector->interlace_allowed = true;

	crt->adpa_reg = adpa_reg;

	crt->base.power_domain = POWER_DOMAIN_PORT_CRT;

	if (I915_HAS_HOTPLUG(display) &&
	    !dmi_check_system(intel_spurious_crt_detect)) {
		crt->base.hpd_pin = HPD_CRT;
		crt->base.hotplug = intel_encoder_hotplug;
		intel_connector->polled = DRM_CONNECTOR_POLL_HPD;
	} else {
		intel_connector->polled = DRM_CONNECTOR_POLL_CONNECT;
	}
	intel_connector->base.polled = intel_connector->polled;

	if (HAS_DDI(display)) {
		assert_port_valid(dev_priv, PORT_E);

		crt->base.port = PORT_E;
		crt->base.get_config = hsw_crt_get_config;
		crt->base.get_hw_state = intel_ddi_get_hw_state;
		crt->base.compute_config = hsw_crt_compute_config;
		crt->base.pre_pll_enable = hsw_pre_pll_enable_crt;
		crt->base.pre_enable = hsw_pre_enable_crt;
		crt->base.enable = hsw_enable_crt;
		crt->base.disable = hsw_disable_crt;
		crt->base.post_disable = hsw_post_disable_crt;
		crt->base.enable_clock = hsw_ddi_enable_clock;
		crt->base.disable_clock = hsw_ddi_disable_clock;
		crt->base.is_clock_enabled = hsw_ddi_is_clock_enabled;

		intel_ddi_buf_trans_init(&crt->base);
	} else {
		if (HAS_PCH_SPLIT(dev_priv)) {
			crt->base.compute_config = pch_crt_compute_config;
			crt->base.disable = pch_disable_crt;
			crt->base.post_disable = pch_post_disable_crt;
		} else {
			crt->base.compute_config = intel_crt_compute_config;
			crt->base.disable = intel_disable_crt;
		}
		crt->base.port = PORT_NONE;
		crt->base.get_config = intel_crt_get_config;
		crt->base.get_hw_state = intel_crt_get_hw_state;
		crt->base.enable = intel_enable_crt;
	}
	intel_connector->get_hw_state = intel_connector_get_hw_state;

	drm_connector_helper_add(connector, &intel_crt_connector_helper_funcs);

	/*
	 * TODO: find a proper way to discover whether we need to set the the
	 * polarity and link reversal bits or not, instead of relying on the
	 * BIOS.
	 */
	if (HAS_PCH_LPT(dev_priv)) {
		u32 fdi_config = FDI_RX_POLARITY_REVERSED_LPT |
				 FDI_RX_LINK_REVERSAL_OVERRIDE;

		display->fdi.rx_config = intel_de_read(display,
						       FDI_RX_CTL(PIPE_A)) & fdi_config;
	}

	intel_crt_reset(&crt->base.base);
}<|MERGE_RESOLUTION|>--- conflicted
+++ resolved
@@ -707,11 +707,6 @@
 intel_crt_load_detect(struct intel_crt *crt, enum pipe pipe)
 {
 	struct intel_display *display = to_intel_display(&crt->base);
-<<<<<<< HEAD
-	struct drm_device *dev = crt->base.base.dev;
-	struct drm_i915_private *dev_priv = to_i915(dev);
-=======
->>>>>>> 82ab75c4
 	enum transcoder cpu_transcoder = (enum transcoder)pipe;
 	u32 save_bclrpat;
 	u32 save_vtotal;
@@ -751,11 +746,7 @@
 		/* Wait for next Vblank to substitue
 		 * border color for Color info */
 		intel_crtc_wait_for_next_vblank(intel_crtc_for_pipe(display, pipe));
-<<<<<<< HEAD
-		st00 = intel_de_read8(dev_priv, _VGA_MSR_WRITE);
-=======
 		st00 = intel_de_read8(display, _VGA_MSR_WRITE);
->>>>>>> 82ab75c4
 		status = ((st00 & (1 << 4)) != 0) ?
 			connector_status_connected :
 			connector_status_disconnected;
