--- conflicted
+++ resolved
@@ -17,14 +17,9 @@
 #endif
 
 #define XFER_TO_GUEST_MODE_WORK						\
-<<<<<<< HEAD
-	(_TIF_NEED_RESCHED | _TIF_SIGPENDING | _TIF_NOTIFY_SIGNAL |	\
-	 _TIF_NOTIFY_RESUME | _TIF_NEED_RESCHED_LAZY | ARCH_XFER_TO_GUEST_MODE_WORK)
-=======
 	(_TIF_NEED_RESCHED | _TIF_NEED_RESCHED_LAZY | _TIF_SIGPENDING | \
 	 _TIF_NOTIFY_SIGNAL | _TIF_NOTIFY_RESUME |			\
 	 ARCH_XFER_TO_GUEST_MODE_WORK)
->>>>>>> 296f2e10
 
 struct kvm_vcpu;
 
