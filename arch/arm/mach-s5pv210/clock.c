--- conflicted
+++ resolved
@@ -305,21 +305,13 @@
 static struct clk init_clocks_off[] = {
 	{
 		.name		= "dma",
-<<<<<<< HEAD
-		.devname	= "s3c-pl330.0",
-=======
 		.devname	= "dma-pl330.0",
->>>>>>> cfaf8fc5
 		.parent		= &clk_hclk_psys.clk,
 		.enable		= s5pv210_clk_ip0_ctrl,
 		.ctrlbit	= (1 << 3),
 	}, {
 		.name		= "dma",
-<<<<<<< HEAD
-		.devname	= "s3c-pl330.1",
-=======
 		.devname	= "dma-pl330.1",
->>>>>>> cfaf8fc5
 		.parent		= &clk_hclk_psys.clk,
 		.enable		= s5pv210_clk_ip0_ctrl,
 		.ctrlbit	= (1 << 4),
