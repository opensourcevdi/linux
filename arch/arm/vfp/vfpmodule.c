--- conflicted
+++ resolved
@@ -58,11 +58,7 @@
 /*
  * Claim ownership of the VFP unit.
  *
-<<<<<<< HEAD
- * The caller may change VFP registers until vfp_unlock() is called.
-=======
  * The caller may change VFP registers until vfp_state_release() is called.
->>>>>>> 296f2e10
  *
  * local_bh_disable() is used to disable preemption and to disable VFP
  * processing in softirq context. On PREEMPT_RT kernels local_bh_disable() is
@@ -71,11 +67,7 @@
  * choice here as bottom half processing is always in thread context on RT
  * kernels so it implicitly prevents bottom half processing as well.
  */
-<<<<<<< HEAD
-static void vfp_lock(void)
-=======
 static void vfp_state_hold(void)
->>>>>>> 296f2e10
 {
 	if (!IS_ENABLED(CONFIG_PREEMPT_RT))
 		local_bh_disable();
@@ -83,11 +75,7 @@
 		preempt_disable();
 }
 
-<<<<<<< HEAD
-static void vfp_unlock(void)
-=======
 static void vfp_state_release(void)
->>>>>>> 296f2e10
 {
 	if (!IS_ENABLED(CONFIG_PREEMPT_RT))
 		local_bh_enable();
@@ -455,11 +443,7 @@
 	if (exceptions)
 		si_code = vfp_raise_exceptions(exceptions, trigger, orig_fpscr);
 exit:
-<<<<<<< HEAD
-	vfp_unlock();
-=======
 	vfp_state_release();
->>>>>>> 296f2e10
 	if (si_code2)
 		vfp_raise_sigfpe(si_code2, regs);
 	if (si_code)
@@ -562,11 +546,7 @@
  */
 void vfp_sync_hwstate(struct thread_info *thread)
 {
-<<<<<<< HEAD
-	vfp_lock();
-=======
 	vfp_state_hold();
->>>>>>> 296f2e10
 
 	if (vfp_state_in_hw(raw_smp_processor_id(), thread)) {
 		u32 fpexc = fmrx(FPEXC);
@@ -579,11 +559,7 @@
 		fmxr(FPEXC, fpexc);
 	}
 
-<<<<<<< HEAD
-	vfp_unlock();
-=======
 	vfp_state_release();
->>>>>>> 296f2e10
 }
 
 /* Ensure that the thread reloads the hardware VFP state on the next use. */
@@ -738,11 +714,7 @@
 	if (!user_mode(regs))
 		return vfp_kmode_exception(regs, trigger);
 
-<<<<<<< HEAD
-	vfp_lock();
-=======
 	vfp_state_hold();
->>>>>>> 296f2e10
 	fpexc = fmrx(FPEXC);
 
 	/*
@@ -807,11 +779,7 @@
 		 * replay the instruction that trapped.
 		 */
 		fmxr(FPEXC, fpexc);
-<<<<<<< HEAD
-		vfp_unlock();
-=======
 		vfp_state_release();
->>>>>>> 296f2e10
 	} else {
 		/* Check for synchronous or asynchronous exceptions */
 		if (!(fpexc & (FPEXC_EX | FPEXC_DEX))) {
@@ -826,22 +794,14 @@
 			if (!(fpscr & FPSCR_IXE)) {
 				if (!(fpscr & FPSCR_LENGTH_MASK)) {
 					pr_debug("not VFP\n");
-<<<<<<< HEAD
-					vfp_unlock();
-=======
 					vfp_state_release();
->>>>>>> 296f2e10
 					return -ENOEXEC;
 				}
 				fpexc |= FPEXC_DEX;
 			}
 		}
 bounce:		regs->ARM_pc += 4;
-<<<<<<< HEAD
-		/* VFP_bounce() will invoke vfp_unlock() */
-=======
 		/* VFP_bounce() will invoke vfp_state_release() */
->>>>>>> 296f2e10
 		VFP_bounce(trigger, fpexc, regs);
 	}
 
@@ -909,11 +869,7 @@
 	unsigned int cpu;
 	u32 fpexc;
 
-<<<<<<< HEAD
-	vfp_lock();
-=======
 	vfp_state_hold();
->>>>>>> 296f2e10
 
 	/*
 	 * Kernel mode NEON is only allowed outside of hardirq context with
@@ -944,11 +900,7 @@
 {
 	/* Disable the NEON/VFP unit. */
 	fmxr(FPEXC, fmrx(FPEXC) & ~FPEXC_EN);
-<<<<<<< HEAD
-	vfp_unlock();
-=======
 	vfp_state_release();
->>>>>>> 296f2e10
 }
 EXPORT_SYMBOL(kernel_neon_end);
 
