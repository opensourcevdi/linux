# SPDX-License-Identifier: GPL-2.0
#
# Copyright 2009 Simtec Electronics

<<<<<<< HEAD
include $(src)/Makefile.s3c64xx
=======
ifdef CONFIG_ARCH_S3C24XX
include $(srctree)/$(src)/Makefile.s3c24xx
endif

ifdef CONFIG_ARCH_S3C64XX
include $(srctree)/$(src)/Makefile.s3c64xx
endif
>>>>>>> 7adf14d8

# Objects we always build independent of SoC choice

obj-y				+= init.o cpu.o

# devices

obj-$(CONFIG_SAMSUNG_ATAGS)	+= platformdata.o
obj-$(CONFIG_SAMSUNG_ATAGS)	+= devs.o
obj-$(CONFIG_SAMSUNG_ATAGS)	+= dev-uart.o

obj-$(CONFIG_GPIO_SAMSUNG)     += gpio-samsung.o

# PM support

obj-$(CONFIG_SAMSUNG_PM)	+= pm.o pm-common.o
obj-$(CONFIG_SAMSUNG_PM_GPIO)	+= pm-gpio.o
obj-$(CONFIG_SAMSUNG_WAKEMASK)	+= wakeup-mask.o<|MERGE_RESOLUTION|>--- conflicted
+++ resolved
@@ -2,17 +2,7 @@
 #
 # Copyright 2009 Simtec Electronics
 
-<<<<<<< HEAD
-include $(src)/Makefile.s3c64xx
-=======
-ifdef CONFIG_ARCH_S3C24XX
-include $(srctree)/$(src)/Makefile.s3c24xx
-endif
-
-ifdef CONFIG_ARCH_S3C64XX
 include $(srctree)/$(src)/Makefile.s3c64xx
-endif
->>>>>>> 7adf14d8
 
 # Objects we always build independent of SoC choice
 
