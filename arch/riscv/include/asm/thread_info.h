/* SPDX-License-Identifier: GPL-2.0-only */
/*
 * Copyright (C) 2009 Chen Liqin <liqin.chen@sunplusct.com>
 * Copyright (C) 2012 Regents of the University of California
 * Copyright (C) 2017 SiFive
 */

#ifndef _ASM_RISCV_THREAD_INFO_H
#define _ASM_RISCV_THREAD_INFO_H

#include <asm/page.h>
#include <linux/const.h>
#include <linux/sizes.h>

/* thread information allocation */
#ifdef CONFIG_KASAN
#define KASAN_STACK_ORDER	1
#else
#define KASAN_STACK_ORDER	0
#endif
#define THREAD_SIZE_ORDER	(CONFIG_THREAD_SIZE_ORDER + KASAN_STACK_ORDER)
#define THREAD_SIZE		(PAGE_SIZE << THREAD_SIZE_ORDER)

/*
 * By aligning VMAP'd stacks to 2 * THREAD_SIZE, we can detect overflow by
 * checking sp & (1 << THREAD_SHIFT), which we can do cheaply in the entry
 * assembly.
 */
#ifdef CONFIG_VMAP_STACK
#define THREAD_ALIGN            (2 * THREAD_SIZE)
#else
#define THREAD_ALIGN            THREAD_SIZE
#endif

#define THREAD_SHIFT            (PAGE_SHIFT + THREAD_SIZE_ORDER)
#define OVERFLOW_STACK_SIZE     SZ_4K

#define IRQ_STACK_SIZE		THREAD_SIZE

#ifndef __ASSEMBLY__

#include <asm/processor.h>
#include <asm/csr.h>

/*
 * low level task data that entry.S needs immediate access to
 * - this struct should fit entirely inside of one cache line
 * - if the members of this struct changes, the assembly constants
 *   in asm-offsets.c must be updated accordingly
 * - thread_info is included in task_struct at an offset of 0.  This means that
 *   tp points to both thread_info and task_struct.
 */
struct thread_info {
	unsigned long		flags;		/* low level flags */
	int                     preempt_count;  /* 0=>preemptible, <0=>BUG */
	/*
	 * These stack pointers are overwritten on every system call or
	 * exception.  SP is also saved to the stack it can be recovered when
	 * overwritten.
	 */
	long			kernel_sp;	/* Kernel stack pointer */
	long			user_sp;	/* User stack pointer */
	int			cpu;
	unsigned long		syscall_work;	/* SYSCALL_WORK_ flags */
#ifdef CONFIG_SHADOW_CALL_STACK
	void			*scs_base;
	void			*scs_sp;
#endif
#ifdef CONFIG_64BIT
	/*
	 * Used in handle_exception() to save a0, a1 and a2 before knowing if we
	 * can access the kernel stack.
	 */
	unsigned long		a0, a1, a2;
#endif
};

#ifdef CONFIG_SHADOW_CALL_STACK
#define INIT_SCS							\
	.scs_base	= init_shadow_call_stack,			\
	.scs_sp		= init_shadow_call_stack,
#else
#define INIT_SCS
#endif

/*
 * macros/functions for gaining access to the thread information structure
 *
 * preempt_count needs to be 1 initially, until the scheduler is functional.
 */
#define INIT_THREAD_INFO(tsk)			\
{						\
	.flags		= 0,			\
	.preempt_count	= INIT_PREEMPT_COUNT,	\
	INIT_SCS				\
}

void arch_release_task_struct(struct task_struct *tsk);
int arch_dup_task_struct(struct task_struct *dst, struct task_struct *src);

#endif /* !__ASSEMBLY__ */

/*
 * thread information flags
 * - these are process state flags that various assembly files may need to
 *   access
 * - pending work-to-be-done flags are in lowest half-word
 * - other flags in upper half-word(s)
 */
<<<<<<< HEAD
#define TIF_ARCH_RESCHED_LAZY	0	/* Lazy rescheduling */
#define TIF_NOTIFY_RESUME	1	/* callback before returning to user */
#define TIF_SIGPENDING		2	/* signal pending */
#define TIF_NEED_RESCHED	3	/* rescheduling necessary */
=======
#define TIF_NEED_RESCHED	0	/* rescheduling necessary */
#define TIF_NEED_RESCHED_LAZY	1       /* Lazy rescheduling needed */
#define TIF_NOTIFY_RESUME	2	/* callback before returning to user */
#define TIF_SIGPENDING		3	/* signal pending */
>>>>>>> 296f2e10
#define TIF_RESTORE_SIGMASK	4	/* restore signal mask in do_signal() */
#define TIF_MEMDIE		5	/* is terminating due to OOM killer */
#define TIF_NOTIFY_SIGNAL	9	/* signal notifications exist */
#define TIF_UPROBE		10	/* uprobe breakpoint or singlestep */
#define TIF_32BIT		11	/* compat-mode 32bit process */
#define TIF_RISCV_V_DEFER_RESTORE	12 /* restore Vector before returing to user */

<<<<<<< HEAD
#define _TIF_ARCH_RESCHED_LAZY	(1 << TIF_ARCH_RESCHED_LAZY)
=======
#define _TIF_NEED_RESCHED	(1 << TIF_NEED_RESCHED)
#define _TIF_NEED_RESCHED_LAZY	(1 << TIF_NEED_RESCHED_LAZY)
>>>>>>> 296f2e10
#define _TIF_NOTIFY_RESUME	(1 << TIF_NOTIFY_RESUME)
#define _TIF_SIGPENDING		(1 << TIF_SIGPENDING)
#define _TIF_NOTIFY_SIGNAL	(1 << TIF_NOTIFY_SIGNAL)
#define _TIF_UPROBE		(1 << TIF_UPROBE)
#define _TIF_RISCV_V_DEFER_RESTORE	(1 << TIF_RISCV_V_DEFER_RESTORE)

#endif /* _ASM_RISCV_THREAD_INFO_H */<|MERGE_RESOLUTION|>--- conflicted
+++ resolved
@@ -107,17 +107,10 @@
  * - pending work-to-be-done flags are in lowest half-word
  * - other flags in upper half-word(s)
  */
-<<<<<<< HEAD
-#define TIF_ARCH_RESCHED_LAZY	0	/* Lazy rescheduling */
-#define TIF_NOTIFY_RESUME	1	/* callback before returning to user */
-#define TIF_SIGPENDING		2	/* signal pending */
-#define TIF_NEED_RESCHED	3	/* rescheduling necessary */
-=======
 #define TIF_NEED_RESCHED	0	/* rescheduling necessary */
 #define TIF_NEED_RESCHED_LAZY	1       /* Lazy rescheduling needed */
 #define TIF_NOTIFY_RESUME	2	/* callback before returning to user */
 #define TIF_SIGPENDING		3	/* signal pending */
->>>>>>> 296f2e10
 #define TIF_RESTORE_SIGMASK	4	/* restore signal mask in do_signal() */
 #define TIF_MEMDIE		5	/* is terminating due to OOM killer */
 #define TIF_NOTIFY_SIGNAL	9	/* signal notifications exist */
@@ -125,12 +118,8 @@
 #define TIF_32BIT		11	/* compat-mode 32bit process */
 #define TIF_RISCV_V_DEFER_RESTORE	12 /* restore Vector before returing to user */
 
-<<<<<<< HEAD
-#define _TIF_ARCH_RESCHED_LAZY	(1 << TIF_ARCH_RESCHED_LAZY)
-=======
 #define _TIF_NEED_RESCHED	(1 << TIF_NEED_RESCHED)
 #define _TIF_NEED_RESCHED_LAZY	(1 << TIF_NEED_RESCHED_LAZY)
->>>>>>> 296f2e10
 #define _TIF_NOTIFY_RESUME	(1 << TIF_NOTIFY_RESUME)
 #define _TIF_SIGPENDING		(1 << TIF_SIGPENDING)
 #define _TIF_NOTIFY_SIGNAL	(1 << TIF_NOTIFY_SIGNAL)
