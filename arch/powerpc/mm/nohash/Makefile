# SPDX-License-Identifier: GPL-2.0

obj-y				+= mmu_context.o tlb.o tlb_low.o kup.o
<<<<<<< HEAD
obj-$(CONFIG_PPC_BOOK3E_64)  	+= tlb_low_64e.o book3e_pgtable.o
=======
obj-$(CONFIG_PPC_BOOK3E_64)  	+= tlb_64e.o tlb_low_64e.o book3e_pgtable.o
obj-$(CONFIG_40x)		+= 40x.o
>>>>>>> 30d77b7e
obj-$(CONFIG_44x)		+= 44x.o
obj-$(CONFIG_PPC_8xx)		+= 8xx.o
obj-$(CONFIG_PPC_E500)		+= e500.o
obj-$(CONFIG_RANDOMIZE_BASE)	+= kaslr_booke.o
ifdef CONFIG_HUGETLB_PAGE
obj-$(CONFIG_PPC_E500)	+= e500_hugetlbpage.o
endif

# Disable kcov instrumentation on sensitive code
# This is necessary for booting with kcov enabled on book3e machines
KCOV_INSTRUMENT_tlb.o := n
KCOV_INSTRUMENT_e500.o := n<|MERGE_RESOLUTION|>--- conflicted
+++ resolved
@@ -1,12 +1,7 @@
 # SPDX-License-Identifier: GPL-2.0
 
 obj-y				+= mmu_context.o tlb.o tlb_low.o kup.o
-<<<<<<< HEAD
-obj-$(CONFIG_PPC_BOOK3E_64)  	+= tlb_low_64e.o book3e_pgtable.o
-=======
 obj-$(CONFIG_PPC_BOOK3E_64)  	+= tlb_64e.o tlb_low_64e.o book3e_pgtable.o
-obj-$(CONFIG_40x)		+= 40x.o
->>>>>>> 30d77b7e
 obj-$(CONFIG_44x)		+= 44x.o
 obj-$(CONFIG_PPC_8xx)		+= 8xx.o
 obj-$(CONFIG_PPC_E500)		+= e500.o
