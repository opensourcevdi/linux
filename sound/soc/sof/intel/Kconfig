--- conflicted
+++ resolved
@@ -260,11 +260,7 @@
 	  'select' statements at a higher level.
 
 config SND_SOC_SOF_HDA_PROBES
-<<<<<<< HEAD
-	bool
-=======
-	tristate
->>>>>>> 88084a3d
+	tristate
 	select SND_SOC_SOF_DEBUG_PROBES
 	help
 	  The option enables the data probing for Intel(R) Skylake and newer
