--- conflicted
+++ resolved
@@ -315,8 +315,6 @@
 next_entry:
 		e++;
 	}
-	e = 0;
-	s_e = 0;
 
 	spin_lock_bh(lock);
 	list_for_each_entry(mfc, &mrt->mfc_unres_queue, list) {
@@ -372,40 +370,10 @@
 	for (mrt = iter(net, NULL); mrt; mrt = iter(net, mrt)) {
 		if (t < s_t)
 			goto next_table;
-<<<<<<< HEAD
 
 		err = mr_table_dump(mrt, skb, cb, fill, lock, filter);
 		if (err < 0)
 			break;
-=======
-		list_for_each_entry_rcu(mfc, &mrt->mfc_cache_list, list) {
-			if (e < s_e)
-				goto next_entry;
-			if (fill(mrt, skb, NETLINK_CB(cb->skb).portid,
-				 cb->nlh->nlmsg_seq, mfc,
-				 RTM_NEWROUTE, NLM_F_MULTI) < 0)
-				goto done;
-next_entry:
-			e++;
-		}
-
-		spin_lock_bh(lock);
-		list_for_each_entry(mfc, &mrt->mfc_unres_queue, list) {
-			if (e < s_e)
-				goto next_entry2;
-			if (fill(mrt, skb, NETLINK_CB(cb->skb).portid,
-				 cb->nlh->nlmsg_seq, mfc,
-				 RTM_NEWROUTE, NLM_F_MULTI) < 0) {
-				spin_unlock_bh(lock);
-				goto done;
-			}
-next_entry2:
-			e++;
-		}
-		spin_unlock_bh(lock);
-		e = 0;
-		s_e = 0;
->>>>>>> 48995423
 next_table:
 		t++;
 	}
