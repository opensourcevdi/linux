// SPDX-License-Identifier: GPL-2.0
/*
 * Completely Fair Scheduling (CFS) Class (SCHED_NORMAL/SCHED_BATCH)
 *
 *  Copyright (C) 2007 Red Hat, Inc., Ingo Molnar <mingo@redhat.com>
 *
 *  Interactivity improvements by Mike Galbraith
 *  (C) 2007 Mike Galbraith <efault@gmx.de>
 *
 *  Various enhancements by Dmitry Adamushko.
 *  (C) 2007 Dmitry Adamushko <dmitry.adamushko@gmail.com>
 *
 *  Group scheduling enhancements by Srivatsa Vaddagiri
 *  Copyright IBM Corporation, 2007
 *  Author: Srivatsa Vaddagiri <vatsa@linux.vnet.ibm.com>
 *
 *  Scaled math optimizations by Thomas Gleixner
 *  Copyright (C) 2007, Thomas Gleixner <tglx@linutronix.de>
 *
 *  Adaptive scheduling granularity, math enhancements by Peter Zijlstra
 *  Copyright (C) 2007 Red Hat, Inc., Peter Zijlstra
 */
#include <linux/energy_model.h>
#include <linux/mmap_lock.h>
#include <linux/hugetlb_inline.h>
#include <linux/jiffies.h>
#include <linux/mm_api.h>
#include <linux/highmem.h>
#include <linux/spinlock_api.h>
#include <linux/cpumask_api.h>
#include <linux/lockdep_api.h>
#include <linux/softirq.h>
#include <linux/refcount_api.h>
#include <linux/topology.h>
#include <linux/sched/clock.h>
#include <linux/sched/cond_resched.h>
#include <linux/sched/cputime.h>
#include <linux/sched/isolation.h>
#include <linux/sched/nohz.h>

#include <linux/cpuidle.h>
#include <linux/interrupt.h>
#include <linux/memory-tiers.h>
#include <linux/mempolicy.h>
#include <linux/mutex_api.h>
#include <linux/profile.h>
#include <linux/psi.h>
#include <linux/ratelimit.h>
#include <linux/task_work.h>
#include <linux/rbtree_augmented.h>

#include <asm/switch_to.h>

#include "sched.h"
#include "stats.h"
#include "autogroup.h"

/*
 * The initial- and re-scaling of tunables is configurable
 *
 * Options are:
 *
 *   SCHED_TUNABLESCALING_NONE - unscaled, always *1
 *   SCHED_TUNABLESCALING_LOG - scaled logarithmically, *1+ilog(ncpus)
 *   SCHED_TUNABLESCALING_LINEAR - scaled linear, *ncpus
 *
 * (default SCHED_TUNABLESCALING_LOG = *(1+ilog(ncpus))
 */
unsigned int sysctl_sched_tunable_scaling = SCHED_TUNABLESCALING_LOG;

/*
 * Minimal preemption granularity for CPU-bound tasks:
 *
 * (default: 0.75 msec * (1 + ilog(ncpus)), units: nanoseconds)
 */
unsigned int sysctl_sched_base_slice			= 750000ULL;
static unsigned int normalized_sysctl_sched_base_slice	= 750000ULL;

const_debug unsigned int sysctl_sched_migration_cost	= 500000UL;

static int __init setup_sched_thermal_decay_shift(char *str)
{
	pr_warn("Ignoring the deprecated sched_thermal_decay_shift= option\n");
	return 1;
}
__setup("sched_thermal_decay_shift=", setup_sched_thermal_decay_shift);

#ifdef CONFIG_SMP
/*
 * For asym packing, by default the lower numbered CPU has higher priority.
 */
int __weak arch_asym_cpu_priority(int cpu)
{
	return -cpu;
}

/*
 * The margin used when comparing utilization with CPU capacity.
 *
 * (default: ~20%)
 */
#define fits_capacity(cap, max)	((cap) * 1280 < (max) * 1024)

/*
 * The margin used when comparing CPU capacities.
 * is 'cap1' noticeably greater than 'cap2'
 *
 * (default: ~5%)
 */
#define capacity_greater(cap1, cap2) ((cap1) * 1024 > (cap2) * 1078)
#endif

#ifdef CONFIG_CFS_BANDWIDTH
/*
 * Amount of runtime to allocate from global (tg) to local (per-cfs_rq) pool
 * each time a cfs_rq requests quota.
 *
 * Note: in the case that the slice exceeds the runtime remaining (either due
 * to consumption or the quota being specified to be smaller than the slice)
 * we will always only issue the remaining available time.
 *
 * (default: 5 msec, units: microseconds)
 */
static unsigned int sysctl_sched_cfs_bandwidth_slice		= 5000UL;
#endif

#ifdef CONFIG_NUMA_BALANCING
/* Restrict the NUMA promotion throughput (MB/s) for each target node. */
static unsigned int sysctl_numa_balancing_promote_rate_limit = 65536;
#endif

#ifdef CONFIG_SYSCTL
static struct ctl_table sched_fair_sysctls[] = {
#ifdef CONFIG_CFS_BANDWIDTH
	{
		.procname       = "sched_cfs_bandwidth_slice_us",
		.data           = &sysctl_sched_cfs_bandwidth_slice,
		.maxlen         = sizeof(unsigned int),
		.mode           = 0644,
		.proc_handler   = proc_dointvec_minmax,
		.extra1         = SYSCTL_ONE,
	},
#endif
#ifdef CONFIG_NUMA_BALANCING
	{
		.procname	= "numa_balancing_promote_rate_limit_MBps",
		.data		= &sysctl_numa_balancing_promote_rate_limit,
		.maxlen		= sizeof(unsigned int),
		.mode		= 0644,
		.proc_handler	= proc_dointvec_minmax,
		.extra1		= SYSCTL_ZERO,
	},
#endif /* CONFIG_NUMA_BALANCING */
};

static int __init sched_fair_sysctl_init(void)
{
	register_sysctl_init("kernel", sched_fair_sysctls);
	return 0;
}
late_initcall(sched_fair_sysctl_init);
#endif

static inline void update_load_add(struct load_weight *lw, unsigned long inc)
{
	lw->weight += inc;
	lw->inv_weight = 0;
}

static inline void update_load_sub(struct load_weight *lw, unsigned long dec)
{
	lw->weight -= dec;
	lw->inv_weight = 0;
}

static inline void update_load_set(struct load_weight *lw, unsigned long w)
{
	lw->weight = w;
	lw->inv_weight = 0;
}

/*
 * Increase the granularity value when there are more CPUs,
 * because with more CPUs the 'effective latency' as visible
 * to users decreases. But the relationship is not linear,
 * so pick a second-best guess by going with the log2 of the
 * number of CPUs.
 *
 * This idea comes from the SD scheduler of Con Kolivas:
 */
static unsigned int get_update_sysctl_factor(void)
{
	unsigned int cpus = min_t(unsigned int, num_online_cpus(), 8);
	unsigned int factor;

	switch (sysctl_sched_tunable_scaling) {
	case SCHED_TUNABLESCALING_NONE:
		factor = 1;
		break;
	case SCHED_TUNABLESCALING_LINEAR:
		factor = cpus;
		break;
	case SCHED_TUNABLESCALING_LOG:
	default:
		factor = 1 + ilog2(cpus);
		break;
	}

	return factor;
}

static void update_sysctl(void)
{
	unsigned int factor = get_update_sysctl_factor();

#define SET_SYSCTL(name) \
	(sysctl_##name = (factor) * normalized_sysctl_##name)
	SET_SYSCTL(sched_base_slice);
#undef SET_SYSCTL
}

void __init sched_init_granularity(void)
{
	update_sysctl();
}

#define WMULT_CONST	(~0U)
#define WMULT_SHIFT	32

static void __update_inv_weight(struct load_weight *lw)
{
	unsigned long w;

	if (likely(lw->inv_weight))
		return;

	w = scale_load_down(lw->weight);

	if (BITS_PER_LONG > 32 && unlikely(w >= WMULT_CONST))
		lw->inv_weight = 1;
	else if (unlikely(!w))
		lw->inv_weight = WMULT_CONST;
	else
		lw->inv_weight = WMULT_CONST / w;
}

/*
 * delta_exec * weight / lw.weight
 *   OR
 * (delta_exec * (weight * lw->inv_weight)) >> WMULT_SHIFT
 *
 * Either weight := NICE_0_LOAD and lw \e sched_prio_to_wmult[], in which case
 * we're guaranteed shift stays positive because inv_weight is guaranteed to
 * fit 32 bits, and NICE_0_LOAD gives another 10 bits; therefore shift >= 22.
 *
 * Or, weight =< lw.weight (because lw.weight is the runqueue weight), thus
 * weight/lw.weight <= 1, and therefore our shift will also be positive.
 */
static u64 __calc_delta(u64 delta_exec, unsigned long weight, struct load_weight *lw)
{
	u64 fact = scale_load_down(weight);
	u32 fact_hi = (u32)(fact >> 32);
	int shift = WMULT_SHIFT;
	int fs;

	__update_inv_weight(lw);

	if (unlikely(fact_hi)) {
		fs = fls(fact_hi);
		shift -= fs;
		fact >>= fs;
	}

	fact = mul_u32_u32(fact, lw->inv_weight);

	fact_hi = (u32)(fact >> 32);
	if (fact_hi) {
		fs = fls(fact_hi);
		shift -= fs;
		fact >>= fs;
	}

	return mul_u64_u32_shr(delta_exec, fact, shift);
}

/*
 * delta /= w
 */
static inline u64 calc_delta_fair(u64 delta, struct sched_entity *se)
{
	if (unlikely(se->load.weight != NICE_0_LOAD))
		delta = __calc_delta(delta, NICE_0_LOAD, &se->load);

	return delta;
}

const struct sched_class fair_sched_class;

/**************************************************************
 * CFS operations on generic schedulable entities:
 */

#ifdef CONFIG_FAIR_GROUP_SCHED

/* Walk up scheduling entities hierarchy */
#define for_each_sched_entity(se) \
		for (; se; se = se->parent)

static inline bool list_add_leaf_cfs_rq(struct cfs_rq *cfs_rq)
{
	struct rq *rq = rq_of(cfs_rq);
	int cpu = cpu_of(rq);

	if (cfs_rq->on_list)
		return rq->tmp_alone_branch == &rq->leaf_cfs_rq_list;

	cfs_rq->on_list = 1;

	/*
	 * Ensure we either appear before our parent (if already
	 * enqueued) or force our parent to appear after us when it is
	 * enqueued. The fact that we always enqueue bottom-up
	 * reduces this to two cases and a special case for the root
	 * cfs_rq. Furthermore, it also means that we will always reset
	 * tmp_alone_branch either when the branch is connected
	 * to a tree or when we reach the top of the tree
	 */
	if (cfs_rq->tg->parent &&
	    cfs_rq->tg->parent->cfs_rq[cpu]->on_list) {
		/*
		 * If parent is already on the list, we add the child
		 * just before. Thanks to circular linked property of
		 * the list, this means to put the child at the tail
		 * of the list that starts by parent.
		 */
		list_add_tail_rcu(&cfs_rq->leaf_cfs_rq_list,
			&(cfs_rq->tg->parent->cfs_rq[cpu]->leaf_cfs_rq_list));
		/*
		 * The branch is now connected to its tree so we can
		 * reset tmp_alone_branch to the beginning of the
		 * list.
		 */
		rq->tmp_alone_branch = &rq->leaf_cfs_rq_list;
		return true;
	}

	if (!cfs_rq->tg->parent) {
		/*
		 * cfs rq without parent should be put
		 * at the tail of the list.
		 */
		list_add_tail_rcu(&cfs_rq->leaf_cfs_rq_list,
			&rq->leaf_cfs_rq_list);
		/*
		 * We have reach the top of a tree so we can reset
		 * tmp_alone_branch to the beginning of the list.
		 */
		rq->tmp_alone_branch = &rq->leaf_cfs_rq_list;
		return true;
	}

	/*
	 * The parent has not already been added so we want to
	 * make sure that it will be put after us.
	 * tmp_alone_branch points to the begin of the branch
	 * where we will add parent.
	 */
	list_add_rcu(&cfs_rq->leaf_cfs_rq_list, rq->tmp_alone_branch);
	/*
	 * update tmp_alone_branch to points to the new begin
	 * of the branch
	 */
	rq->tmp_alone_branch = &cfs_rq->leaf_cfs_rq_list;
	return false;
}

static inline void list_del_leaf_cfs_rq(struct cfs_rq *cfs_rq)
{
	if (cfs_rq->on_list) {
		struct rq *rq = rq_of(cfs_rq);

		/*
		 * With cfs_rq being unthrottled/throttled during an enqueue,
		 * it can happen the tmp_alone_branch points to the leaf that
		 * we finally want to delete. In this case, tmp_alone_branch moves
		 * to the prev element but it will point to rq->leaf_cfs_rq_list
		 * at the end of the enqueue.
		 */
		if (rq->tmp_alone_branch == &cfs_rq->leaf_cfs_rq_list)
			rq->tmp_alone_branch = cfs_rq->leaf_cfs_rq_list.prev;

		list_del_rcu(&cfs_rq->leaf_cfs_rq_list);
		cfs_rq->on_list = 0;
	}
}

static inline void assert_list_leaf_cfs_rq(struct rq *rq)
{
	SCHED_WARN_ON(rq->tmp_alone_branch != &rq->leaf_cfs_rq_list);
}

/* Iterate through all leaf cfs_rq's on a runqueue */
#define for_each_leaf_cfs_rq_safe(rq, cfs_rq, pos)			\
	list_for_each_entry_safe(cfs_rq, pos, &rq->leaf_cfs_rq_list,	\
				 leaf_cfs_rq_list)

/* Do the two (enqueued) entities belong to the same group ? */
static inline struct cfs_rq *
is_same_group(struct sched_entity *se, struct sched_entity *pse)
{
	if (se->cfs_rq == pse->cfs_rq)
		return se->cfs_rq;

	return NULL;
}

static inline struct sched_entity *parent_entity(const struct sched_entity *se)
{
	return se->parent;
}

static void
find_matching_se(struct sched_entity **se, struct sched_entity **pse)
{
	int se_depth, pse_depth;

	/*
	 * preemption test can be made between sibling entities who are in the
	 * same cfs_rq i.e who have a common parent. Walk up the hierarchy of
	 * both tasks until we find their ancestors who are siblings of common
	 * parent.
	 */

	/* First walk up until both entities are at same depth */
	se_depth = (*se)->depth;
	pse_depth = (*pse)->depth;

	while (se_depth > pse_depth) {
		se_depth--;
		*se = parent_entity(*se);
	}

	while (pse_depth > se_depth) {
		pse_depth--;
		*pse = parent_entity(*pse);
	}

	while (!is_same_group(*se, *pse)) {
		*se = parent_entity(*se);
		*pse = parent_entity(*pse);
	}
}

static int tg_is_idle(struct task_group *tg)
{
	return tg->idle > 0;
}

static int cfs_rq_is_idle(struct cfs_rq *cfs_rq)
{
	return cfs_rq->idle > 0;
}

static int se_is_idle(struct sched_entity *se)
{
	if (entity_is_task(se))
		return task_has_idle_policy(task_of(se));
	return cfs_rq_is_idle(group_cfs_rq(se));
}

#else	/* !CONFIG_FAIR_GROUP_SCHED */

#define for_each_sched_entity(se) \
		for (; se; se = NULL)

static inline bool list_add_leaf_cfs_rq(struct cfs_rq *cfs_rq)
{
	return true;
}

static inline void list_del_leaf_cfs_rq(struct cfs_rq *cfs_rq)
{
}

static inline void assert_list_leaf_cfs_rq(struct rq *rq)
{
}

#define for_each_leaf_cfs_rq_safe(rq, cfs_rq, pos)	\
		for (cfs_rq = &rq->cfs, pos = NULL; cfs_rq; cfs_rq = pos)

static inline struct sched_entity *parent_entity(struct sched_entity *se)
{
	return NULL;
}

static inline void
find_matching_se(struct sched_entity **se, struct sched_entity **pse)
{
}

static inline int tg_is_idle(struct task_group *tg)
{
	return 0;
}

static int cfs_rq_is_idle(struct cfs_rq *cfs_rq)
{
	return 0;
}

static int se_is_idle(struct sched_entity *se)
{
	return task_has_idle_policy(task_of(se));
}

#endif	/* CONFIG_FAIR_GROUP_SCHED */

static __always_inline
void account_cfs_rq_runtime(struct cfs_rq *cfs_rq, u64 delta_exec);

/**************************************************************
 * Scheduling class tree data structure manipulation methods:
 */

static inline u64 max_vruntime(u64 max_vruntime, u64 vruntime)
{
	s64 delta = (s64)(vruntime - max_vruntime);
	if (delta > 0)
		max_vruntime = vruntime;

	return max_vruntime;
}

static inline u64 min_vruntime(u64 min_vruntime, u64 vruntime)
{
	s64 delta = (s64)(vruntime - min_vruntime);
	if (delta < 0)
		min_vruntime = vruntime;

	return min_vruntime;
}

static inline bool entity_before(const struct sched_entity *a,
				 const struct sched_entity *b)
{
	/*
	 * Tiebreak on vruntime seems unnecessary since it can
	 * hardly happen.
	 */
	return (s64)(a->deadline - b->deadline) < 0;
}

static inline s64 entity_key(struct cfs_rq *cfs_rq, struct sched_entity *se)
{
	return (s64)(se->vruntime - cfs_rq->min_vruntime);
}

#define __node_2_se(node) \
	rb_entry((node), struct sched_entity, run_node)

/*
 * Compute virtual time from the per-task service numbers:
 *
 * Fair schedulers conserve lag:
 *
 *   \Sum lag_i = 0
 *
 * Where lag_i is given by:
 *
 *   lag_i = S - s_i = w_i * (V - v_i)
 *
 * Where S is the ideal service time and V is it's virtual time counterpart.
 * Therefore:
 *
 *   \Sum lag_i = 0
 *   \Sum w_i * (V - v_i) = 0
 *   \Sum w_i * V - w_i * v_i = 0
 *
 * From which we can solve an expression for V in v_i (which we have in
 * se->vruntime):
 *
 *       \Sum v_i * w_i   \Sum v_i * w_i
 *   V = -------------- = --------------
 *          \Sum w_i            W
 *
 * Specifically, this is the weighted average of all entity virtual runtimes.
 *
 * [[ NOTE: this is only equal to the ideal scheduler under the condition
 *          that join/leave operations happen at lag_i = 0, otherwise the
 *          virtual time has non-contiguous motion equivalent to:
 *
 *	      V +-= lag_i / W
 *
 *	    Also see the comment in place_entity() that deals with this. ]]
 *
 * However, since v_i is u64, and the multiplication could easily overflow
 * transform it into a relative form that uses smaller quantities:
 *
 * Substitute: v_i == (v_i - v0) + v0
 *
 *     \Sum ((v_i - v0) + v0) * w_i   \Sum (v_i - v0) * w_i
 * V = ---------------------------- = --------------------- + v0
 *                  W                            W
 *
 * Which we track using:
 *
 *                    v0 := cfs_rq->min_vruntime
 * \Sum (v_i - v0) * w_i := cfs_rq->avg_vruntime
 *              \Sum w_i := cfs_rq->avg_load
 *
 * Since min_vruntime is a monotonic increasing variable that closely tracks
 * the per-task service, these deltas: (v_i - v), will be in the order of the
 * maximal (virtual) lag induced in the system due to quantisation.
 *
 * Also, we use scale_load_down() to reduce the size.
 *
 * As measured, the max (key * weight) value was ~44 bits for a kernel build.
 */
static void
avg_vruntime_add(struct cfs_rq *cfs_rq, struct sched_entity *se)
{
	unsigned long weight = scale_load_down(se->load.weight);
	s64 key = entity_key(cfs_rq, se);

	cfs_rq->avg_vruntime += key * weight;
	cfs_rq->avg_load += weight;
}

static void
avg_vruntime_sub(struct cfs_rq *cfs_rq, struct sched_entity *se)
{
	unsigned long weight = scale_load_down(se->load.weight);
	s64 key = entity_key(cfs_rq, se);

	cfs_rq->avg_vruntime -= key * weight;
	cfs_rq->avg_load -= weight;
}

static inline
void avg_vruntime_update(struct cfs_rq *cfs_rq, s64 delta)
{
	/*
	 * v' = v + d ==> avg_vruntime' = avg_runtime - d*avg_load
	 */
	cfs_rq->avg_vruntime -= cfs_rq->avg_load * delta;
}

/*
 * Specifically: avg_runtime() + 0 must result in entity_eligible() := true
 * For this to be so, the result of this function must have a left bias.
 */
u64 avg_vruntime(struct cfs_rq *cfs_rq)
{
	struct sched_entity *curr = cfs_rq->curr;
	s64 avg = cfs_rq->avg_vruntime;
	long load = cfs_rq->avg_load;

	if (curr && curr->on_rq) {
		unsigned long weight = scale_load_down(curr->load.weight);

		avg += entity_key(cfs_rq, curr) * weight;
		load += weight;
	}

	if (load) {
		/* sign flips effective floor / ceiling */
		if (avg < 0)
			avg -= (load - 1);
		avg = div_s64(avg, load);
	}

	return cfs_rq->min_vruntime + avg;
}

/*
 * lag_i = S - s_i = w_i * (V - v_i)
 *
 * However, since V is approximated by the weighted average of all entities it
 * is possible -- by addition/removal/reweight to the tree -- to move V around
 * and end up with a larger lag than we started with.
 *
 * Limit this to either double the slice length with a minimum of TICK_NSEC
 * since that is the timing granularity.
 *
 * EEVDF gives the following limit for a steady state system:
 *
 *   -r_max < lag < max(r_max, q)
 *
 * XXX could add max_slice to the augmented data to track this.
 */
static s64 entity_lag(u64 avruntime, struct sched_entity *se)
{
	s64 vlag, limit;

	vlag = avruntime - se->vruntime;
	limit = calc_delta_fair(max_t(u64, 2*se->slice, TICK_NSEC), se);

	return clamp(vlag, -limit, limit);
}

static void update_entity_lag(struct cfs_rq *cfs_rq, struct sched_entity *se)
{
	SCHED_WARN_ON(!se->on_rq);

	se->vlag = entity_lag(avg_vruntime(cfs_rq), se);
}

/*
 * Entity is eligible once it received less service than it ought to have,
 * eg. lag >= 0.
 *
 * lag_i = S - s_i = w_i*(V - v_i)
 *
 * lag_i >= 0 -> V >= v_i
 *
 *     \Sum (v_i - v)*w_i
 * V = ------------------ + v
 *          \Sum w_i
 *
 * lag_i >= 0 -> \Sum (v_i - v)*w_i >= (v_i - v)*(\Sum w_i)
 *
 * Note: using 'avg_vruntime() > se->vruntime' is inaccurate due
 *       to the loss in precision caused by the division.
 */
static int vruntime_eligible(struct cfs_rq *cfs_rq, u64 vruntime)
{
	struct sched_entity *curr = cfs_rq->curr;
	s64 avg = cfs_rq->avg_vruntime;
	long load = cfs_rq->avg_load;

	if (curr && curr->on_rq) {
		unsigned long weight = scale_load_down(curr->load.weight);

		avg += entity_key(cfs_rq, curr) * weight;
		load += weight;
	}

	return avg >= (s64)(vruntime - cfs_rq->min_vruntime) * load;
}

int entity_eligible(struct cfs_rq *cfs_rq, struct sched_entity *se)
{
	return vruntime_eligible(cfs_rq, se->vruntime);
}

static u64 __update_min_vruntime(struct cfs_rq *cfs_rq, u64 vruntime)
{
	u64 min_vruntime = cfs_rq->min_vruntime;
	/*
	 * open coded max_vruntime() to allow updating avg_vruntime
	 */
	s64 delta = (s64)(vruntime - min_vruntime);
	if (delta > 0) {
		avg_vruntime_update(cfs_rq, delta);
		min_vruntime = vruntime;
	}
	return min_vruntime;
}

static void update_min_vruntime(struct cfs_rq *cfs_rq)
{
	struct sched_entity *se = __pick_root_entity(cfs_rq);
	struct sched_entity *curr = cfs_rq->curr;
	u64 vruntime = cfs_rq->min_vruntime;

	if (curr) {
		if (curr->on_rq)
			vruntime = curr->vruntime;
		else
			curr = NULL;
	}

	if (se) {
		if (!curr)
			vruntime = se->min_vruntime;
		else
			vruntime = min_vruntime(vruntime, se->min_vruntime);
	}

	/* ensure we never gain time by being placed backwards. */
	cfs_rq->min_vruntime = __update_min_vruntime(cfs_rq, vruntime);
}

static inline u64 cfs_rq_min_slice(struct cfs_rq *cfs_rq)
{
	struct sched_entity *root = __pick_root_entity(cfs_rq);
	struct sched_entity *curr = cfs_rq->curr;
	u64 min_slice = ~0ULL;

	if (curr && curr->on_rq)
		min_slice = curr->slice;

	if (root)
		min_slice = min(min_slice, root->min_slice);

	return min_slice;
}

static inline bool __entity_less(struct rb_node *a, const struct rb_node *b)
{
	return entity_before(__node_2_se(a), __node_2_se(b));
}

#define vruntime_gt(field, lse, rse) ({ (s64)((lse)->field - (rse)->field) > 0; })

static inline void __min_vruntime_update(struct sched_entity *se, struct rb_node *node)
{
	if (node) {
		struct sched_entity *rse = __node_2_se(node);
		if (vruntime_gt(min_vruntime, se, rse))
			se->min_vruntime = rse->min_vruntime;
	}
}

static inline void __min_slice_update(struct sched_entity *se, struct rb_node *node)
{
	if (node) {
		struct sched_entity *rse = __node_2_se(node);
		if (rse->min_slice < se->min_slice)
			se->min_slice = rse->min_slice;
	}
}

/*
 * se->min_vruntime = min(se->vruntime, {left,right}->min_vruntime)
 */
static inline bool min_vruntime_update(struct sched_entity *se, bool exit)
{
	u64 old_min_vruntime = se->min_vruntime;
	u64 old_min_slice = se->min_slice;
	struct rb_node *node = &se->run_node;

	se->min_vruntime = se->vruntime;
	__min_vruntime_update(se, node->rb_right);
	__min_vruntime_update(se, node->rb_left);

	se->min_slice = se->slice;
	__min_slice_update(se, node->rb_right);
	__min_slice_update(se, node->rb_left);

	return se->min_vruntime == old_min_vruntime &&
	       se->min_slice == old_min_slice;
}

RB_DECLARE_CALLBACKS(static, min_vruntime_cb, struct sched_entity,
		     run_node, min_vruntime, min_vruntime_update);

/*
 * Enqueue an entity into the rb-tree:
 */
static void __enqueue_entity(struct cfs_rq *cfs_rq, struct sched_entity *se)
{
	avg_vruntime_add(cfs_rq, se);
	se->min_vruntime = se->vruntime;
	se->min_slice = se->slice;
	rb_add_augmented_cached(&se->run_node, &cfs_rq->tasks_timeline,
				__entity_less, &min_vruntime_cb);
}

static void __dequeue_entity(struct cfs_rq *cfs_rq, struct sched_entity *se)
{
	rb_erase_augmented_cached(&se->run_node, &cfs_rq->tasks_timeline,
				  &min_vruntime_cb);
	avg_vruntime_sub(cfs_rq, se);
}

struct sched_entity *__pick_root_entity(struct cfs_rq *cfs_rq)
{
	struct rb_node *root = cfs_rq->tasks_timeline.rb_root.rb_node;

	if (!root)
		return NULL;

	return __node_2_se(root);
}

struct sched_entity *__pick_first_entity(struct cfs_rq *cfs_rq)
{
	struct rb_node *left = rb_first_cached(&cfs_rq->tasks_timeline);

	if (!left)
		return NULL;

	return __node_2_se(left);
}

/*
 * Earliest Eligible Virtual Deadline First
 *
 * In order to provide latency guarantees for different request sizes
 * EEVDF selects the best runnable task from two criteria:
 *
 *  1) the task must be eligible (must be owed service)
 *
 *  2) from those tasks that meet 1), we select the one
 *     with the earliest virtual deadline.
 *
 * We can do this in O(log n) time due to an augmented RB-tree. The
 * tree keeps the entries sorted on deadline, but also functions as a
 * heap based on the vruntime by keeping:
 *
 *  se->min_vruntime = min(se->vruntime, se->{left,right}->min_vruntime)
 *
 * Which allows tree pruning through eligibility.
 */
static struct sched_entity *pick_eevdf(struct cfs_rq *cfs_rq)
{
	struct rb_node *node = cfs_rq->tasks_timeline.rb_root.rb_node;
	struct sched_entity *se = __pick_first_entity(cfs_rq);
	struct sched_entity *curr = cfs_rq->curr;
	struct sched_entity *best = NULL;

	/*
	 * We can safely skip eligibility check if there is only one entity
	 * in this cfs_rq, saving some cycles.
	 */
	if (cfs_rq->nr_running == 1)
		return curr && curr->on_rq ? curr : se;

	if (curr && (!curr->on_rq || !entity_eligible(cfs_rq, curr)))
		curr = NULL;

	/*
	 * Once selected, run a task until it either becomes non-eligible or
	 * until it gets a new slice. See the HACK in set_next_entity().
	 */
	if (sched_feat(RUN_TO_PARITY) && curr && curr->vlag == curr->deadline)
		return curr;

	/* Pick the leftmost entity if it's eligible */
	if (se && entity_eligible(cfs_rq, se)) {
		best = se;
		goto found;
	}

	/* Heap search for the EEVD entity */
	while (node) {
		struct rb_node *left = node->rb_left;

		/*
		 * Eligible entities in left subtree are always better
		 * choices, since they have earlier deadlines.
		 */
		if (left && vruntime_eligible(cfs_rq,
					__node_2_se(left)->min_vruntime)) {
			node = left;
			continue;
		}

		se = __node_2_se(node);

		/*
		 * The left subtree either is empty or has no eligible
		 * entity, so check the current node since it is the one
		 * with earliest deadline that might be eligible.
		 */
		if (entity_eligible(cfs_rq, se)) {
			best = se;
			break;
		}

		node = node->rb_right;
	}
found:
	if (!best || (curr && entity_before(curr, best)))
		best = curr;

	return best;
}

#ifdef CONFIG_SCHED_DEBUG
struct sched_entity *__pick_last_entity(struct cfs_rq *cfs_rq)
{
	struct rb_node *last = rb_last(&cfs_rq->tasks_timeline.rb_root);

	if (!last)
		return NULL;

	return __node_2_se(last);
}

/**************************************************************
 * Scheduling class statistics methods:
 */
#ifdef CONFIG_SMP
int sched_update_scaling(void)
{
	unsigned int factor = get_update_sysctl_factor();

#define WRT_SYSCTL(name) \
	(normalized_sysctl_##name = sysctl_##name / (factor))
	WRT_SYSCTL(sched_base_slice);
#undef WRT_SYSCTL

	return 0;
}
#endif
#endif

static void clear_buddies(struct cfs_rq *cfs_rq, struct sched_entity *se);

/*
 * XXX: strictly: vd_i += N*r_i/w_i such that: vd_i > ve_i
 * this is probably good enough.
 */
static bool update_deadline(struct cfs_rq *cfs_rq, struct sched_entity *se)
{
	if ((s64)(se->vruntime - se->deadline) < 0)
		return false;

	/*
	 * For EEVDF the virtual time slope is determined by w_i (iow.
	 * nice) while the request time r_i is determined by
	 * sysctl_sched_base_slice.
	 */
	if (!se->custom_slice)
		se->slice = sysctl_sched_base_slice;

	/*
	 * EEVDF: vd_i = ve_i + r_i / w_i
	 */
	se->deadline = se->vruntime + calc_delta_fair(se->slice, se);

	/*
	 * The task has consumed its request, reschedule.
	 */
	return true;
}

#include "pelt.h"
#ifdef CONFIG_SMP

static int select_idle_sibling(struct task_struct *p, int prev_cpu, int cpu);
static unsigned long task_h_load(struct task_struct *p);
static unsigned long capacity_of(int cpu);

/* Give new sched_entity start runnable values to heavy its load in infant time */
void init_entity_runnable_average(struct sched_entity *se)
{
	struct sched_avg *sa = &se->avg;

	memset(sa, 0, sizeof(*sa));

	/*
	 * Tasks are initialized with full load to be seen as heavy tasks until
	 * they get a chance to stabilize to their real load level.
	 * Group entities are initialized with zero load to reflect the fact that
	 * nothing has been attached to the task group yet.
	 */
	if (entity_is_task(se))
		sa->load_avg = scale_load_down(se->load.weight);

	/* when this task is enqueued, it will contribute to its cfs_rq's load_avg */
}

/*
 * With new tasks being created, their initial util_avgs are extrapolated
 * based on the cfs_rq's current util_avg:
 *
 *   util_avg = cfs_rq->avg.util_avg / (cfs_rq->avg.load_avg + 1)
 *		* se_weight(se)
 *
 * However, in many cases, the above util_avg does not give a desired
 * value. Moreover, the sum of the util_avgs may be divergent, such
 * as when the series is a harmonic series.
 *
 * To solve this problem, we also cap the util_avg of successive tasks to
 * only 1/2 of the left utilization budget:
 *
 *   util_avg_cap = (cpu_scale - cfs_rq->avg.util_avg) / 2^n
 *
 * where n denotes the nth task and cpu_scale the CPU capacity.
 *
 * For example, for a CPU with 1024 of capacity, a simplest series from
 * the beginning would be like:
 *
 *  task  util_avg: 512, 256, 128,  64,  32,   16,    8, ...
 * cfs_rq util_avg: 512, 768, 896, 960, 992, 1008, 1016, ...
 *
 * Finally, that extrapolated util_avg is clamped to the cap (util_avg_cap)
 * if util_avg > util_avg_cap.
 */
void post_init_entity_util_avg(struct task_struct *p)
{
	struct sched_entity *se = &p->se;
	struct cfs_rq *cfs_rq = cfs_rq_of(se);
	struct sched_avg *sa = &se->avg;
	long cpu_scale = arch_scale_cpu_capacity(cpu_of(rq_of(cfs_rq)));
	long cap = (long)(cpu_scale - cfs_rq->avg.util_avg) / 2;

	if (p->sched_class != &fair_sched_class) {
		/*
		 * For !fair tasks do:
		 *
		update_cfs_rq_load_avg(now, cfs_rq);
		attach_entity_load_avg(cfs_rq, se);
		switched_from_fair(rq, p);
		 *
		 * such that the next switched_to_fair() has the
		 * expected state.
		 */
		se->avg.last_update_time = cfs_rq_clock_pelt(cfs_rq);
		return;
	}

	if (cap > 0) {
		if (cfs_rq->avg.util_avg != 0) {
			sa->util_avg  = cfs_rq->avg.util_avg * se_weight(se);
			sa->util_avg /= (cfs_rq->avg.load_avg + 1);

			if (sa->util_avg > cap)
				sa->util_avg = cap;
		} else {
			sa->util_avg = cap;
		}
	}

	sa->runnable_avg = sa->util_avg;
}

#else /* !CONFIG_SMP */
void init_entity_runnable_average(struct sched_entity *se)
{
}
void post_init_entity_util_avg(struct task_struct *p)
{
}
static void update_tg_load_avg(struct cfs_rq *cfs_rq)
{
}
#endif /* CONFIG_SMP */

static s64 update_curr_se(struct rq *rq, struct sched_entity *curr)
{
	u64 now = rq_clock_task(rq);
	s64 delta_exec;

	delta_exec = now - curr->exec_start;
	if (unlikely(delta_exec <= 0))
		return delta_exec;

	curr->exec_start = now;
	curr->sum_exec_runtime += delta_exec;

	if (schedstat_enabled()) {
		struct sched_statistics *stats;

		stats = __schedstats_from_se(curr);
		__schedstat_set(stats->exec_max,
				max(delta_exec, stats->exec_max));
	}

	return delta_exec;
}

static inline void update_curr_task(struct task_struct *p, s64 delta_exec)
{
	trace_sched_stat_runtime(p, delta_exec);
	account_group_exec_runtime(p, delta_exec);
	cgroup_account_cputime(p, delta_exec);
	if (p->dl_server)
		dl_server_update(p->dl_server, delta_exec);
}

static inline bool did_preempt_short(struct cfs_rq *cfs_rq, struct sched_entity *curr)
{
	if (!sched_feat(PREEMPT_SHORT))
		return false;

	if (curr->vlag == curr->deadline)
		return false;

	return !entity_eligible(cfs_rq, curr);
}

static inline bool do_preempt_short(struct cfs_rq *cfs_rq,
				    struct sched_entity *pse, struct sched_entity *se)
{
	if (!sched_feat(PREEMPT_SHORT))
		return false;

	if (pse->slice >= se->slice)
		return false;

	if (!entity_eligible(cfs_rq, pse))
		return false;

	if (entity_before(pse, se))
		return true;

	if (!entity_eligible(cfs_rq, se))
		return true;

	return false;
}

/*
 * Used by other classes to account runtime.
 */
s64 update_curr_common(struct rq *rq)
{
	struct task_struct *curr = rq->curr;
	s64 delta_exec;

	delta_exec = update_curr_se(rq, &curr->se);
	if (likely(delta_exec > 0))
		update_curr_task(curr, delta_exec);

	return delta_exec;
}

/*
 * Update the current task's runtime statistics.
 */
static void update_curr(struct cfs_rq *cfs_rq)
{
	struct sched_entity *curr = cfs_rq->curr;
	struct rq *rq = rq_of(cfs_rq);
	s64 delta_exec;
	bool resched;

	if (unlikely(!curr))
		return;

	delta_exec = update_curr_se(rq, curr);
	if (unlikely(delta_exec <= 0))
		return;

	curr->vruntime += calc_delta_fair(delta_exec, curr);
	resched = update_deadline(cfs_rq, curr);
	update_min_vruntime(cfs_rq);

	if (entity_is_task(curr)) {
		struct task_struct *p = task_of(curr);

		update_curr_task(p, delta_exec);

		/*
		 * Any fair task that runs outside of fair_server should
		 * account against fair_server such that it can account for
		 * this time and possibly avoid running this period.
		 */
		if (p->dl_server != &rq->fair_server)
			dl_server_update(&rq->fair_server, delta_exec);
	}

	account_cfs_rq_runtime(cfs_rq, delta_exec);

	if (cfs_rq->nr_running == 1)
		return;

	if (resched || did_preempt_short(cfs_rq, curr)) {
		resched_curr(rq);
		clear_buddies(cfs_rq, curr);
	}
}

static void update_curr_fair(struct rq *rq)
{
	update_curr(cfs_rq_of(&rq->curr->se));
}

static inline void
update_stats_wait_start_fair(struct cfs_rq *cfs_rq, struct sched_entity *se)
{
	struct sched_statistics *stats;
	struct task_struct *p = NULL;

	if (!schedstat_enabled())
		return;

	stats = __schedstats_from_se(se);

	if (entity_is_task(se))
		p = task_of(se);

	__update_stats_wait_start(rq_of(cfs_rq), p, stats);
}

static inline void
update_stats_wait_end_fair(struct cfs_rq *cfs_rq, struct sched_entity *se)
{
	struct sched_statistics *stats;
	struct task_struct *p = NULL;

	if (!schedstat_enabled())
		return;

	stats = __schedstats_from_se(se);

	/*
	 * When the sched_schedstat changes from 0 to 1, some sched se
	 * maybe already in the runqueue, the se->statistics.wait_start
	 * will be 0.So it will let the delta wrong. We need to avoid this
	 * scenario.
	 */
	if (unlikely(!schedstat_val(stats->wait_start)))
		return;

	if (entity_is_task(se))
		p = task_of(se);

	__update_stats_wait_end(rq_of(cfs_rq), p, stats);
}

static inline void
update_stats_enqueue_sleeper_fair(struct cfs_rq *cfs_rq, struct sched_entity *se)
{
	struct sched_statistics *stats;
	struct task_struct *tsk = NULL;

	if (!schedstat_enabled())
		return;

	stats = __schedstats_from_se(se);

	if (entity_is_task(se))
		tsk = task_of(se);

	__update_stats_enqueue_sleeper(rq_of(cfs_rq), tsk, stats);
}

/*
 * Task is being enqueued - update stats:
 */
static inline void
update_stats_enqueue_fair(struct cfs_rq *cfs_rq, struct sched_entity *se, int flags)
{
	if (!schedstat_enabled())
		return;

	/*
	 * Are we enqueueing a waiting task? (for current tasks
	 * a dequeue/enqueue event is a NOP)
	 */
	if (se != cfs_rq->curr)
		update_stats_wait_start_fair(cfs_rq, se);

	if (flags & ENQUEUE_WAKEUP)
		update_stats_enqueue_sleeper_fair(cfs_rq, se);
}

static inline void
update_stats_dequeue_fair(struct cfs_rq *cfs_rq, struct sched_entity *se, int flags)
{

	if (!schedstat_enabled())
		return;

	/*
	 * Mark the end of the wait period if dequeueing a
	 * waiting task:
	 */
	if (se != cfs_rq->curr)
		update_stats_wait_end_fair(cfs_rq, se);

	if ((flags & DEQUEUE_SLEEP) && entity_is_task(se)) {
		struct task_struct *tsk = task_of(se);
		unsigned int state;

		/* XXX racy against TTWU */
		state = READ_ONCE(tsk->__state);
		if (state & TASK_INTERRUPTIBLE)
			__schedstat_set(tsk->stats.sleep_start,
				      rq_clock(rq_of(cfs_rq)));
		if (state & TASK_UNINTERRUPTIBLE)
			__schedstat_set(tsk->stats.block_start,
				      rq_clock(rq_of(cfs_rq)));
	}
}

/*
 * We are picking a new current task - update its stats:
 */
static inline void
update_stats_curr_start(struct cfs_rq *cfs_rq, struct sched_entity *se)
{
	/*
	 * We are starting a new run period:
	 */
	se->exec_start = rq_clock_task(rq_of(cfs_rq));
}

/**************************************************
 * Scheduling class queueing methods:
 */

static inline bool is_core_idle(int cpu)
{
#ifdef CONFIG_SCHED_SMT
	int sibling;

	for_each_cpu(sibling, cpu_smt_mask(cpu)) {
		if (cpu == sibling)
			continue;

		if (!idle_cpu(sibling))
			return false;
	}
#endif

	return true;
}

#ifdef CONFIG_NUMA
#define NUMA_IMBALANCE_MIN 2

static inline long
adjust_numa_imbalance(int imbalance, int dst_running, int imb_numa_nr)
{
	/*
	 * Allow a NUMA imbalance if busy CPUs is less than the maximum
	 * threshold. Above this threshold, individual tasks may be contending
	 * for both memory bandwidth and any shared HT resources.  This is an
	 * approximation as the number of running tasks may not be related to
	 * the number of busy CPUs due to sched_setaffinity.
	 */
	if (dst_running > imb_numa_nr)
		return imbalance;

	/*
	 * Allow a small imbalance based on a simple pair of communicating
	 * tasks that remain local when the destination is lightly loaded.
	 */
	if (imbalance <= NUMA_IMBALANCE_MIN)
		return 0;

	return imbalance;
}
#endif /* CONFIG_NUMA */

#ifdef CONFIG_NUMA_BALANCING
/*
 * Approximate time to scan a full NUMA task in ms. The task scan period is
 * calculated based on the tasks virtual memory size and
 * numa_balancing_scan_size.
 */
unsigned int sysctl_numa_balancing_scan_period_min = 1000;
unsigned int sysctl_numa_balancing_scan_period_max = 60000;

/* Portion of address space to scan in MB */
unsigned int sysctl_numa_balancing_scan_size = 256;

/* Scan @scan_size MB every @scan_period after an initial @scan_delay in ms */
unsigned int sysctl_numa_balancing_scan_delay = 1000;

/* The page with hint page fault latency < threshold in ms is considered hot */
unsigned int sysctl_numa_balancing_hot_threshold = MSEC_PER_SEC;

struct numa_group {
	refcount_t refcount;

	spinlock_t lock; /* nr_tasks, tasks */
	int nr_tasks;
	pid_t gid;
	int active_nodes;

	struct rcu_head rcu;
	unsigned long total_faults;
	unsigned long max_faults_cpu;
	/*
	 * faults[] array is split into two regions: faults_mem and faults_cpu.
	 *
	 * Faults_cpu is used to decide whether memory should move
	 * towards the CPU. As a consequence, these stats are weighted
	 * more by CPU use than by memory faults.
	 */
	unsigned long faults[];
};

/*
 * For functions that can be called in multiple contexts that permit reading
 * ->numa_group (see struct task_struct for locking rules).
 */
static struct numa_group *deref_task_numa_group(struct task_struct *p)
{
	return rcu_dereference_check(p->numa_group, p == current ||
		(lockdep_is_held(__rq_lockp(task_rq(p))) && !READ_ONCE(p->on_cpu)));
}

static struct numa_group *deref_curr_numa_group(struct task_struct *p)
{
	return rcu_dereference_protected(p->numa_group, p == current);
}

static inline unsigned long group_faults_priv(struct numa_group *ng);
static inline unsigned long group_faults_shared(struct numa_group *ng);

static unsigned int task_nr_scan_windows(struct task_struct *p)
{
	unsigned long rss = 0;
	unsigned long nr_scan_pages;

	/*
	 * Calculations based on RSS as non-present and empty pages are skipped
	 * by the PTE scanner and NUMA hinting faults should be trapped based
	 * on resident pages
	 */
	nr_scan_pages = sysctl_numa_balancing_scan_size << (20 - PAGE_SHIFT);
	rss = get_mm_rss(p->mm);
	if (!rss)
		rss = nr_scan_pages;

	rss = round_up(rss, nr_scan_pages);
	return rss / nr_scan_pages;
}

/* For sanity's sake, never scan more PTEs than MAX_SCAN_WINDOW MB/sec. */
#define MAX_SCAN_WINDOW 2560

static unsigned int task_scan_min(struct task_struct *p)
{
	unsigned int scan_size = READ_ONCE(sysctl_numa_balancing_scan_size);
	unsigned int scan, floor;
	unsigned int windows = 1;

	if (scan_size < MAX_SCAN_WINDOW)
		windows = MAX_SCAN_WINDOW / scan_size;
	floor = 1000 / windows;

	scan = sysctl_numa_balancing_scan_period_min / task_nr_scan_windows(p);
	return max_t(unsigned int, floor, scan);
}

static unsigned int task_scan_start(struct task_struct *p)
{
	unsigned long smin = task_scan_min(p);
	unsigned long period = smin;
	struct numa_group *ng;

	/* Scale the maximum scan period with the amount of shared memory. */
	rcu_read_lock();
	ng = rcu_dereference(p->numa_group);
	if (ng) {
		unsigned long shared = group_faults_shared(ng);
		unsigned long private = group_faults_priv(ng);

		period *= refcount_read(&ng->refcount);
		period *= shared + 1;
		period /= private + shared + 1;
	}
	rcu_read_unlock();

	return max(smin, period);
}

static unsigned int task_scan_max(struct task_struct *p)
{
	unsigned long smin = task_scan_min(p);
	unsigned long smax;
	struct numa_group *ng;

	/* Watch for min being lower than max due to floor calculations */
	smax = sysctl_numa_balancing_scan_period_max / task_nr_scan_windows(p);

	/* Scale the maximum scan period with the amount of shared memory. */
	ng = deref_curr_numa_group(p);
	if (ng) {
		unsigned long shared = group_faults_shared(ng);
		unsigned long private = group_faults_priv(ng);
		unsigned long period = smax;

		period *= refcount_read(&ng->refcount);
		period *= shared + 1;
		period /= private + shared + 1;

		smax = max(smax, period);
	}

	return max(smin, smax);
}

static void account_numa_enqueue(struct rq *rq, struct task_struct *p)
{
	rq->nr_numa_running += (p->numa_preferred_nid != NUMA_NO_NODE);
	rq->nr_preferred_running += (p->numa_preferred_nid == task_node(p));
}

static void account_numa_dequeue(struct rq *rq, struct task_struct *p)
{
	rq->nr_numa_running -= (p->numa_preferred_nid != NUMA_NO_NODE);
	rq->nr_preferred_running -= (p->numa_preferred_nid == task_node(p));
}

/* Shared or private faults. */
#define NR_NUMA_HINT_FAULT_TYPES 2

/* Memory and CPU locality */
#define NR_NUMA_HINT_FAULT_STATS (NR_NUMA_HINT_FAULT_TYPES * 2)

/* Averaged statistics, and temporary buffers. */
#define NR_NUMA_HINT_FAULT_BUCKETS (NR_NUMA_HINT_FAULT_STATS * 2)

pid_t task_numa_group_id(struct task_struct *p)
{
	struct numa_group *ng;
	pid_t gid = 0;

	rcu_read_lock();
	ng = rcu_dereference(p->numa_group);
	if (ng)
		gid = ng->gid;
	rcu_read_unlock();

	return gid;
}

/*
 * The averaged statistics, shared & private, memory & CPU,
 * occupy the first half of the array. The second half of the
 * array is for current counters, which are averaged into the
 * first set by task_numa_placement.
 */
static inline int task_faults_idx(enum numa_faults_stats s, int nid, int priv)
{
	return NR_NUMA_HINT_FAULT_TYPES * (s * nr_node_ids + nid) + priv;
}

static inline unsigned long task_faults(struct task_struct *p, int nid)
{
	if (!p->numa_faults)
		return 0;

	return p->numa_faults[task_faults_idx(NUMA_MEM, nid, 0)] +
		p->numa_faults[task_faults_idx(NUMA_MEM, nid, 1)];
}

static inline unsigned long group_faults(struct task_struct *p, int nid)
{
	struct numa_group *ng = deref_task_numa_group(p);

	if (!ng)
		return 0;

	return ng->faults[task_faults_idx(NUMA_MEM, nid, 0)] +
		ng->faults[task_faults_idx(NUMA_MEM, nid, 1)];
}

static inline unsigned long group_faults_cpu(struct numa_group *group, int nid)
{
	return group->faults[task_faults_idx(NUMA_CPU, nid, 0)] +
		group->faults[task_faults_idx(NUMA_CPU, nid, 1)];
}

static inline unsigned long group_faults_priv(struct numa_group *ng)
{
	unsigned long faults = 0;
	int node;

	for_each_online_node(node) {
		faults += ng->faults[task_faults_idx(NUMA_MEM, node, 1)];
	}

	return faults;
}

static inline unsigned long group_faults_shared(struct numa_group *ng)
{
	unsigned long faults = 0;
	int node;

	for_each_online_node(node) {
		faults += ng->faults[task_faults_idx(NUMA_MEM, node, 0)];
	}

	return faults;
}

/*
 * A node triggering more than 1/3 as many NUMA faults as the maximum is
 * considered part of a numa group's pseudo-interleaving set. Migrations
 * between these nodes are slowed down, to allow things to settle down.
 */
#define ACTIVE_NODE_FRACTION 3

static bool numa_is_active_node(int nid, struct numa_group *ng)
{
	return group_faults_cpu(ng, nid) * ACTIVE_NODE_FRACTION > ng->max_faults_cpu;
}

/* Handle placement on systems where not all nodes are directly connected. */
static unsigned long score_nearby_nodes(struct task_struct *p, int nid,
					int lim_dist, bool task)
{
	unsigned long score = 0;
	int node, max_dist;

	/*
	 * All nodes are directly connected, and the same distance
	 * from each other. No need for fancy placement algorithms.
	 */
	if (sched_numa_topology_type == NUMA_DIRECT)
		return 0;

	/* sched_max_numa_distance may be changed in parallel. */
	max_dist = READ_ONCE(sched_max_numa_distance);
	/*
	 * This code is called for each node, introducing N^2 complexity,
	 * which should be OK given the number of nodes rarely exceeds 8.
	 */
	for_each_online_node(node) {
		unsigned long faults;
		int dist = node_distance(nid, node);

		/*
		 * The furthest away nodes in the system are not interesting
		 * for placement; nid was already counted.
		 */
		if (dist >= max_dist || node == nid)
			continue;

		/*
		 * On systems with a backplane NUMA topology, compare groups
		 * of nodes, and move tasks towards the group with the most
		 * memory accesses. When comparing two nodes at distance
		 * "hoplimit", only nodes closer by than "hoplimit" are part
		 * of each group. Skip other nodes.
		 */
		if (sched_numa_topology_type == NUMA_BACKPLANE && dist >= lim_dist)
			continue;

		/* Add up the faults from nearby nodes. */
		if (task)
			faults = task_faults(p, node);
		else
			faults = group_faults(p, node);

		/*
		 * On systems with a glueless mesh NUMA topology, there are
		 * no fixed "groups of nodes". Instead, nodes that are not
		 * directly connected bounce traffic through intermediate
		 * nodes; a numa_group can occupy any set of nodes.
		 * The further away a node is, the less the faults count.
		 * This seems to result in good task placement.
		 */
		if (sched_numa_topology_type == NUMA_GLUELESS_MESH) {
			faults *= (max_dist - dist);
			faults /= (max_dist - LOCAL_DISTANCE);
		}

		score += faults;
	}

	return score;
}

/*
 * These return the fraction of accesses done by a particular task, or
 * task group, on a particular numa node.  The group weight is given a
 * larger multiplier, in order to group tasks together that are almost
 * evenly spread out between numa nodes.
 */
static inline unsigned long task_weight(struct task_struct *p, int nid,
					int dist)
{
	unsigned long faults, total_faults;

	if (!p->numa_faults)
		return 0;

	total_faults = p->total_numa_faults;

	if (!total_faults)
		return 0;

	faults = task_faults(p, nid);
	faults += score_nearby_nodes(p, nid, dist, true);

	return 1000 * faults / total_faults;
}

static inline unsigned long group_weight(struct task_struct *p, int nid,
					 int dist)
{
	struct numa_group *ng = deref_task_numa_group(p);
	unsigned long faults, total_faults;

	if (!ng)
		return 0;

	total_faults = ng->total_faults;

	if (!total_faults)
		return 0;

	faults = group_faults(p, nid);
	faults += score_nearby_nodes(p, nid, dist, false);

	return 1000 * faults / total_faults;
}

/*
 * If memory tiering mode is enabled, cpupid of slow memory page is
 * used to record scan time instead of CPU and PID.  When tiering mode
 * is disabled at run time, the scan time (in cpupid) will be
 * interpreted as CPU and PID.  So CPU needs to be checked to avoid to
 * access out of array bound.
 */
static inline bool cpupid_valid(int cpupid)
{
	return cpupid_to_cpu(cpupid) < nr_cpu_ids;
}

/*
 * For memory tiering mode, if there are enough free pages (more than
 * enough watermark defined here) in fast memory node, to take full
 * advantage of fast memory capacity, all recently accessed slow
 * memory pages will be migrated to fast memory node without
 * considering hot threshold.
 */
static bool pgdat_free_space_enough(struct pglist_data *pgdat)
{
	int z;
	unsigned long enough_wmark;

	enough_wmark = max(1UL * 1024 * 1024 * 1024 >> PAGE_SHIFT,
			   pgdat->node_present_pages >> 4);
	for (z = pgdat->nr_zones - 1; z >= 0; z--) {
		struct zone *zone = pgdat->node_zones + z;

		if (!populated_zone(zone))
			continue;

		if (zone_watermark_ok(zone, 0,
				      promo_wmark_pages(zone) + enough_wmark,
				      ZONE_MOVABLE, 0))
			return true;
	}
	return false;
}

/*
 * For memory tiering mode, when page tables are scanned, the scan
 * time will be recorded in struct page in addition to make page
 * PROT_NONE for slow memory page.  So when the page is accessed, in
 * hint page fault handler, the hint page fault latency is calculated
 * via,
 *
 *	hint page fault latency = hint page fault time - scan time
 *
 * The smaller the hint page fault latency, the higher the possibility
 * for the page to be hot.
 */
static int numa_hint_fault_latency(struct folio *folio)
{
	int last_time, time;

	time = jiffies_to_msecs(jiffies);
	last_time = folio_xchg_access_time(folio, time);

	return (time - last_time) & PAGE_ACCESS_TIME_MASK;
}

/*
 * For memory tiering mode, too high promotion/demotion throughput may
 * hurt application latency.  So we provide a mechanism to rate limit
 * the number of pages that are tried to be promoted.
 */
static bool numa_promotion_rate_limit(struct pglist_data *pgdat,
				      unsigned long rate_limit, int nr)
{
	unsigned long nr_cand;
	unsigned int now, start;

	now = jiffies_to_msecs(jiffies);
	mod_node_page_state(pgdat, PGPROMOTE_CANDIDATE, nr);
	nr_cand = node_page_state(pgdat, PGPROMOTE_CANDIDATE);
	start = pgdat->nbp_rl_start;
	if (now - start > MSEC_PER_SEC &&
	    cmpxchg(&pgdat->nbp_rl_start, start, now) == start)
		pgdat->nbp_rl_nr_cand = nr_cand;
	if (nr_cand - pgdat->nbp_rl_nr_cand >= rate_limit)
		return true;
	return false;
}

#define NUMA_MIGRATION_ADJUST_STEPS	16

static void numa_promotion_adjust_threshold(struct pglist_data *pgdat,
					    unsigned long rate_limit,
					    unsigned int ref_th)
{
	unsigned int now, start, th_period, unit_th, th;
	unsigned long nr_cand, ref_cand, diff_cand;

	now = jiffies_to_msecs(jiffies);
	th_period = sysctl_numa_balancing_scan_period_max;
	start = pgdat->nbp_th_start;
	if (now - start > th_period &&
	    cmpxchg(&pgdat->nbp_th_start, start, now) == start) {
		ref_cand = rate_limit *
			sysctl_numa_balancing_scan_period_max / MSEC_PER_SEC;
		nr_cand = node_page_state(pgdat, PGPROMOTE_CANDIDATE);
		diff_cand = nr_cand - pgdat->nbp_th_nr_cand;
		unit_th = ref_th * 2 / NUMA_MIGRATION_ADJUST_STEPS;
		th = pgdat->nbp_threshold ? : ref_th;
		if (diff_cand > ref_cand * 11 / 10)
			th = max(th - unit_th, unit_th);
		else if (diff_cand < ref_cand * 9 / 10)
			th = min(th + unit_th, ref_th * 2);
		pgdat->nbp_th_nr_cand = nr_cand;
		pgdat->nbp_threshold = th;
	}
}

bool should_numa_migrate_memory(struct task_struct *p, struct folio *folio,
				int src_nid, int dst_cpu)
{
	struct numa_group *ng = deref_curr_numa_group(p);
	int dst_nid = cpu_to_node(dst_cpu);
	int last_cpupid, this_cpupid;

	/*
	 * Cannot migrate to memoryless nodes.
	 */
	if (!node_state(dst_nid, N_MEMORY))
		return false;

	/*
	 * The pages in slow memory node should be migrated according
	 * to hot/cold instead of private/shared.
	 */
	if (folio_use_access_time(folio)) {
		struct pglist_data *pgdat;
		unsigned long rate_limit;
		unsigned int latency, th, def_th;

		pgdat = NODE_DATA(dst_nid);
		if (pgdat_free_space_enough(pgdat)) {
			/* workload changed, reset hot threshold */
			pgdat->nbp_threshold = 0;
			return true;
		}

		def_th = sysctl_numa_balancing_hot_threshold;
		rate_limit = sysctl_numa_balancing_promote_rate_limit << \
			(20 - PAGE_SHIFT);
		numa_promotion_adjust_threshold(pgdat, rate_limit, def_th);

		th = pgdat->nbp_threshold ? : def_th;
		latency = numa_hint_fault_latency(folio);
		if (latency >= th)
			return false;

		return !numa_promotion_rate_limit(pgdat, rate_limit,
						  folio_nr_pages(folio));
	}

	this_cpupid = cpu_pid_to_cpupid(dst_cpu, current->pid);
	last_cpupid = folio_xchg_last_cpupid(folio, this_cpupid);

	if (!(sysctl_numa_balancing_mode & NUMA_BALANCING_MEMORY_TIERING) &&
	    !node_is_toptier(src_nid) && !cpupid_valid(last_cpupid))
		return false;

	/*
	 * Allow first faults or private faults to migrate immediately early in
	 * the lifetime of a task. The magic number 4 is based on waiting for
	 * two full passes of the "multi-stage node selection" test that is
	 * executed below.
	 */
	if ((p->numa_preferred_nid == NUMA_NO_NODE || p->numa_scan_seq <= 4) &&
	    (cpupid_pid_unset(last_cpupid) || cpupid_match_pid(p, last_cpupid)))
		return true;

	/*
	 * Multi-stage node selection is used in conjunction with a periodic
	 * migration fault to build a temporal task<->page relation. By using
	 * a two-stage filter we remove short/unlikely relations.
	 *
	 * Using P(p) ~ n_p / n_t as per frequentist probability, we can equate
	 * a task's usage of a particular page (n_p) per total usage of this
	 * page (n_t) (in a given time-span) to a probability.
	 *
	 * Our periodic faults will sample this probability and getting the
	 * same result twice in a row, given these samples are fully
	 * independent, is then given by P(n)^2, provided our sample period
	 * is sufficiently short compared to the usage pattern.
	 *
	 * This quadric squishes small probabilities, making it less likely we
	 * act on an unlikely task<->page relation.
	 */
	if (!cpupid_pid_unset(last_cpupid) &&
				cpupid_to_nid(last_cpupid) != dst_nid)
		return false;

	/* Always allow migrate on private faults */
	if (cpupid_match_pid(p, last_cpupid))
		return true;

	/* A shared fault, but p->numa_group has not been set up yet. */
	if (!ng)
		return true;

	/*
	 * Destination node is much more heavily used than the source
	 * node? Allow migration.
	 */
	if (group_faults_cpu(ng, dst_nid) > group_faults_cpu(ng, src_nid) *
					ACTIVE_NODE_FRACTION)
		return true;

	/*
	 * Distribute memory according to CPU & memory use on each node,
	 * with 3/4 hysteresis to avoid unnecessary memory migrations:
	 *
	 * faults_cpu(dst)   3   faults_cpu(src)
	 * --------------- * - > ---------------
	 * faults_mem(dst)   4   faults_mem(src)
	 */
	return group_faults_cpu(ng, dst_nid) * group_faults(p, src_nid) * 3 >
	       group_faults_cpu(ng, src_nid) * group_faults(p, dst_nid) * 4;
}

/*
 * 'numa_type' describes the node at the moment of load balancing.
 */
enum numa_type {
	/* The node has spare capacity that can be used to run more tasks.  */
	node_has_spare = 0,
	/*
	 * The node is fully used and the tasks don't compete for more CPU
	 * cycles. Nevertheless, some tasks might wait before running.
	 */
	node_fully_busy,
	/*
	 * The node is overloaded and can't provide expected CPU cycles to all
	 * tasks.
	 */
	node_overloaded
};

/* Cached statistics for all CPUs within a node */
struct numa_stats {
	unsigned long load;
	unsigned long runnable;
	unsigned long util;
	/* Total compute capacity of CPUs on a node */
	unsigned long compute_capacity;
	unsigned int nr_running;
	unsigned int weight;
	enum numa_type node_type;
	int idle_cpu;
};

struct task_numa_env {
	struct task_struct *p;

	int src_cpu, src_nid;
	int dst_cpu, dst_nid;
	int imb_numa_nr;

	struct numa_stats src_stats, dst_stats;

	int imbalance_pct;
	int dist;

	struct task_struct *best_task;
	long best_imp;
	int best_cpu;
};

static unsigned long cpu_load(struct rq *rq);
static unsigned long cpu_runnable(struct rq *rq);

static inline enum
numa_type numa_classify(unsigned int imbalance_pct,
			 struct numa_stats *ns)
{
	if ((ns->nr_running > ns->weight) &&
	    (((ns->compute_capacity * 100) < (ns->util * imbalance_pct)) ||
	     ((ns->compute_capacity * imbalance_pct) < (ns->runnable * 100))))
		return node_overloaded;

	if ((ns->nr_running < ns->weight) ||
	    (((ns->compute_capacity * 100) > (ns->util * imbalance_pct)) &&
	     ((ns->compute_capacity * imbalance_pct) > (ns->runnable * 100))))
		return node_has_spare;

	return node_fully_busy;
}

#ifdef CONFIG_SCHED_SMT
/* Forward declarations of select_idle_sibling helpers */
static inline bool test_idle_cores(int cpu);
static inline int numa_idle_core(int idle_core, int cpu)
{
	if (!static_branch_likely(&sched_smt_present) ||
	    idle_core >= 0 || !test_idle_cores(cpu))
		return idle_core;

	/*
	 * Prefer cores instead of packing HT siblings
	 * and triggering future load balancing.
	 */
	if (is_core_idle(cpu))
		idle_core = cpu;

	return idle_core;
}
#else
static inline int numa_idle_core(int idle_core, int cpu)
{
	return idle_core;
}
#endif

/*
 * Gather all necessary information to make NUMA balancing placement
 * decisions that are compatible with standard load balancer. This
 * borrows code and logic from update_sg_lb_stats but sharing a
 * common implementation is impractical.
 */
static void update_numa_stats(struct task_numa_env *env,
			      struct numa_stats *ns, int nid,
			      bool find_idle)
{
	int cpu, idle_core = -1;

	memset(ns, 0, sizeof(*ns));
	ns->idle_cpu = -1;

	rcu_read_lock();
	for_each_cpu(cpu, cpumask_of_node(nid)) {
		struct rq *rq = cpu_rq(cpu);

		ns->load += cpu_load(rq);
		ns->runnable += cpu_runnable(rq);
		ns->util += cpu_util_cfs(cpu);
		ns->nr_running += rq->cfs.h_nr_running;
		ns->compute_capacity += capacity_of(cpu);

		if (find_idle && idle_core < 0 && !rq->nr_running && idle_cpu(cpu)) {
			if (READ_ONCE(rq->numa_migrate_on) ||
			    !cpumask_test_cpu(cpu, env->p->cpus_ptr))
				continue;

			if (ns->idle_cpu == -1)
				ns->idle_cpu = cpu;

			idle_core = numa_idle_core(idle_core, cpu);
		}
	}
	rcu_read_unlock();

	ns->weight = cpumask_weight(cpumask_of_node(nid));

	ns->node_type = numa_classify(env->imbalance_pct, ns);

	if (idle_core >= 0)
		ns->idle_cpu = idle_core;
}

static void task_numa_assign(struct task_numa_env *env,
			     struct task_struct *p, long imp)
{
	struct rq *rq = cpu_rq(env->dst_cpu);

	/* Check if run-queue part of active NUMA balance. */
	if (env->best_cpu != env->dst_cpu && xchg(&rq->numa_migrate_on, 1)) {
		int cpu;
		int start = env->dst_cpu;

		/* Find alternative idle CPU. */
		for_each_cpu_wrap(cpu, cpumask_of_node(env->dst_nid), start + 1) {
			if (cpu == env->best_cpu || !idle_cpu(cpu) ||
			    !cpumask_test_cpu(cpu, env->p->cpus_ptr)) {
				continue;
			}

			env->dst_cpu = cpu;
			rq = cpu_rq(env->dst_cpu);
			if (!xchg(&rq->numa_migrate_on, 1))
				goto assign;
		}

		/* Failed to find an alternative idle CPU */
		return;
	}

assign:
	/*
	 * Clear previous best_cpu/rq numa-migrate flag, since task now
	 * found a better CPU to move/swap.
	 */
	if (env->best_cpu != -1 && env->best_cpu != env->dst_cpu) {
		rq = cpu_rq(env->best_cpu);
		WRITE_ONCE(rq->numa_migrate_on, 0);
	}

	if (env->best_task)
		put_task_struct(env->best_task);
	if (p)
		get_task_struct(p);

	env->best_task = p;
	env->best_imp = imp;
	env->best_cpu = env->dst_cpu;
}

static bool load_too_imbalanced(long src_load, long dst_load,
				struct task_numa_env *env)
{
	long imb, old_imb;
	long orig_src_load, orig_dst_load;
	long src_capacity, dst_capacity;

	/*
	 * The load is corrected for the CPU capacity available on each node.
	 *
	 * src_load        dst_load
	 * ------------ vs ---------
	 * src_capacity    dst_capacity
	 */
	src_capacity = env->src_stats.compute_capacity;
	dst_capacity = env->dst_stats.compute_capacity;

	imb = abs(dst_load * src_capacity - src_load * dst_capacity);

	orig_src_load = env->src_stats.load;
	orig_dst_load = env->dst_stats.load;

	old_imb = abs(orig_dst_load * src_capacity - orig_src_load * dst_capacity);

	/* Would this change make things worse? */
	return (imb > old_imb);
}

/*
 * Maximum NUMA importance can be 1998 (2*999);
 * SMALLIMP @ 30 would be close to 1998/64.
 * Used to deter task migration.
 */
#define SMALLIMP	30

/*
 * This checks if the overall compute and NUMA accesses of the system would
 * be improved if the source tasks was migrated to the target dst_cpu taking
 * into account that it might be best if task running on the dst_cpu should
 * be exchanged with the source task
 */
static bool task_numa_compare(struct task_numa_env *env,
			      long taskimp, long groupimp, bool maymove)
{
	struct numa_group *cur_ng, *p_ng = deref_curr_numa_group(env->p);
	struct rq *dst_rq = cpu_rq(env->dst_cpu);
	long imp = p_ng ? groupimp : taskimp;
	struct task_struct *cur;
	long src_load, dst_load;
	int dist = env->dist;
	long moveimp = imp;
	long load;
	bool stopsearch = false;

	if (READ_ONCE(dst_rq->numa_migrate_on))
		return false;

	rcu_read_lock();
	cur = rcu_dereference(dst_rq->curr);
	if (cur && ((cur->flags & PF_EXITING) || is_idle_task(cur)))
		cur = NULL;

	/*
	 * Because we have preemption enabled we can get migrated around and
	 * end try selecting ourselves (current == env->p) as a swap candidate.
	 */
	if (cur == env->p) {
		stopsearch = true;
		goto unlock;
	}

	if (!cur) {
		if (maymove && moveimp >= env->best_imp)
			goto assign;
		else
			goto unlock;
	}

	/* Skip this swap candidate if cannot move to the source cpu. */
	if (!cpumask_test_cpu(env->src_cpu, cur->cpus_ptr))
		goto unlock;

	/*
	 * Skip this swap candidate if it is not moving to its preferred
	 * node and the best task is.
	 */
	if (env->best_task &&
	    env->best_task->numa_preferred_nid == env->src_nid &&
	    cur->numa_preferred_nid != env->src_nid) {
		goto unlock;
	}

	/*
	 * "imp" is the fault differential for the source task between the
	 * source and destination node. Calculate the total differential for
	 * the source task and potential destination task. The more negative
	 * the value is, the more remote accesses that would be expected to
	 * be incurred if the tasks were swapped.
	 *
	 * If dst and source tasks are in the same NUMA group, or not
	 * in any group then look only at task weights.
	 */
	cur_ng = rcu_dereference(cur->numa_group);
	if (cur_ng == p_ng) {
		/*
		 * Do not swap within a group or between tasks that have
		 * no group if there is spare capacity. Swapping does
		 * not address the load imbalance and helps one task at
		 * the cost of punishing another.
		 */
		if (env->dst_stats.node_type == node_has_spare)
			goto unlock;

		imp = taskimp + task_weight(cur, env->src_nid, dist) -
		      task_weight(cur, env->dst_nid, dist);
		/*
		 * Add some hysteresis to prevent swapping the
		 * tasks within a group over tiny differences.
		 */
		if (cur_ng)
			imp -= imp / 16;
	} else {
		/*
		 * Compare the group weights. If a task is all by itself
		 * (not part of a group), use the task weight instead.
		 */
		if (cur_ng && p_ng)
			imp += group_weight(cur, env->src_nid, dist) -
			       group_weight(cur, env->dst_nid, dist);
		else
			imp += task_weight(cur, env->src_nid, dist) -
			       task_weight(cur, env->dst_nid, dist);
	}

	/* Discourage picking a task already on its preferred node */
	if (cur->numa_preferred_nid == env->dst_nid)
		imp -= imp / 16;

	/*
	 * Encourage picking a task that moves to its preferred node.
	 * This potentially makes imp larger than it's maximum of
	 * 1998 (see SMALLIMP and task_weight for why) but in this
	 * case, it does not matter.
	 */
	if (cur->numa_preferred_nid == env->src_nid)
		imp += imp / 8;

	if (maymove && moveimp > imp && moveimp > env->best_imp) {
		imp = moveimp;
		cur = NULL;
		goto assign;
	}

	/*
	 * Prefer swapping with a task moving to its preferred node over a
	 * task that is not.
	 */
	if (env->best_task && cur->numa_preferred_nid == env->src_nid &&
	    env->best_task->numa_preferred_nid != env->src_nid) {
		goto assign;
	}

	/*
	 * If the NUMA importance is less than SMALLIMP,
	 * task migration might only result in ping pong
	 * of tasks and also hurt performance due to cache
	 * misses.
	 */
	if (imp < SMALLIMP || imp <= env->best_imp + SMALLIMP / 2)
		goto unlock;

	/*
	 * In the overloaded case, try and keep the load balanced.
	 */
	load = task_h_load(env->p) - task_h_load(cur);
	if (!load)
		goto assign;

	dst_load = env->dst_stats.load + load;
	src_load = env->src_stats.load - load;

	if (load_too_imbalanced(src_load, dst_load, env))
		goto unlock;

assign:
	/* Evaluate an idle CPU for a task numa move. */
	if (!cur) {
		int cpu = env->dst_stats.idle_cpu;

		/* Nothing cached so current CPU went idle since the search. */
		if (cpu < 0)
			cpu = env->dst_cpu;

		/*
		 * If the CPU is no longer truly idle and the previous best CPU
		 * is, keep using it.
		 */
		if (!idle_cpu(cpu) && env->best_cpu >= 0 &&
		    idle_cpu(env->best_cpu)) {
			cpu = env->best_cpu;
		}

		env->dst_cpu = cpu;
	}

	task_numa_assign(env, cur, imp);

	/*
	 * If a move to idle is allowed because there is capacity or load
	 * balance improves then stop the search. While a better swap
	 * candidate may exist, a search is not free.
	 */
	if (maymove && !cur && env->best_cpu >= 0 && idle_cpu(env->best_cpu))
		stopsearch = true;

	/*
	 * If a swap candidate must be identified and the current best task
	 * moves its preferred node then stop the search.
	 */
	if (!maymove && env->best_task &&
	    env->best_task->numa_preferred_nid == env->src_nid) {
		stopsearch = true;
	}
unlock:
	rcu_read_unlock();

	return stopsearch;
}

static void task_numa_find_cpu(struct task_numa_env *env,
				long taskimp, long groupimp)
{
	bool maymove = false;
	int cpu;

	/*
	 * If dst node has spare capacity, then check if there is an
	 * imbalance that would be overruled by the load balancer.
	 */
	if (env->dst_stats.node_type == node_has_spare) {
		unsigned int imbalance;
		int src_running, dst_running;

		/*
		 * Would movement cause an imbalance? Note that if src has
		 * more running tasks that the imbalance is ignored as the
		 * move improves the imbalance from the perspective of the
		 * CPU load balancer.
		 * */
		src_running = env->src_stats.nr_running - 1;
		dst_running = env->dst_stats.nr_running + 1;
		imbalance = max(0, dst_running - src_running);
		imbalance = adjust_numa_imbalance(imbalance, dst_running,
						  env->imb_numa_nr);

		/* Use idle CPU if there is no imbalance */
		if (!imbalance) {
			maymove = true;
			if (env->dst_stats.idle_cpu >= 0) {
				env->dst_cpu = env->dst_stats.idle_cpu;
				task_numa_assign(env, NULL, 0);
				return;
			}
		}
	} else {
		long src_load, dst_load, load;
		/*
		 * If the improvement from just moving env->p direction is better
		 * than swapping tasks around, check if a move is possible.
		 */
		load = task_h_load(env->p);
		dst_load = env->dst_stats.load + load;
		src_load = env->src_stats.load - load;
		maymove = !load_too_imbalanced(src_load, dst_load, env);
	}

	for_each_cpu(cpu, cpumask_of_node(env->dst_nid)) {
		/* Skip this CPU if the source task cannot migrate */
		if (!cpumask_test_cpu(cpu, env->p->cpus_ptr))
			continue;

		env->dst_cpu = cpu;
		if (task_numa_compare(env, taskimp, groupimp, maymove))
			break;
	}
}

static int task_numa_migrate(struct task_struct *p)
{
	struct task_numa_env env = {
		.p = p,

		.src_cpu = task_cpu(p),
		.src_nid = task_node(p),

		.imbalance_pct = 112,

		.best_task = NULL,
		.best_imp = 0,
		.best_cpu = -1,
	};
	unsigned long taskweight, groupweight;
	struct sched_domain *sd;
	long taskimp, groupimp;
	struct numa_group *ng;
	struct rq *best_rq;
	int nid, ret, dist;

	/*
	 * Pick the lowest SD_NUMA domain, as that would have the smallest
	 * imbalance and would be the first to start moving tasks about.
	 *
	 * And we want to avoid any moving of tasks about, as that would create
	 * random movement of tasks -- counter the numa conditions we're trying
	 * to satisfy here.
	 */
	rcu_read_lock();
	sd = rcu_dereference(per_cpu(sd_numa, env.src_cpu));
	if (sd) {
		env.imbalance_pct = 100 + (sd->imbalance_pct - 100) / 2;
		env.imb_numa_nr = sd->imb_numa_nr;
	}
	rcu_read_unlock();

	/*
	 * Cpusets can break the scheduler domain tree into smaller
	 * balance domains, some of which do not cross NUMA boundaries.
	 * Tasks that are "trapped" in such domains cannot be migrated
	 * elsewhere, so there is no point in (re)trying.
	 */
	if (unlikely(!sd)) {
		sched_setnuma(p, task_node(p));
		return -EINVAL;
	}

	env.dst_nid = p->numa_preferred_nid;
	dist = env.dist = node_distance(env.src_nid, env.dst_nid);
	taskweight = task_weight(p, env.src_nid, dist);
	groupweight = group_weight(p, env.src_nid, dist);
	update_numa_stats(&env, &env.src_stats, env.src_nid, false);
	taskimp = task_weight(p, env.dst_nid, dist) - taskweight;
	groupimp = group_weight(p, env.dst_nid, dist) - groupweight;
	update_numa_stats(&env, &env.dst_stats, env.dst_nid, true);

	/* Try to find a spot on the preferred nid. */
	task_numa_find_cpu(&env, taskimp, groupimp);

	/*
	 * Look at other nodes in these cases:
	 * - there is no space available on the preferred_nid
	 * - the task is part of a numa_group that is interleaved across
	 *   multiple NUMA nodes; in order to better consolidate the group,
	 *   we need to check other locations.
	 */
	ng = deref_curr_numa_group(p);
	if (env.best_cpu == -1 || (ng && ng->active_nodes > 1)) {
		for_each_node_state(nid, N_CPU) {
			if (nid == env.src_nid || nid == p->numa_preferred_nid)
				continue;

			dist = node_distance(env.src_nid, env.dst_nid);
			if (sched_numa_topology_type == NUMA_BACKPLANE &&
						dist != env.dist) {
				taskweight = task_weight(p, env.src_nid, dist);
				groupweight = group_weight(p, env.src_nid, dist);
			}

			/* Only consider nodes where both task and groups benefit */
			taskimp = task_weight(p, nid, dist) - taskweight;
			groupimp = group_weight(p, nid, dist) - groupweight;
			if (taskimp < 0 && groupimp < 0)
				continue;

			env.dist = dist;
			env.dst_nid = nid;
			update_numa_stats(&env, &env.dst_stats, env.dst_nid, true);
			task_numa_find_cpu(&env, taskimp, groupimp);
		}
	}

	/*
	 * If the task is part of a workload that spans multiple NUMA nodes,
	 * and is migrating into one of the workload's active nodes, remember
	 * this node as the task's preferred numa node, so the workload can
	 * settle down.
	 * A task that migrated to a second choice node will be better off
	 * trying for a better one later. Do not set the preferred node here.
	 */
	if (ng) {
		if (env.best_cpu == -1)
			nid = env.src_nid;
		else
			nid = cpu_to_node(env.best_cpu);

		if (nid != p->numa_preferred_nid)
			sched_setnuma(p, nid);
	}

	/* No better CPU than the current one was found. */
	if (env.best_cpu == -1) {
		trace_sched_stick_numa(p, env.src_cpu, NULL, -1);
		return -EAGAIN;
	}

	best_rq = cpu_rq(env.best_cpu);
	if (env.best_task == NULL) {
		ret = migrate_task_to(p, env.best_cpu);
		WRITE_ONCE(best_rq->numa_migrate_on, 0);
		if (ret != 0)
			trace_sched_stick_numa(p, env.src_cpu, NULL, env.best_cpu);
		return ret;
	}

	ret = migrate_swap(p, env.best_task, env.best_cpu, env.src_cpu);
	WRITE_ONCE(best_rq->numa_migrate_on, 0);

	if (ret != 0)
		trace_sched_stick_numa(p, env.src_cpu, env.best_task, env.best_cpu);
	put_task_struct(env.best_task);
	return ret;
}

/* Attempt to migrate a task to a CPU on the preferred node. */
static void numa_migrate_preferred(struct task_struct *p)
{
	unsigned long interval = HZ;

	/* This task has no NUMA fault statistics yet */
	if (unlikely(p->numa_preferred_nid == NUMA_NO_NODE || !p->numa_faults))
		return;

	/* Periodically retry migrating the task to the preferred node */
	interval = min(interval, msecs_to_jiffies(p->numa_scan_period) / 16);
	p->numa_migrate_retry = jiffies + interval;

	/* Success if task is already running on preferred CPU */
	if (task_node(p) == p->numa_preferred_nid)
		return;

	/* Otherwise, try migrate to a CPU on the preferred node */
	task_numa_migrate(p);
}

/*
 * Find out how many nodes the workload is actively running on. Do this by
 * tracking the nodes from which NUMA hinting faults are triggered. This can
 * be different from the set of nodes where the workload's memory is currently
 * located.
 */
static void numa_group_count_active_nodes(struct numa_group *numa_group)
{
	unsigned long faults, max_faults = 0;
	int nid, active_nodes = 0;

	for_each_node_state(nid, N_CPU) {
		faults = group_faults_cpu(numa_group, nid);
		if (faults > max_faults)
			max_faults = faults;
	}

	for_each_node_state(nid, N_CPU) {
		faults = group_faults_cpu(numa_group, nid);
		if (faults * ACTIVE_NODE_FRACTION > max_faults)
			active_nodes++;
	}

	numa_group->max_faults_cpu = max_faults;
	numa_group->active_nodes = active_nodes;
}

/*
 * When adapting the scan rate, the period is divided into NUMA_PERIOD_SLOTS
 * increments. The more local the fault statistics are, the higher the scan
 * period will be for the next scan window. If local/(local+remote) ratio is
 * below NUMA_PERIOD_THRESHOLD (where range of ratio is 1..NUMA_PERIOD_SLOTS)
 * the scan period will decrease. Aim for 70% local accesses.
 */
#define NUMA_PERIOD_SLOTS 10
#define NUMA_PERIOD_THRESHOLD 7

/*
 * Increase the scan period (slow down scanning) if the majority of
 * our memory is already on our local node, or if the majority of
 * the page accesses are shared with other processes.
 * Otherwise, decrease the scan period.
 */
static void update_task_scan_period(struct task_struct *p,
			unsigned long shared, unsigned long private)
{
	unsigned int period_slot;
	int lr_ratio, ps_ratio;
	int diff;

	unsigned long remote = p->numa_faults_locality[0];
	unsigned long local = p->numa_faults_locality[1];

	/*
	 * If there were no record hinting faults then either the task is
	 * completely idle or all activity is in areas that are not of interest
	 * to automatic numa balancing. Related to that, if there were failed
	 * migration then it implies we are migrating too quickly or the local
	 * node is overloaded. In either case, scan slower
	 */
	if (local + shared == 0 || p->numa_faults_locality[2]) {
		p->numa_scan_period = min(p->numa_scan_period_max,
			p->numa_scan_period << 1);

		p->mm->numa_next_scan = jiffies +
			msecs_to_jiffies(p->numa_scan_period);

		return;
	}

	/*
	 * Prepare to scale scan period relative to the current period.
	 *	 == NUMA_PERIOD_THRESHOLD scan period stays the same
	 *       <  NUMA_PERIOD_THRESHOLD scan period decreases (scan faster)
	 *	 >= NUMA_PERIOD_THRESHOLD scan period increases (scan slower)
	 */
	period_slot = DIV_ROUND_UP(p->numa_scan_period, NUMA_PERIOD_SLOTS);
	lr_ratio = (local * NUMA_PERIOD_SLOTS) / (local + remote);
	ps_ratio = (private * NUMA_PERIOD_SLOTS) / (private + shared);

	if (ps_ratio >= NUMA_PERIOD_THRESHOLD) {
		/*
		 * Most memory accesses are local. There is no need to
		 * do fast NUMA scanning, since memory is already local.
		 */
		int slot = ps_ratio - NUMA_PERIOD_THRESHOLD;
		if (!slot)
			slot = 1;
		diff = slot * period_slot;
	} else if (lr_ratio >= NUMA_PERIOD_THRESHOLD) {
		/*
		 * Most memory accesses are shared with other tasks.
		 * There is no point in continuing fast NUMA scanning,
		 * since other tasks may just move the memory elsewhere.
		 */
		int slot = lr_ratio - NUMA_PERIOD_THRESHOLD;
		if (!slot)
			slot = 1;
		diff = slot * period_slot;
	} else {
		/*
		 * Private memory faults exceed (SLOTS-THRESHOLD)/SLOTS,
		 * yet they are not on the local NUMA node. Speed up
		 * NUMA scanning to get the memory moved over.
		 */
		int ratio = max(lr_ratio, ps_ratio);
		diff = -(NUMA_PERIOD_THRESHOLD - ratio) * period_slot;
	}

	p->numa_scan_period = clamp(p->numa_scan_period + diff,
			task_scan_min(p), task_scan_max(p));
	memset(p->numa_faults_locality, 0, sizeof(p->numa_faults_locality));
}

/*
 * Get the fraction of time the task has been running since the last
 * NUMA placement cycle. The scheduler keeps similar statistics, but
 * decays those on a 32ms period, which is orders of magnitude off
 * from the dozens-of-seconds NUMA balancing period. Use the scheduler
 * stats only if the task is so new there are no NUMA statistics yet.
 */
static u64 numa_get_avg_runtime(struct task_struct *p, u64 *period)
{
	u64 runtime, delta, now;
	/* Use the start of this time slice to avoid calculations. */
	now = p->se.exec_start;
	runtime = p->se.sum_exec_runtime;

	if (p->last_task_numa_placement) {
		delta = runtime - p->last_sum_exec_runtime;
		*period = now - p->last_task_numa_placement;

		/* Avoid time going backwards, prevent potential divide error: */
		if (unlikely((s64)*period < 0))
			*period = 0;
	} else {
		delta = p->se.avg.load_sum;
		*period = LOAD_AVG_MAX;
	}

	p->last_sum_exec_runtime = runtime;
	p->last_task_numa_placement = now;

	return delta;
}

/*
 * Determine the preferred nid for a task in a numa_group. This needs to
 * be done in a way that produces consistent results with group_weight,
 * otherwise workloads might not converge.
 */
static int preferred_group_nid(struct task_struct *p, int nid)
{
	nodemask_t nodes;
	int dist;

	/* Direct connections between all NUMA nodes. */
	if (sched_numa_topology_type == NUMA_DIRECT)
		return nid;

	/*
	 * On a system with glueless mesh NUMA topology, group_weight
	 * scores nodes according to the number of NUMA hinting faults on
	 * both the node itself, and on nearby nodes.
	 */
	if (sched_numa_topology_type == NUMA_GLUELESS_MESH) {
		unsigned long score, max_score = 0;
		int node, max_node = nid;

		dist = sched_max_numa_distance;

		for_each_node_state(node, N_CPU) {
			score = group_weight(p, node, dist);
			if (score > max_score) {
				max_score = score;
				max_node = node;
			}
		}
		return max_node;
	}

	/*
	 * Finding the preferred nid in a system with NUMA backplane
	 * interconnect topology is more involved. The goal is to locate
	 * tasks from numa_groups near each other in the system, and
	 * untangle workloads from different sides of the system. This requires
	 * searching down the hierarchy of node groups, recursively searching
	 * inside the highest scoring group of nodes. The nodemask tricks
	 * keep the complexity of the search down.
	 */
	nodes = node_states[N_CPU];
	for (dist = sched_max_numa_distance; dist > LOCAL_DISTANCE; dist--) {
		unsigned long max_faults = 0;
		nodemask_t max_group = NODE_MASK_NONE;
		int a, b;

		/* Are there nodes at this distance from each other? */
		if (!find_numa_distance(dist))
			continue;

		for_each_node_mask(a, nodes) {
			unsigned long faults = 0;
			nodemask_t this_group;
			nodes_clear(this_group);

			/* Sum group's NUMA faults; includes a==b case. */
			for_each_node_mask(b, nodes) {
				if (node_distance(a, b) < dist) {
					faults += group_faults(p, b);
					node_set(b, this_group);
					node_clear(b, nodes);
				}
			}

			/* Remember the top group. */
			if (faults > max_faults) {
				max_faults = faults;
				max_group = this_group;
				/*
				 * subtle: at the smallest distance there is
				 * just one node left in each "group", the
				 * winner is the preferred nid.
				 */
				nid = a;
			}
		}
		/* Next round, evaluate the nodes within max_group. */
		if (!max_faults)
			break;
		nodes = max_group;
	}
	return nid;
}

static void task_numa_placement(struct task_struct *p)
{
	int seq, nid, max_nid = NUMA_NO_NODE;
	unsigned long max_faults = 0;
	unsigned long fault_types[2] = { 0, 0 };
	unsigned long total_faults;
	u64 runtime, period;
	spinlock_t *group_lock = NULL;
	struct numa_group *ng;

	/*
	 * The p->mm->numa_scan_seq field gets updated without
	 * exclusive access. Use READ_ONCE() here to ensure
	 * that the field is read in a single access:
	 */
	seq = READ_ONCE(p->mm->numa_scan_seq);
	if (p->numa_scan_seq == seq)
		return;
	p->numa_scan_seq = seq;
	p->numa_scan_period_max = task_scan_max(p);

	total_faults = p->numa_faults_locality[0] +
		       p->numa_faults_locality[1];
	runtime = numa_get_avg_runtime(p, &period);

	/* If the task is part of a group prevent parallel updates to group stats */
	ng = deref_curr_numa_group(p);
	if (ng) {
		group_lock = &ng->lock;
		spin_lock_irq(group_lock);
	}

	/* Find the node with the highest number of faults */
	for_each_online_node(nid) {
		/* Keep track of the offsets in numa_faults array */
		int mem_idx, membuf_idx, cpu_idx, cpubuf_idx;
		unsigned long faults = 0, group_faults = 0;
		int priv;

		for (priv = 0; priv < NR_NUMA_HINT_FAULT_TYPES; priv++) {
			long diff, f_diff, f_weight;

			mem_idx = task_faults_idx(NUMA_MEM, nid, priv);
			membuf_idx = task_faults_idx(NUMA_MEMBUF, nid, priv);
			cpu_idx = task_faults_idx(NUMA_CPU, nid, priv);
			cpubuf_idx = task_faults_idx(NUMA_CPUBUF, nid, priv);

			/* Decay existing window, copy faults since last scan */
			diff = p->numa_faults[membuf_idx] - p->numa_faults[mem_idx] / 2;
			fault_types[priv] += p->numa_faults[membuf_idx];
			p->numa_faults[membuf_idx] = 0;

			/*
			 * Normalize the faults_from, so all tasks in a group
			 * count according to CPU use, instead of by the raw
			 * number of faults. Tasks with little runtime have
			 * little over-all impact on throughput, and thus their
			 * faults are less important.
			 */
			f_weight = div64_u64(runtime << 16, period + 1);
			f_weight = (f_weight * p->numa_faults[cpubuf_idx]) /
				   (total_faults + 1);
			f_diff = f_weight - p->numa_faults[cpu_idx] / 2;
			p->numa_faults[cpubuf_idx] = 0;

			p->numa_faults[mem_idx] += diff;
			p->numa_faults[cpu_idx] += f_diff;
			faults += p->numa_faults[mem_idx];
			p->total_numa_faults += diff;
			if (ng) {
				/*
				 * safe because we can only change our own group
				 *
				 * mem_idx represents the offset for a given
				 * nid and priv in a specific region because it
				 * is at the beginning of the numa_faults array.
				 */
				ng->faults[mem_idx] += diff;
				ng->faults[cpu_idx] += f_diff;
				ng->total_faults += diff;
				group_faults += ng->faults[mem_idx];
			}
		}

		if (!ng) {
			if (faults > max_faults) {
				max_faults = faults;
				max_nid = nid;
			}
		} else if (group_faults > max_faults) {
			max_faults = group_faults;
			max_nid = nid;
		}
	}

	/* Cannot migrate task to CPU-less node */
	max_nid = numa_nearest_node(max_nid, N_CPU);

	if (ng) {
		numa_group_count_active_nodes(ng);
		spin_unlock_irq(group_lock);
		max_nid = preferred_group_nid(p, max_nid);
	}

	if (max_faults) {
		/* Set the new preferred node */
		if (max_nid != p->numa_preferred_nid)
			sched_setnuma(p, max_nid);
	}

	update_task_scan_period(p, fault_types[0], fault_types[1]);
}

static inline int get_numa_group(struct numa_group *grp)
{
	return refcount_inc_not_zero(&grp->refcount);
}

static inline void put_numa_group(struct numa_group *grp)
{
	if (refcount_dec_and_test(&grp->refcount))
		kfree_rcu(grp, rcu);
}

static void task_numa_group(struct task_struct *p, int cpupid, int flags,
			int *priv)
{
	struct numa_group *grp, *my_grp;
	struct task_struct *tsk;
	bool join = false;
	int cpu = cpupid_to_cpu(cpupid);
	int i;

	if (unlikely(!deref_curr_numa_group(p))) {
		unsigned int size = sizeof(struct numa_group) +
				    NR_NUMA_HINT_FAULT_STATS *
				    nr_node_ids * sizeof(unsigned long);

		grp = kzalloc(size, GFP_KERNEL | __GFP_NOWARN);
		if (!grp)
			return;

		refcount_set(&grp->refcount, 1);
		grp->active_nodes = 1;
		grp->max_faults_cpu = 0;
		spin_lock_init(&grp->lock);
		grp->gid = p->pid;

		for (i = 0; i < NR_NUMA_HINT_FAULT_STATS * nr_node_ids; i++)
			grp->faults[i] = p->numa_faults[i];

		grp->total_faults = p->total_numa_faults;

		grp->nr_tasks++;
		rcu_assign_pointer(p->numa_group, grp);
	}

	rcu_read_lock();
	tsk = READ_ONCE(cpu_rq(cpu)->curr);

	if (!cpupid_match_pid(tsk, cpupid))
		goto no_join;

	grp = rcu_dereference(tsk->numa_group);
	if (!grp)
		goto no_join;

	my_grp = deref_curr_numa_group(p);
	if (grp == my_grp)
		goto no_join;

	/*
	 * Only join the other group if its bigger; if we're the bigger group,
	 * the other task will join us.
	 */
	if (my_grp->nr_tasks > grp->nr_tasks)
		goto no_join;

	/*
	 * Tie-break on the grp address.
	 */
	if (my_grp->nr_tasks == grp->nr_tasks && my_grp > grp)
		goto no_join;

	/* Always join threads in the same process. */
	if (tsk->mm == current->mm)
		join = true;

	/* Simple filter to avoid false positives due to PID collisions */
	if (flags & TNF_SHARED)
		join = true;

	/* Update priv based on whether false sharing was detected */
	*priv = !join;

	if (join && !get_numa_group(grp))
		goto no_join;

	rcu_read_unlock();

	if (!join)
		return;

	WARN_ON_ONCE(irqs_disabled());
	double_lock_irq(&my_grp->lock, &grp->lock);

	for (i = 0; i < NR_NUMA_HINT_FAULT_STATS * nr_node_ids; i++) {
		my_grp->faults[i] -= p->numa_faults[i];
		grp->faults[i] += p->numa_faults[i];
	}
	my_grp->total_faults -= p->total_numa_faults;
	grp->total_faults += p->total_numa_faults;

	my_grp->nr_tasks--;
	grp->nr_tasks++;

	spin_unlock(&my_grp->lock);
	spin_unlock_irq(&grp->lock);

	rcu_assign_pointer(p->numa_group, grp);

	put_numa_group(my_grp);
	return;

no_join:
	rcu_read_unlock();
	return;
}

/*
 * Get rid of NUMA statistics associated with a task (either current or dead).
 * If @final is set, the task is dead and has reached refcount zero, so we can
 * safely free all relevant data structures. Otherwise, there might be
 * concurrent reads from places like load balancing and procfs, and we should
 * reset the data back to default state without freeing ->numa_faults.
 */
void task_numa_free(struct task_struct *p, bool final)
{
	/* safe: p either is current or is being freed by current */
	struct numa_group *grp = rcu_dereference_raw(p->numa_group);
	unsigned long *numa_faults = p->numa_faults;
	unsigned long flags;
	int i;

	if (!numa_faults)
		return;

	if (grp) {
		spin_lock_irqsave(&grp->lock, flags);
		for (i = 0; i < NR_NUMA_HINT_FAULT_STATS * nr_node_ids; i++)
			grp->faults[i] -= p->numa_faults[i];
		grp->total_faults -= p->total_numa_faults;

		grp->nr_tasks--;
		spin_unlock_irqrestore(&grp->lock, flags);
		RCU_INIT_POINTER(p->numa_group, NULL);
		put_numa_group(grp);
	}

	if (final) {
		p->numa_faults = NULL;
		kfree(numa_faults);
	} else {
		p->total_numa_faults = 0;
		for (i = 0; i < NR_NUMA_HINT_FAULT_STATS * nr_node_ids; i++)
			numa_faults[i] = 0;
	}
}

/*
 * Got a PROT_NONE fault for a page on @node.
 */
void task_numa_fault(int last_cpupid, int mem_node, int pages, int flags)
{
	struct task_struct *p = current;
	bool migrated = flags & TNF_MIGRATED;
	int cpu_node = task_node(current);
	int local = !!(flags & TNF_FAULT_LOCAL);
	struct numa_group *ng;
	int priv;

	if (!static_branch_likely(&sched_numa_balancing))
		return;

	/* for example, ksmd faulting in a user's mm */
	if (!p->mm)
		return;

	/*
	 * NUMA faults statistics are unnecessary for the slow memory
	 * node for memory tiering mode.
	 */
	if (!node_is_toptier(mem_node) &&
	    (sysctl_numa_balancing_mode & NUMA_BALANCING_MEMORY_TIERING ||
	     !cpupid_valid(last_cpupid)))
		return;

	/* Allocate buffer to track faults on a per-node basis */
	if (unlikely(!p->numa_faults)) {
		int size = sizeof(*p->numa_faults) *
			   NR_NUMA_HINT_FAULT_BUCKETS * nr_node_ids;

		p->numa_faults = kzalloc(size, GFP_KERNEL|__GFP_NOWARN);
		if (!p->numa_faults)
			return;

		p->total_numa_faults = 0;
		memset(p->numa_faults_locality, 0, sizeof(p->numa_faults_locality));
	}

	/*
	 * First accesses are treated as private, otherwise consider accesses
	 * to be private if the accessing pid has not changed
	 */
	if (unlikely(last_cpupid == (-1 & LAST_CPUPID_MASK))) {
		priv = 1;
	} else {
		priv = cpupid_match_pid(p, last_cpupid);
		if (!priv && !(flags & TNF_NO_GROUP))
			task_numa_group(p, last_cpupid, flags, &priv);
	}

	/*
	 * If a workload spans multiple NUMA nodes, a shared fault that
	 * occurs wholly within the set of nodes that the workload is
	 * actively using should be counted as local. This allows the
	 * scan rate to slow down when a workload has settled down.
	 */
	ng = deref_curr_numa_group(p);
	if (!priv && !local && ng && ng->active_nodes > 1 &&
				numa_is_active_node(cpu_node, ng) &&
				numa_is_active_node(mem_node, ng))
		local = 1;

	/*
	 * Retry to migrate task to preferred node periodically, in case it
	 * previously failed, or the scheduler moved us.
	 */
	if (time_after(jiffies, p->numa_migrate_retry)) {
		task_numa_placement(p);
		numa_migrate_preferred(p);
	}

	if (migrated)
		p->numa_pages_migrated += pages;
	if (flags & TNF_MIGRATE_FAIL)
		p->numa_faults_locality[2] += pages;

	p->numa_faults[task_faults_idx(NUMA_MEMBUF, mem_node, priv)] += pages;
	p->numa_faults[task_faults_idx(NUMA_CPUBUF, cpu_node, priv)] += pages;
	p->numa_faults_locality[local] += pages;
}

static void reset_ptenuma_scan(struct task_struct *p)
{
	/*
	 * We only did a read acquisition of the mmap sem, so
	 * p->mm->numa_scan_seq is written to without exclusive access
	 * and the update is not guaranteed to be atomic. That's not
	 * much of an issue though, since this is just used for
	 * statistical sampling. Use READ_ONCE/WRITE_ONCE, which are not
	 * expensive, to avoid any form of compiler optimizations:
	 */
	WRITE_ONCE(p->mm->numa_scan_seq, READ_ONCE(p->mm->numa_scan_seq) + 1);
	p->mm->numa_scan_offset = 0;
}

static bool vma_is_accessed(struct mm_struct *mm, struct vm_area_struct *vma)
{
	unsigned long pids;
	/*
	 * Allow unconditional access first two times, so that all the (pages)
	 * of VMAs get prot_none fault introduced irrespective of accesses.
	 * This is also done to avoid any side effect of task scanning
	 * amplifying the unfairness of disjoint set of VMAs' access.
	 */
	if ((READ_ONCE(current->mm->numa_scan_seq) - vma->numab_state->start_scan_seq) < 2)
		return true;

	pids = vma->numab_state->pids_active[0] | vma->numab_state->pids_active[1];
	if (test_bit(hash_32(current->pid, ilog2(BITS_PER_LONG)), &pids))
		return true;

	/*
	 * Complete a scan that has already started regardless of PID access, or
	 * some VMAs may never be scanned in multi-threaded applications:
	 */
	if (mm->numa_scan_offset > vma->vm_start) {
		trace_sched_skip_vma_numa(mm, vma, NUMAB_SKIP_IGNORE_PID);
		return true;
	}

	/*
	 * This vma has not been accessed for a while, and if the number
	 * the threads in the same process is low, which means no other
	 * threads can help scan this vma, force a vma scan.
	 */
	if (READ_ONCE(mm->numa_scan_seq) >
	   (vma->numab_state->prev_scan_seq + get_nr_threads(current)))
		return true;

	return false;
}

#define VMA_PID_RESET_PERIOD (4 * sysctl_numa_balancing_scan_delay)

/*
 * The expensive part of numa migration is done from task_work context.
 * Triggered from task_tick_numa().
 */
static void task_numa_work(struct callback_head *work)
{
	unsigned long migrate, next_scan, now = jiffies;
	struct task_struct *p = current;
	struct mm_struct *mm = p->mm;
	u64 runtime = p->se.sum_exec_runtime;
	struct vm_area_struct *vma;
	unsigned long start, end;
	unsigned long nr_pte_updates = 0;
	long pages, virtpages;
	struct vma_iterator vmi;
	bool vma_pids_skipped;
	bool vma_pids_forced = false;

	SCHED_WARN_ON(p != container_of(work, struct task_struct, numa_work));

	work->next = work;
	/*
	 * Who cares about NUMA placement when they're dying.
	 *
	 * NOTE: make sure not to dereference p->mm before this check,
	 * exit_task_work() happens _after_ exit_mm() so we could be called
	 * without p->mm even though we still had it when we enqueued this
	 * work.
	 */
	if (p->flags & PF_EXITING)
		return;

	if (!mm->numa_next_scan) {
		mm->numa_next_scan = now +
			msecs_to_jiffies(sysctl_numa_balancing_scan_delay);
	}

	/*
	 * Enforce maximal scan/migration frequency..
	 */
	migrate = mm->numa_next_scan;
	if (time_before(now, migrate))
		return;

	if (p->numa_scan_period == 0) {
		p->numa_scan_period_max = task_scan_max(p);
		p->numa_scan_period = task_scan_start(p);
	}

	next_scan = now + msecs_to_jiffies(p->numa_scan_period);
	if (!try_cmpxchg(&mm->numa_next_scan, &migrate, next_scan))
		return;

	/*
	 * Delay this task enough that another task of this mm will likely win
	 * the next time around.
	 */
	p->node_stamp += 2 * TICK_NSEC;

	pages = sysctl_numa_balancing_scan_size;
	pages <<= 20 - PAGE_SHIFT; /* MB in pages */
	virtpages = pages * 8;	   /* Scan up to this much virtual space */
	if (!pages)
		return;


	if (!mmap_read_trylock(mm))
		return;

	/*
	 * VMAs are skipped if the current PID has not trapped a fault within
	 * the VMA recently. Allow scanning to be forced if there is no
	 * suitable VMA remaining.
	 */
	vma_pids_skipped = false;

retry_pids:
	start = mm->numa_scan_offset;
	vma_iter_init(&vmi, mm, start);
	vma = vma_next(&vmi);
	if (!vma) {
		reset_ptenuma_scan(p);
		start = 0;
		vma_iter_set(&vmi, start);
		vma = vma_next(&vmi);
	}

	for (; vma; vma = vma_next(&vmi)) {
		if (!vma_migratable(vma) || !vma_policy_mof(vma) ||
			is_vm_hugetlb_page(vma) || (vma->vm_flags & VM_MIXEDMAP)) {
			trace_sched_skip_vma_numa(mm, vma, NUMAB_SKIP_UNSUITABLE);
			continue;
		}

		/*
		 * Shared library pages mapped by multiple processes are not
		 * migrated as it is expected they are cache replicated. Avoid
		 * hinting faults in read-only file-backed mappings or the vDSO
		 * as migrating the pages will be of marginal benefit.
		 */
		if (!vma->vm_mm ||
		    (vma->vm_file && (vma->vm_flags & (VM_READ|VM_WRITE)) == (VM_READ))) {
			trace_sched_skip_vma_numa(mm, vma, NUMAB_SKIP_SHARED_RO);
			continue;
		}

		/*
		 * Skip inaccessible VMAs to avoid any confusion between
		 * PROT_NONE and NUMA hinting PTEs
		 */
		if (!vma_is_accessible(vma)) {
			trace_sched_skip_vma_numa(mm, vma, NUMAB_SKIP_INACCESSIBLE);
			continue;
		}

		/* Initialise new per-VMA NUMAB state. */
		if (!vma->numab_state) {
			vma->numab_state = kzalloc(sizeof(struct vma_numab_state),
				GFP_KERNEL);
			if (!vma->numab_state)
				continue;

			vma->numab_state->start_scan_seq = mm->numa_scan_seq;

			vma->numab_state->next_scan = now +
				msecs_to_jiffies(sysctl_numa_balancing_scan_delay);

			/* Reset happens after 4 times scan delay of scan start */
			vma->numab_state->pids_active_reset =  vma->numab_state->next_scan +
				msecs_to_jiffies(VMA_PID_RESET_PERIOD);

			/*
			 * Ensure prev_scan_seq does not match numa_scan_seq,
			 * to prevent VMAs being skipped prematurely on the
			 * first scan:
			 */
			 vma->numab_state->prev_scan_seq = mm->numa_scan_seq - 1;
		}

		/*
		 * Scanning the VMAs of short lived tasks add more overhead. So
		 * delay the scan for new VMAs.
		 */
		if (mm->numa_scan_seq && time_before(jiffies,
						vma->numab_state->next_scan)) {
			trace_sched_skip_vma_numa(mm, vma, NUMAB_SKIP_SCAN_DELAY);
			continue;
		}

		/* RESET access PIDs regularly for old VMAs. */
		if (mm->numa_scan_seq &&
				time_after(jiffies, vma->numab_state->pids_active_reset)) {
			vma->numab_state->pids_active_reset = vma->numab_state->pids_active_reset +
				msecs_to_jiffies(VMA_PID_RESET_PERIOD);
			vma->numab_state->pids_active[0] = READ_ONCE(vma->numab_state->pids_active[1]);
			vma->numab_state->pids_active[1] = 0;
		}

		/* Do not rescan VMAs twice within the same sequence. */
		if (vma->numab_state->prev_scan_seq == mm->numa_scan_seq) {
			mm->numa_scan_offset = vma->vm_end;
			trace_sched_skip_vma_numa(mm, vma, NUMAB_SKIP_SEQ_COMPLETED);
			continue;
		}

		/*
		 * Do not scan the VMA if task has not accessed it, unless no other
		 * VMA candidate exists.
		 */
		if (!vma_pids_forced && !vma_is_accessed(mm, vma)) {
			vma_pids_skipped = true;
			trace_sched_skip_vma_numa(mm, vma, NUMAB_SKIP_PID_INACTIVE);
			continue;
		}

		do {
			start = max(start, vma->vm_start);
			end = ALIGN(start + (pages << PAGE_SHIFT), HPAGE_SIZE);
			end = min(end, vma->vm_end);
			nr_pte_updates = change_prot_numa(vma, start, end);

			/*
			 * Try to scan sysctl_numa_balancing_size worth of
			 * hpages that have at least one present PTE that
			 * is not already PTE-numa. If the VMA contains
			 * areas that are unused or already full of prot_numa
			 * PTEs, scan up to virtpages, to skip through those
			 * areas faster.
			 */
			if (nr_pte_updates)
				pages -= (end - start) >> PAGE_SHIFT;
			virtpages -= (end - start) >> PAGE_SHIFT;

			start = end;
			if (pages <= 0 || virtpages <= 0)
				goto out;

			cond_resched();
		} while (end != vma->vm_end);

		/* VMA scan is complete, do not scan until next sequence. */
		vma->numab_state->prev_scan_seq = mm->numa_scan_seq;

		/*
		 * Only force scan within one VMA at a time, to limit the
		 * cost of scanning a potentially uninteresting VMA.
		 */
		if (vma_pids_forced)
			break;
	}

	/*
	 * If no VMAs are remaining and VMAs were skipped due to the PID
	 * not accessing the VMA previously, then force a scan to ensure
	 * forward progress:
	 */
	if (!vma && !vma_pids_forced && vma_pids_skipped) {
		vma_pids_forced = true;
		goto retry_pids;
	}

out:
	/*
	 * It is possible to reach the end of the VMA list but the last few
	 * VMAs are not guaranteed to the vma_migratable. If they are not, we
	 * would find the !migratable VMA on the next scan but not reset the
	 * scanner to the start so check it now.
	 */
	if (vma)
		mm->numa_scan_offset = start;
	else
		reset_ptenuma_scan(p);
	mmap_read_unlock(mm);

	/*
	 * Make sure tasks use at least 32x as much time to run other code
	 * than they used here, to limit NUMA PTE scanning overhead to 3% max.
	 * Usually update_task_scan_period slows down scanning enough; on an
	 * overloaded system we need to limit overhead on a per task basis.
	 */
	if (unlikely(p->se.sum_exec_runtime != runtime)) {
		u64 diff = p->se.sum_exec_runtime - runtime;
		p->node_stamp += 32 * diff;
	}
}

void init_numa_balancing(unsigned long clone_flags, struct task_struct *p)
{
	int mm_users = 0;
	struct mm_struct *mm = p->mm;

	if (mm) {
		mm_users = atomic_read(&mm->mm_users);
		if (mm_users == 1) {
			mm->numa_next_scan = jiffies + msecs_to_jiffies(sysctl_numa_balancing_scan_delay);
			mm->numa_scan_seq = 0;
		}
	}
	p->node_stamp			= 0;
	p->numa_scan_seq		= mm ? mm->numa_scan_seq : 0;
	p->numa_scan_period		= sysctl_numa_balancing_scan_delay;
	p->numa_migrate_retry		= 0;
	/* Protect against double add, see task_tick_numa and task_numa_work */
	p->numa_work.next		= &p->numa_work;
	p->numa_faults			= NULL;
	p->numa_pages_migrated		= 0;
	p->total_numa_faults		= 0;
	RCU_INIT_POINTER(p->numa_group, NULL);
	p->last_task_numa_placement	= 0;
	p->last_sum_exec_runtime	= 0;

	init_task_work(&p->numa_work, task_numa_work);

	/* New address space, reset the preferred nid */
	if (!(clone_flags & CLONE_VM)) {
		p->numa_preferred_nid = NUMA_NO_NODE;
		return;
	}

	/*
	 * New thread, keep existing numa_preferred_nid which should be copied
	 * already by arch_dup_task_struct but stagger when scans start.
	 */
	if (mm) {
		unsigned int delay;

		delay = min_t(unsigned int, task_scan_max(current),
			current->numa_scan_period * mm_users * NSEC_PER_MSEC);
		delay += 2 * TICK_NSEC;
		p->node_stamp = delay;
	}
}

/*
 * Drive the periodic memory faults..
 */
static void task_tick_numa(struct rq *rq, struct task_struct *curr)
{
	struct callback_head *work = &curr->numa_work;
	u64 period, now;

	/*
	 * We don't care about NUMA placement if we don't have memory.
	 */
	if (!curr->mm || (curr->flags & (PF_EXITING | PF_KTHREAD)) || work->next != work)
		return;

	/*
	 * Using runtime rather than walltime has the dual advantage that
	 * we (mostly) drive the selection from busy threads and that the
	 * task needs to have done some actual work before we bother with
	 * NUMA placement.
	 */
	now = curr->se.sum_exec_runtime;
	period = (u64)curr->numa_scan_period * NSEC_PER_MSEC;

	if (now > curr->node_stamp + period) {
		if (!curr->node_stamp)
			curr->numa_scan_period = task_scan_start(curr);
		curr->node_stamp += period;

		if (!time_before(jiffies, curr->mm->numa_next_scan))
			task_work_add(curr, work, TWA_RESUME);
	}
}

static void update_scan_period(struct task_struct *p, int new_cpu)
{
	int src_nid = cpu_to_node(task_cpu(p));
	int dst_nid = cpu_to_node(new_cpu);

	if (!static_branch_likely(&sched_numa_balancing))
		return;

	if (!p->mm || !p->numa_faults || (p->flags & PF_EXITING))
		return;

	if (src_nid == dst_nid)
		return;

	/*
	 * Allow resets if faults have been trapped before one scan
	 * has completed. This is most likely due to a new task that
	 * is pulled cross-node due to wakeups or load balancing.
	 */
	if (p->numa_scan_seq) {
		/*
		 * Avoid scan adjustments if moving to the preferred
		 * node or if the task was not previously running on
		 * the preferred node.
		 */
		if (dst_nid == p->numa_preferred_nid ||
		    (p->numa_preferred_nid != NUMA_NO_NODE &&
			src_nid != p->numa_preferred_nid))
			return;
	}

	p->numa_scan_period = task_scan_start(p);
}

#else
static void task_tick_numa(struct rq *rq, struct task_struct *curr)
{
}

static inline void account_numa_enqueue(struct rq *rq, struct task_struct *p)
{
}

static inline void account_numa_dequeue(struct rq *rq, struct task_struct *p)
{
}

static inline void update_scan_period(struct task_struct *p, int new_cpu)
{
}

#endif /* CONFIG_NUMA_BALANCING */

static void
account_entity_enqueue(struct cfs_rq *cfs_rq, struct sched_entity *se)
{
	update_load_add(&cfs_rq->load, se->load.weight);
#ifdef CONFIG_SMP
	if (entity_is_task(se)) {
		struct rq *rq = rq_of(cfs_rq);

		account_numa_enqueue(rq, task_of(se));
		list_add(&se->group_node, &rq->cfs_tasks);
	}
#endif
	cfs_rq->nr_running++;
	if (se_is_idle(se))
		cfs_rq->idle_nr_running++;
}

static void
account_entity_dequeue(struct cfs_rq *cfs_rq, struct sched_entity *se)
{
	update_load_sub(&cfs_rq->load, se->load.weight);
#ifdef CONFIG_SMP
	if (entity_is_task(se)) {
		account_numa_dequeue(rq_of(cfs_rq), task_of(se));
		list_del_init(&se->group_node);
	}
#endif
	cfs_rq->nr_running--;
	if (se_is_idle(se))
		cfs_rq->idle_nr_running--;
}

/*
 * Signed add and clamp on underflow.
 *
 * Explicitly do a load-store to ensure the intermediate value never hits
 * memory. This allows lockless observations without ever seeing the negative
 * values.
 */
#define add_positive(_ptr, _val) do {                           \
	typeof(_ptr) ptr = (_ptr);                              \
	typeof(_val) val = (_val);                              \
	typeof(*ptr) res, var = READ_ONCE(*ptr);                \
								\
	res = var + val;                                        \
								\
	if (val < 0 && res > var)                               \
		res = 0;                                        \
								\
	WRITE_ONCE(*ptr, res);                                  \
} while (0)

/*
 * Unsigned subtract and clamp on underflow.
 *
 * Explicitly do a load-store to ensure the intermediate value never hits
 * memory. This allows lockless observations without ever seeing the negative
 * values.
 */
#define sub_positive(_ptr, _val) do {				\
	typeof(_ptr) ptr = (_ptr);				\
	typeof(*ptr) val = (_val);				\
	typeof(*ptr) res, var = READ_ONCE(*ptr);		\
	res = var - val;					\
	if (res > var)						\
		res = 0;					\
	WRITE_ONCE(*ptr, res);					\
} while (0)

/*
 * Remove and clamp on negative, from a local variable.
 *
 * A variant of sub_positive(), which does not use explicit load-store
 * and is thus optimized for local variable updates.
 */
#define lsub_positive(_ptr, _val) do {				\
	typeof(_ptr) ptr = (_ptr);				\
	*ptr -= min_t(typeof(*ptr), *ptr, _val);		\
} while (0)

#ifdef CONFIG_SMP
static inline void
enqueue_load_avg(struct cfs_rq *cfs_rq, struct sched_entity *se)
{
	cfs_rq->avg.load_avg += se->avg.load_avg;
	cfs_rq->avg.load_sum += se_weight(se) * se->avg.load_sum;
}

static inline void
dequeue_load_avg(struct cfs_rq *cfs_rq, struct sched_entity *se)
{
	sub_positive(&cfs_rq->avg.load_avg, se->avg.load_avg);
	sub_positive(&cfs_rq->avg.load_sum, se_weight(se) * se->avg.load_sum);
	/* See update_cfs_rq_load_avg() */
	cfs_rq->avg.load_sum = max_t(u32, cfs_rq->avg.load_sum,
					  cfs_rq->avg.load_avg * PELT_MIN_DIVIDER);
}
#else
static inline void
enqueue_load_avg(struct cfs_rq *cfs_rq, struct sched_entity *se) { }
static inline void
dequeue_load_avg(struct cfs_rq *cfs_rq, struct sched_entity *se) { }
#endif

static void reweight_eevdf(struct sched_entity *se, u64 avruntime,
			   unsigned long weight)
{
	unsigned long old_weight = se->load.weight;
	s64 vlag, vslice;

	/*
	 * VRUNTIME
	 * --------
	 *
	 * COROLLARY #1: The virtual runtime of the entity needs to be
	 * adjusted if re-weight at !0-lag point.
	 *
	 * Proof: For contradiction assume this is not true, so we can
	 * re-weight without changing vruntime at !0-lag point.
	 *
	 *             Weight	VRuntime   Avg-VRuntime
	 *     before    w          v            V
	 *      after    w'         v'           V'
	 *
	 * Since lag needs to be preserved through re-weight:
	 *
	 *	lag = (V - v)*w = (V'- v')*w', where v = v'
	 *	==>	V' = (V - v)*w/w' + v		(1)
	 *
	 * Let W be the total weight of the entities before reweight,
	 * since V' is the new weighted average of entities:
	 *
	 *	V' = (WV + w'v - wv) / (W + w' - w)	(2)
	 *
	 * by using (1) & (2) we obtain:
	 *
	 *	(WV + w'v - wv) / (W + w' - w) = (V - v)*w/w' + v
	 *	==> (WV-Wv+Wv+w'v-wv)/(W+w'-w) = (V - v)*w/w' + v
	 *	==> (WV - Wv)/(W + w' - w) + v = (V - v)*w/w' + v
	 *	==>	(V - v)*W/(W + w' - w) = (V - v)*w/w' (3)
	 *
	 * Since we are doing at !0-lag point which means V != v, we
	 * can simplify (3):
	 *
	 *	==>	W / (W + w' - w) = w / w'
	 *	==>	Ww' = Ww + ww' - ww
	 *	==>	W * (w' - w) = w * (w' - w)
	 *	==>	W = w	(re-weight indicates w' != w)
	 *
	 * So the cfs_rq contains only one entity, hence vruntime of
	 * the entity @v should always equal to the cfs_rq's weighted
	 * average vruntime @V, which means we will always re-weight
	 * at 0-lag point, thus breach assumption. Proof completed.
	 *
	 *
	 * COROLLARY #2: Re-weight does NOT affect weighted average
	 * vruntime of all the entities.
	 *
	 * Proof: According to corollary #1, Eq. (1) should be:
	 *
	 *	(V - v)*w = (V' - v')*w'
	 *	==>    v' = V' - (V - v)*w/w'		(4)
	 *
	 * According to the weighted average formula, we have:
	 *
	 *	V' = (WV - wv + w'v') / (W - w + w')
	 *	   = (WV - wv + w'(V' - (V - v)w/w')) / (W - w + w')
	 *	   = (WV - wv + w'V' - Vw + wv) / (W - w + w')
	 *	   = (WV + w'V' - Vw) / (W - w + w')
	 *
	 *	==>  V'*(W - w + w') = WV + w'V' - Vw
	 *	==>	V' * (W - w) = (W - w) * V	(5)
	 *
	 * If the entity is the only one in the cfs_rq, then reweight
	 * always occurs at 0-lag point, so V won't change. Or else
	 * there are other entities, hence W != w, then Eq. (5) turns
	 * into V' = V. So V won't change in either case, proof done.
	 *
	 *
	 * So according to corollary #1 & #2, the effect of re-weight
	 * on vruntime should be:
	 *
	 *	v' = V' - (V - v) * w / w'		(4)
	 *	   = V  - (V - v) * w / w'
	 *	   = V  - vl * w / w'
	 *	   = V  - vl'
	 */
	if (avruntime != se->vruntime) {
		vlag = entity_lag(avruntime, se);
		vlag = div_s64(vlag * old_weight, weight);
		se->vruntime = avruntime - vlag;
	}

	/*
	 * DEADLINE
	 * --------
	 *
	 * When the weight changes, the virtual time slope changes and
	 * we should adjust the relative virtual deadline accordingly.
	 *
	 *	d' = v' + (d - v)*w/w'
	 *	   = V' - (V - v)*w/w' + (d - v)*w/w'
	 *	   = V  - (V - v)*w/w' + (d - v)*w/w'
	 *	   = V  + (d - V)*w/w'
	 */
	vslice = (s64)(se->deadline - avruntime);
	vslice = div_s64(vslice * old_weight, weight);
	se->deadline = avruntime + vslice;
}

static void reweight_entity(struct cfs_rq *cfs_rq, struct sched_entity *se,
			    unsigned long weight)
{
	bool curr = cfs_rq->curr == se;
	u64 avruntime;

	if (se->on_rq) {
		/* commit outstanding execution time */
		update_curr(cfs_rq);
		avruntime = avg_vruntime(cfs_rq);
		if (!curr)
			__dequeue_entity(cfs_rq, se);
		update_load_sub(&cfs_rq->load, se->load.weight);
	}
	dequeue_load_avg(cfs_rq, se);

	if (se->on_rq) {
		reweight_eevdf(se, avruntime, weight);
	} else {
		/*
		 * Because we keep se->vlag = V - v_i, while: lag_i = w_i*(V - v_i),
		 * we need to scale se->vlag when w_i changes.
		 */
		se->vlag = div_s64(se->vlag * se->load.weight, weight);
	}

	update_load_set(&se->load, weight);

#ifdef CONFIG_SMP
	do {
		u32 divider = get_pelt_divider(&se->avg);

		se->avg.load_avg = div_u64(se_weight(se) * se->avg.load_sum, divider);
	} while (0);
#endif

	enqueue_load_avg(cfs_rq, se);
	if (se->on_rq) {
		update_load_add(&cfs_rq->load, se->load.weight);
		if (!curr)
			__enqueue_entity(cfs_rq, se);

		/*
		 * The entity's vruntime has been adjusted, so let's check
		 * whether the rq-wide min_vruntime needs updated too. Since
		 * the calculations above require stable min_vruntime rather
		 * than up-to-date one, we do the update at the end of the
		 * reweight process.
		 */
		update_min_vruntime(cfs_rq);
	}
}

static void reweight_task_fair(struct rq *rq, struct task_struct *p,
			       const struct load_weight *lw)
{
	struct sched_entity *se = &p->se;
	struct cfs_rq *cfs_rq = cfs_rq_of(se);
	struct load_weight *load = &se->load;

	reweight_entity(cfs_rq, se, lw->weight);
	load->inv_weight = lw->inv_weight;
}

static inline int throttled_hierarchy(struct cfs_rq *cfs_rq);

#ifdef CONFIG_FAIR_GROUP_SCHED
#ifdef CONFIG_SMP
/*
 * All this does is approximate the hierarchical proportion which includes that
 * global sum we all love to hate.
 *
 * That is, the weight of a group entity, is the proportional share of the
 * group weight based on the group runqueue weights. That is:
 *
 *                     tg->weight * grq->load.weight
 *   ge->load.weight = -----------------------------               (1)
 *                       \Sum grq->load.weight
 *
 * Now, because computing that sum is prohibitively expensive to compute (been
 * there, done that) we approximate it with this average stuff. The average
 * moves slower and therefore the approximation is cheaper and more stable.
 *
 * So instead of the above, we substitute:
 *
 *   grq->load.weight -> grq->avg.load_avg                         (2)
 *
 * which yields the following:
 *
 *                     tg->weight * grq->avg.load_avg
 *   ge->load.weight = ------------------------------              (3)
 *                             tg->load_avg
 *
 * Where: tg->load_avg ~= \Sum grq->avg.load_avg
 *
 * That is shares_avg, and it is right (given the approximation (2)).
 *
 * The problem with it is that because the average is slow -- it was designed
 * to be exactly that of course -- this leads to transients in boundary
 * conditions. In specific, the case where the group was idle and we start the
 * one task. It takes time for our CPU's grq->avg.load_avg to build up,
 * yielding bad latency etc..
 *
 * Now, in that special case (1) reduces to:
 *
 *                     tg->weight * grq->load.weight
 *   ge->load.weight = ----------------------------- = tg->weight   (4)
 *                         grp->load.weight
 *
 * That is, the sum collapses because all other CPUs are idle; the UP scenario.
 *
 * So what we do is modify our approximation (3) to approach (4) in the (near)
 * UP case, like:
 *
 *   ge->load.weight =
 *
 *              tg->weight * grq->load.weight
 *     ---------------------------------------------------         (5)
 *     tg->load_avg - grq->avg.load_avg + grq->load.weight
 *
 * But because grq->load.weight can drop to 0, resulting in a divide by zero,
 * we need to use grq->avg.load_avg as its lower bound, which then gives:
 *
 *
 *                     tg->weight * grq->load.weight
 *   ge->load.weight = -----------------------------		   (6)
 *                             tg_load_avg'
 *
 * Where:
 *
 *   tg_load_avg' = tg->load_avg - grq->avg.load_avg +
 *                  max(grq->load.weight, grq->avg.load_avg)
 *
 * And that is shares_weight and is icky. In the (near) UP case it approaches
 * (4) while in the normal case it approaches (3). It consistently
 * overestimates the ge->load.weight and therefore:
 *
 *   \Sum ge->load.weight >= tg->weight
 *
 * hence icky!
 */
static long calc_group_shares(struct cfs_rq *cfs_rq)
{
	long tg_weight, tg_shares, load, shares;
	struct task_group *tg = cfs_rq->tg;

	tg_shares = READ_ONCE(tg->shares);

	load = max(scale_load_down(cfs_rq->load.weight), cfs_rq->avg.load_avg);

	tg_weight = atomic_long_read(&tg->load_avg);

	/* Ensure tg_weight >= load */
	tg_weight -= cfs_rq->tg_load_avg_contrib;
	tg_weight += load;

	shares = (tg_shares * load);
	if (tg_weight)
		shares /= tg_weight;

	/*
	 * MIN_SHARES has to be unscaled here to support per-CPU partitioning
	 * of a group with small tg->shares value. It is a floor value which is
	 * assigned as a minimum load.weight to the sched_entity representing
	 * the group on a CPU.
	 *
	 * E.g. on 64-bit for a group with tg->shares of scale_load(15)=15*1024
	 * on an 8-core system with 8 tasks each runnable on one CPU shares has
	 * to be 15*1024*1/8=1920 instead of scale_load(MIN_SHARES)=2*1024. In
	 * case no task is runnable on a CPU MIN_SHARES=2 should be returned
	 * instead of 0.
	 */
	return clamp_t(long, shares, MIN_SHARES, tg_shares);
}
#endif /* CONFIG_SMP */

/*
 * Recomputes the group entity based on the current state of its group
 * runqueue.
 */
static void update_cfs_group(struct sched_entity *se)
{
	struct cfs_rq *gcfs_rq = group_cfs_rq(se);
	long shares;

	if (!gcfs_rq)
		return;

	if (throttled_hierarchy(gcfs_rq))
		return;

#ifndef CONFIG_SMP
	shares = READ_ONCE(gcfs_rq->tg->shares);
#else
	shares = calc_group_shares(gcfs_rq);
#endif
	if (unlikely(se->load.weight != shares))
		reweight_entity(cfs_rq_of(se), se, shares);
}

#else /* CONFIG_FAIR_GROUP_SCHED */
static inline void update_cfs_group(struct sched_entity *se)
{
}
#endif /* CONFIG_FAIR_GROUP_SCHED */

static inline void cfs_rq_util_change(struct cfs_rq *cfs_rq, int flags)
{
	struct rq *rq = rq_of(cfs_rq);

	if (&rq->cfs == cfs_rq) {
		/*
		 * There are a few boundary cases this might miss but it should
		 * get called often enough that that should (hopefully) not be
		 * a real problem.
		 *
		 * It will not get called when we go idle, because the idle
		 * thread is a different class (!fair), nor will the utilization
		 * number include things like RT tasks.
		 *
		 * As is, the util number is not freq-invariant (we'd have to
		 * implement arch_scale_freq_capacity() for that).
		 *
		 * See cpu_util_cfs().
		 */
		cpufreq_update_util(rq, flags);
	}
}

#ifdef CONFIG_SMP
static inline bool load_avg_is_decayed(struct sched_avg *sa)
{
	if (sa->load_sum)
		return false;

	if (sa->util_sum)
		return false;

	if (sa->runnable_sum)
		return false;

	/*
	 * _avg must be null when _sum are null because _avg = _sum / divider
	 * Make sure that rounding and/or propagation of PELT values never
	 * break this.
	 */
	SCHED_WARN_ON(sa->load_avg ||
		      sa->util_avg ||
		      sa->runnable_avg);

	return true;
}

static inline u64 cfs_rq_last_update_time(struct cfs_rq *cfs_rq)
{
	return u64_u32_load_copy(cfs_rq->avg.last_update_time,
				 cfs_rq->last_update_time_copy);
}
#ifdef CONFIG_FAIR_GROUP_SCHED
/*
 * Because list_add_leaf_cfs_rq always places a child cfs_rq on the list
 * immediately before a parent cfs_rq, and cfs_rqs are removed from the list
 * bottom-up, we only have to test whether the cfs_rq before us on the list
 * is our child.
 * If cfs_rq is not on the list, test whether a child needs its to be added to
 * connect a branch to the tree  * (see list_add_leaf_cfs_rq() for details).
 */
static inline bool child_cfs_rq_on_list(struct cfs_rq *cfs_rq)
{
	struct cfs_rq *prev_cfs_rq;
	struct list_head *prev;

	if (cfs_rq->on_list) {
		prev = cfs_rq->leaf_cfs_rq_list.prev;
	} else {
		struct rq *rq = rq_of(cfs_rq);

		prev = rq->tmp_alone_branch;
	}

	prev_cfs_rq = container_of(prev, struct cfs_rq, leaf_cfs_rq_list);

	return (prev_cfs_rq->tg->parent == cfs_rq->tg);
}

static inline bool cfs_rq_is_decayed(struct cfs_rq *cfs_rq)
{
	if (cfs_rq->load.weight)
		return false;

	if (!load_avg_is_decayed(&cfs_rq->avg))
		return false;

	if (child_cfs_rq_on_list(cfs_rq))
		return false;

	return true;
}

/**
 * update_tg_load_avg - update the tg's load avg
 * @cfs_rq: the cfs_rq whose avg changed
 *
 * This function 'ensures': tg->load_avg := \Sum tg->cfs_rq[]->avg.load.
 * However, because tg->load_avg is a global value there are performance
 * considerations.
 *
 * In order to avoid having to look at the other cfs_rq's, we use a
 * differential update where we store the last value we propagated. This in
 * turn allows skipping updates if the differential is 'small'.
 *
 * Updating tg's load_avg is necessary before update_cfs_share().
 */
static inline void update_tg_load_avg(struct cfs_rq *cfs_rq)
{
	long delta;
	u64 now;

	/*
	 * No need to update load_avg for root_task_group as it is not used.
	 */
	if (cfs_rq->tg == &root_task_group)
		return;

	/* rq has been offline and doesn't contribute to the share anymore: */
	if (!cpu_active(cpu_of(rq_of(cfs_rq))))
		return;

	/*
	 * For migration heavy workloads, access to tg->load_avg can be
	 * unbound. Limit the update rate to at most once per ms.
	 */
	now = sched_clock_cpu(cpu_of(rq_of(cfs_rq)));
	if (now - cfs_rq->last_update_tg_load_avg < NSEC_PER_MSEC)
		return;

	delta = cfs_rq->avg.load_avg - cfs_rq->tg_load_avg_contrib;
	if (abs(delta) > cfs_rq->tg_load_avg_contrib / 64) {
		atomic_long_add(delta, &cfs_rq->tg->load_avg);
		cfs_rq->tg_load_avg_contrib = cfs_rq->avg.load_avg;
		cfs_rq->last_update_tg_load_avg = now;
	}
}

static inline void clear_tg_load_avg(struct cfs_rq *cfs_rq)
{
	long delta;
	u64 now;

	/*
	 * No need to update load_avg for root_task_group, as it is not used.
	 */
	if (cfs_rq->tg == &root_task_group)
		return;

	now = sched_clock_cpu(cpu_of(rq_of(cfs_rq)));
	delta = 0 - cfs_rq->tg_load_avg_contrib;
	atomic_long_add(delta, &cfs_rq->tg->load_avg);
	cfs_rq->tg_load_avg_contrib = 0;
	cfs_rq->last_update_tg_load_avg = now;
}

/* CPU offline callback: */
static void __maybe_unused clear_tg_offline_cfs_rqs(struct rq *rq)
{
	struct task_group *tg;

	lockdep_assert_rq_held(rq);

	/*
	 * The rq clock has already been updated in
	 * set_rq_offline(), so we should skip updating
	 * the rq clock again in unthrottle_cfs_rq().
	 */
	rq_clock_start_loop_update(rq);

	rcu_read_lock();
	list_for_each_entry_rcu(tg, &task_groups, list) {
		struct cfs_rq *cfs_rq = tg->cfs_rq[cpu_of(rq)];

		clear_tg_load_avg(cfs_rq);
	}
	rcu_read_unlock();

	rq_clock_stop_loop_update(rq);
}

/*
 * Called within set_task_rq() right before setting a task's CPU. The
 * caller only guarantees p->pi_lock is held; no other assumptions,
 * including the state of rq->lock, should be made.
 */
void set_task_rq_fair(struct sched_entity *se,
		      struct cfs_rq *prev, struct cfs_rq *next)
{
	u64 p_last_update_time;
	u64 n_last_update_time;

	if (!sched_feat(ATTACH_AGE_LOAD))
		return;

	/*
	 * We are supposed to update the task to "current" time, then its up to
	 * date and ready to go to new CPU/cfs_rq. But we have difficulty in
	 * getting what current time is, so simply throw away the out-of-date
	 * time. This will result in the wakee task is less decayed, but giving
	 * the wakee more load sounds not bad.
	 */
	if (!(se->avg.last_update_time && prev))
		return;

	p_last_update_time = cfs_rq_last_update_time(prev);
	n_last_update_time = cfs_rq_last_update_time(next);

	__update_load_avg_blocked_se(p_last_update_time, se);
	se->avg.last_update_time = n_last_update_time;
}

/*
 * When on migration a sched_entity joins/leaves the PELT hierarchy, we need to
 * propagate its contribution. The key to this propagation is the invariant
 * that for each group:
 *
 *   ge->avg == grq->avg						(1)
 *
 * _IFF_ we look at the pure running and runnable sums. Because they
 * represent the very same entity, just at different points in the hierarchy.
 *
 * Per the above update_tg_cfs_util() and update_tg_cfs_runnable() are trivial
 * and simply copies the running/runnable sum over (but still wrong, because
 * the group entity and group rq do not have their PELT windows aligned).
 *
 * However, update_tg_cfs_load() is more complex. So we have:
 *
 *   ge->avg.load_avg = ge->load.weight * ge->avg.runnable_avg		(2)
 *
 * And since, like util, the runnable part should be directly transferable,
 * the following would _appear_ to be the straight forward approach:
 *
 *   grq->avg.load_avg = grq->load.weight * grq->avg.runnable_avg	(3)
 *
 * And per (1) we have:
 *
 *   ge->avg.runnable_avg == grq->avg.runnable_avg
 *
 * Which gives:
 *
 *                      ge->load.weight * grq->avg.load_avg
 *   ge->avg.load_avg = -----------------------------------		(4)
 *                               grq->load.weight
 *
 * Except that is wrong!
 *
 * Because while for entities historical weight is not important and we
 * really only care about our future and therefore can consider a pure
 * runnable sum, runqueues can NOT do this.
 *
 * We specifically want runqueues to have a load_avg that includes
 * historical weights. Those represent the blocked load, the load we expect
 * to (shortly) return to us. This only works by keeping the weights as
 * integral part of the sum. We therefore cannot decompose as per (3).
 *
 * Another reason this doesn't work is that runnable isn't a 0-sum entity.
 * Imagine a rq with 2 tasks that each are runnable 2/3 of the time. Then the
 * rq itself is runnable anywhere between 2/3 and 1 depending on how the
 * runnable section of these tasks overlap (or not). If they were to perfectly
 * align the rq as a whole would be runnable 2/3 of the time. If however we
 * always have at least 1 runnable task, the rq as a whole is always runnable.
 *
 * So we'll have to approximate.. :/
 *
 * Given the constraint:
 *
 *   ge->avg.running_sum <= ge->avg.runnable_sum <= LOAD_AVG_MAX
 *
 * We can construct a rule that adds runnable to a rq by assuming minimal
 * overlap.
 *
 * On removal, we'll assume each task is equally runnable; which yields:
 *
 *   grq->avg.runnable_sum = grq->avg.load_sum / grq->load.weight
 *
 * XXX: only do this for the part of runnable > running ?
 *
 */
static inline void
update_tg_cfs_util(struct cfs_rq *cfs_rq, struct sched_entity *se, struct cfs_rq *gcfs_rq)
{
	long delta_sum, delta_avg = gcfs_rq->avg.util_avg - se->avg.util_avg;
	u32 new_sum, divider;

	/* Nothing to update */
	if (!delta_avg)
		return;

	/*
	 * cfs_rq->avg.period_contrib can be used for both cfs_rq and se.
	 * See ___update_load_avg() for details.
	 */
	divider = get_pelt_divider(&cfs_rq->avg);


	/* Set new sched_entity's utilization */
	se->avg.util_avg = gcfs_rq->avg.util_avg;
	new_sum = se->avg.util_avg * divider;
	delta_sum = (long)new_sum - (long)se->avg.util_sum;
	se->avg.util_sum = new_sum;

	/* Update parent cfs_rq utilization */
	add_positive(&cfs_rq->avg.util_avg, delta_avg);
	add_positive(&cfs_rq->avg.util_sum, delta_sum);

	/* See update_cfs_rq_load_avg() */
	cfs_rq->avg.util_sum = max_t(u32, cfs_rq->avg.util_sum,
					  cfs_rq->avg.util_avg * PELT_MIN_DIVIDER);
}

static inline void
update_tg_cfs_runnable(struct cfs_rq *cfs_rq, struct sched_entity *se, struct cfs_rq *gcfs_rq)
{
	long delta_sum, delta_avg = gcfs_rq->avg.runnable_avg - se->avg.runnable_avg;
	u32 new_sum, divider;

	/* Nothing to update */
	if (!delta_avg)
		return;

	/*
	 * cfs_rq->avg.period_contrib can be used for both cfs_rq and se.
	 * See ___update_load_avg() for details.
	 */
	divider = get_pelt_divider(&cfs_rq->avg);

	/* Set new sched_entity's runnable */
	se->avg.runnable_avg = gcfs_rq->avg.runnable_avg;
	new_sum = se->avg.runnable_avg * divider;
	delta_sum = (long)new_sum - (long)se->avg.runnable_sum;
	se->avg.runnable_sum = new_sum;

	/* Update parent cfs_rq runnable */
	add_positive(&cfs_rq->avg.runnable_avg, delta_avg);
	add_positive(&cfs_rq->avg.runnable_sum, delta_sum);
	/* See update_cfs_rq_load_avg() */
	cfs_rq->avg.runnable_sum = max_t(u32, cfs_rq->avg.runnable_sum,
					      cfs_rq->avg.runnable_avg * PELT_MIN_DIVIDER);
}

static inline void
update_tg_cfs_load(struct cfs_rq *cfs_rq, struct sched_entity *se, struct cfs_rq *gcfs_rq)
{
	long delta_avg, running_sum, runnable_sum = gcfs_rq->prop_runnable_sum;
	unsigned long load_avg;
	u64 load_sum = 0;
	s64 delta_sum;
	u32 divider;

	if (!runnable_sum)
		return;

	gcfs_rq->prop_runnable_sum = 0;

	/*
	 * cfs_rq->avg.period_contrib can be used for both cfs_rq and se.
	 * See ___update_load_avg() for details.
	 */
	divider = get_pelt_divider(&cfs_rq->avg);

	if (runnable_sum >= 0) {
		/*
		 * Add runnable; clip at LOAD_AVG_MAX. Reflects that until
		 * the CPU is saturated running == runnable.
		 */
		runnable_sum += se->avg.load_sum;
		runnable_sum = min_t(long, runnable_sum, divider);
	} else {
		/*
		 * Estimate the new unweighted runnable_sum of the gcfs_rq by
		 * assuming all tasks are equally runnable.
		 */
		if (scale_load_down(gcfs_rq->load.weight)) {
			load_sum = div_u64(gcfs_rq->avg.load_sum,
				scale_load_down(gcfs_rq->load.weight));
		}

		/* But make sure to not inflate se's runnable */
		runnable_sum = min(se->avg.load_sum, load_sum);
	}

	/*
	 * runnable_sum can't be lower than running_sum
	 * Rescale running sum to be in the same range as runnable sum
	 * running_sum is in [0 : LOAD_AVG_MAX <<  SCHED_CAPACITY_SHIFT]
	 * runnable_sum is in [0 : LOAD_AVG_MAX]
	 */
	running_sum = se->avg.util_sum >> SCHED_CAPACITY_SHIFT;
	runnable_sum = max(runnable_sum, running_sum);

	load_sum = se_weight(se) * runnable_sum;
	load_avg = div_u64(load_sum, divider);

	delta_avg = load_avg - se->avg.load_avg;
	if (!delta_avg)
		return;

	delta_sum = load_sum - (s64)se_weight(se) * se->avg.load_sum;

	se->avg.load_sum = runnable_sum;
	se->avg.load_avg = load_avg;
	add_positive(&cfs_rq->avg.load_avg, delta_avg);
	add_positive(&cfs_rq->avg.load_sum, delta_sum);
	/* See update_cfs_rq_load_avg() */
	cfs_rq->avg.load_sum = max_t(u32, cfs_rq->avg.load_sum,
					  cfs_rq->avg.load_avg * PELT_MIN_DIVIDER);
}

static inline void add_tg_cfs_propagate(struct cfs_rq *cfs_rq, long runnable_sum)
{
	cfs_rq->propagate = 1;
	cfs_rq->prop_runnable_sum += runnable_sum;
}

/* Update task and its cfs_rq load average */
static inline int propagate_entity_load_avg(struct sched_entity *se)
{
	struct cfs_rq *cfs_rq, *gcfs_rq;

	if (entity_is_task(se))
		return 0;

	gcfs_rq = group_cfs_rq(se);
	if (!gcfs_rq->propagate)
		return 0;

	gcfs_rq->propagate = 0;

	cfs_rq = cfs_rq_of(se);

	add_tg_cfs_propagate(cfs_rq, gcfs_rq->prop_runnable_sum);

	update_tg_cfs_util(cfs_rq, se, gcfs_rq);
	update_tg_cfs_runnable(cfs_rq, se, gcfs_rq);
	update_tg_cfs_load(cfs_rq, se, gcfs_rq);

	trace_pelt_cfs_tp(cfs_rq);
	trace_pelt_se_tp(se);

	return 1;
}

/*
 * Check if we need to update the load and the utilization of a blocked
 * group_entity:
 */
static inline bool skip_blocked_update(struct sched_entity *se)
{
	struct cfs_rq *gcfs_rq = group_cfs_rq(se);

	/*
	 * If sched_entity still have not zero load or utilization, we have to
	 * decay it:
	 */
	if (se->avg.load_avg || se->avg.util_avg)
		return false;

	/*
	 * If there is a pending propagation, we have to update the load and
	 * the utilization of the sched_entity:
	 */
	if (gcfs_rq->propagate)
		return false;

	/*
	 * Otherwise, the load and the utilization of the sched_entity is
	 * already zero and there is no pending propagation, so it will be a
	 * waste of time to try to decay it:
	 */
	return true;
}

#else /* CONFIG_FAIR_GROUP_SCHED */

static inline void update_tg_load_avg(struct cfs_rq *cfs_rq) {}

static inline void clear_tg_offline_cfs_rqs(struct rq *rq) {}

static inline int propagate_entity_load_avg(struct sched_entity *se)
{
	return 0;
}

static inline void add_tg_cfs_propagate(struct cfs_rq *cfs_rq, long runnable_sum) {}

#endif /* CONFIG_FAIR_GROUP_SCHED */

#ifdef CONFIG_NO_HZ_COMMON
static inline void migrate_se_pelt_lag(struct sched_entity *se)
{
	u64 throttled = 0, now, lut;
	struct cfs_rq *cfs_rq;
	struct rq *rq;
	bool is_idle;

	if (load_avg_is_decayed(&se->avg))
		return;

	cfs_rq = cfs_rq_of(se);
	rq = rq_of(cfs_rq);

	rcu_read_lock();
	is_idle = is_idle_task(rcu_dereference(rq->curr));
	rcu_read_unlock();

	/*
	 * The lag estimation comes with a cost we don't want to pay all the
	 * time. Hence, limiting to the case where the source CPU is idle and
	 * we know we are at the greatest risk to have an outdated clock.
	 */
	if (!is_idle)
		return;

	/*
	 * Estimated "now" is: last_update_time + cfs_idle_lag + rq_idle_lag, where:
	 *
	 *   last_update_time (the cfs_rq's last_update_time)
	 *	= cfs_rq_clock_pelt()@cfs_rq_idle
	 *      = rq_clock_pelt()@cfs_rq_idle
	 *        - cfs->throttled_clock_pelt_time@cfs_rq_idle
	 *
	 *   cfs_idle_lag (delta between rq's update and cfs_rq's update)
	 *      = rq_clock_pelt()@rq_idle - rq_clock_pelt()@cfs_rq_idle
	 *
	 *   rq_idle_lag (delta between now and rq's update)
	 *      = sched_clock_cpu() - rq_clock()@rq_idle
	 *
	 * We can then write:
	 *
	 *    now = rq_clock_pelt()@rq_idle - cfs->throttled_clock_pelt_time +
	 *          sched_clock_cpu() - rq_clock()@rq_idle
	 * Where:
	 *      rq_clock_pelt()@rq_idle is rq->clock_pelt_idle
	 *      rq_clock()@rq_idle      is rq->clock_idle
	 *      cfs->throttled_clock_pelt_time@cfs_rq_idle
	 *                              is cfs_rq->throttled_pelt_idle
	 */

#ifdef CONFIG_CFS_BANDWIDTH
	throttled = u64_u32_load(cfs_rq->throttled_pelt_idle);
	/* The clock has been stopped for throttling */
	if (throttled == U64_MAX)
		return;
#endif
	now = u64_u32_load(rq->clock_pelt_idle);
	/*
	 * Paired with _update_idle_rq_clock_pelt(). It ensures at the worst case
	 * is observed the old clock_pelt_idle value and the new clock_idle,
	 * which lead to an underestimation. The opposite would lead to an
	 * overestimation.
	 */
	smp_rmb();
	lut = cfs_rq_last_update_time(cfs_rq);

	now -= throttled;
	if (now < lut)
		/*
		 * cfs_rq->avg.last_update_time is more recent than our
		 * estimation, let's use it.
		 */
		now = lut;
	else
		now += sched_clock_cpu(cpu_of(rq)) - u64_u32_load(rq->clock_idle);

	__update_load_avg_blocked_se(now, se);
}
#else
static void migrate_se_pelt_lag(struct sched_entity *se) {}
#endif

/**
 * update_cfs_rq_load_avg - update the cfs_rq's load/util averages
 * @now: current time, as per cfs_rq_clock_pelt()
 * @cfs_rq: cfs_rq to update
 *
 * The cfs_rq avg is the direct sum of all its entities (blocked and runnable)
 * avg. The immediate corollary is that all (fair) tasks must be attached.
 *
 * cfs_rq->avg is used for task_h_load() and update_cfs_share() for example.
 *
 * Return: true if the load decayed or we removed load.
 *
 * Since both these conditions indicate a changed cfs_rq->avg.load we should
 * call update_tg_load_avg() when this function returns true.
 */
static inline int
update_cfs_rq_load_avg(u64 now, struct cfs_rq *cfs_rq)
{
	unsigned long removed_load = 0, removed_util = 0, removed_runnable = 0;
	struct sched_avg *sa = &cfs_rq->avg;
	int decayed = 0;

	if (cfs_rq->removed.nr) {
		unsigned long r;
		u32 divider = get_pelt_divider(&cfs_rq->avg);

		raw_spin_lock(&cfs_rq->removed.lock);
		swap(cfs_rq->removed.util_avg, removed_util);
		swap(cfs_rq->removed.load_avg, removed_load);
		swap(cfs_rq->removed.runnable_avg, removed_runnable);
		cfs_rq->removed.nr = 0;
		raw_spin_unlock(&cfs_rq->removed.lock);

		r = removed_load;
		sub_positive(&sa->load_avg, r);
		sub_positive(&sa->load_sum, r * divider);
		/* See sa->util_sum below */
		sa->load_sum = max_t(u32, sa->load_sum, sa->load_avg * PELT_MIN_DIVIDER);

		r = removed_util;
		sub_positive(&sa->util_avg, r);
		sub_positive(&sa->util_sum, r * divider);
		/*
		 * Because of rounding, se->util_sum might ends up being +1 more than
		 * cfs->util_sum. Although this is not a problem by itself, detaching
		 * a lot of tasks with the rounding problem between 2 updates of
		 * util_avg (~1ms) can make cfs->util_sum becoming null whereas
		 * cfs_util_avg is not.
		 * Check that util_sum is still above its lower bound for the new
		 * util_avg. Given that period_contrib might have moved since the last
		 * sync, we are only sure that util_sum must be above or equal to
		 *    util_avg * minimum possible divider
		 */
		sa->util_sum = max_t(u32, sa->util_sum, sa->util_avg * PELT_MIN_DIVIDER);

		r = removed_runnable;
		sub_positive(&sa->runnable_avg, r);
		sub_positive(&sa->runnable_sum, r * divider);
		/* See sa->util_sum above */
		sa->runnable_sum = max_t(u32, sa->runnable_sum,
					      sa->runnable_avg * PELT_MIN_DIVIDER);

		/*
		 * removed_runnable is the unweighted version of removed_load so we
		 * can use it to estimate removed_load_sum.
		 */
		add_tg_cfs_propagate(cfs_rq,
			-(long)(removed_runnable * divider) >> SCHED_CAPACITY_SHIFT);

		decayed = 1;
	}

	decayed |= __update_load_avg_cfs_rq(now, cfs_rq);
	u64_u32_store_copy(sa->last_update_time,
			   cfs_rq->last_update_time_copy,
			   sa->last_update_time);
	return decayed;
}

/**
 * attach_entity_load_avg - attach this entity to its cfs_rq load avg
 * @cfs_rq: cfs_rq to attach to
 * @se: sched_entity to attach
 *
 * Must call update_cfs_rq_load_avg() before this, since we rely on
 * cfs_rq->avg.last_update_time being current.
 */
static void attach_entity_load_avg(struct cfs_rq *cfs_rq, struct sched_entity *se)
{
	/*
	 * cfs_rq->avg.period_contrib can be used for both cfs_rq and se.
	 * See ___update_load_avg() for details.
	 */
	u32 divider = get_pelt_divider(&cfs_rq->avg);

	/*
	 * When we attach the @se to the @cfs_rq, we must align the decay
	 * window because without that, really weird and wonderful things can
	 * happen.
	 *
	 * XXX illustrate
	 */
	se->avg.last_update_time = cfs_rq->avg.last_update_time;
	se->avg.period_contrib = cfs_rq->avg.period_contrib;

	/*
	 * Hell(o) Nasty stuff.. we need to recompute _sum based on the new
	 * period_contrib. This isn't strictly correct, but since we're
	 * entirely outside of the PELT hierarchy, nobody cares if we truncate
	 * _sum a little.
	 */
	se->avg.util_sum = se->avg.util_avg * divider;

	se->avg.runnable_sum = se->avg.runnable_avg * divider;

	se->avg.load_sum = se->avg.load_avg * divider;
	if (se_weight(se) < se->avg.load_sum)
		se->avg.load_sum = div_u64(se->avg.load_sum, se_weight(se));
	else
		se->avg.load_sum = 1;

	enqueue_load_avg(cfs_rq, se);
	cfs_rq->avg.util_avg += se->avg.util_avg;
	cfs_rq->avg.util_sum += se->avg.util_sum;
	cfs_rq->avg.runnable_avg += se->avg.runnable_avg;
	cfs_rq->avg.runnable_sum += se->avg.runnable_sum;

	add_tg_cfs_propagate(cfs_rq, se->avg.load_sum);

	cfs_rq_util_change(cfs_rq, 0);

	trace_pelt_cfs_tp(cfs_rq);
}

/**
 * detach_entity_load_avg - detach this entity from its cfs_rq load avg
 * @cfs_rq: cfs_rq to detach from
 * @se: sched_entity to detach
 *
 * Must call update_cfs_rq_load_avg() before this, since we rely on
 * cfs_rq->avg.last_update_time being current.
 */
static void detach_entity_load_avg(struct cfs_rq *cfs_rq, struct sched_entity *se)
{
	dequeue_load_avg(cfs_rq, se);
	sub_positive(&cfs_rq->avg.util_avg, se->avg.util_avg);
	sub_positive(&cfs_rq->avg.util_sum, se->avg.util_sum);
	/* See update_cfs_rq_load_avg() */
	cfs_rq->avg.util_sum = max_t(u32, cfs_rq->avg.util_sum,
					  cfs_rq->avg.util_avg * PELT_MIN_DIVIDER);

	sub_positive(&cfs_rq->avg.runnable_avg, se->avg.runnable_avg);
	sub_positive(&cfs_rq->avg.runnable_sum, se->avg.runnable_sum);
	/* See update_cfs_rq_load_avg() */
	cfs_rq->avg.runnable_sum = max_t(u32, cfs_rq->avg.runnable_sum,
					      cfs_rq->avg.runnable_avg * PELT_MIN_DIVIDER);

	add_tg_cfs_propagate(cfs_rq, -se->avg.load_sum);

	cfs_rq_util_change(cfs_rq, 0);

	trace_pelt_cfs_tp(cfs_rq);
}

/*
 * Optional action to be done while updating the load average
 */
#define UPDATE_TG	0x1
#define SKIP_AGE_LOAD	0x2
#define DO_ATTACH	0x4
#define DO_DETACH	0x8

/* Update task and its cfs_rq load average */
static inline void update_load_avg(struct cfs_rq *cfs_rq, struct sched_entity *se, int flags)
{
	u64 now = cfs_rq_clock_pelt(cfs_rq);
	int decayed;

	/*
	 * Track task load average for carrying it to new CPU after migrated, and
	 * track group sched_entity load average for task_h_load calculation in migration
	 */
	if (se->avg.last_update_time && !(flags & SKIP_AGE_LOAD))
		__update_load_avg_se(now, cfs_rq, se);

	decayed  = update_cfs_rq_load_avg(now, cfs_rq);
	decayed |= propagate_entity_load_avg(se);

	if (!se->avg.last_update_time && (flags & DO_ATTACH)) {

		/*
		 * DO_ATTACH means we're here from enqueue_entity().
		 * !last_update_time means we've passed through
		 * migrate_task_rq_fair() indicating we migrated.
		 *
		 * IOW we're enqueueing a task on a new CPU.
		 */
		attach_entity_load_avg(cfs_rq, se);
		update_tg_load_avg(cfs_rq);

	} else if (flags & DO_DETACH) {
		/*
		 * DO_DETACH means we're here from dequeue_entity()
		 * and we are migrating task out of the CPU.
		 */
		detach_entity_load_avg(cfs_rq, se);
		update_tg_load_avg(cfs_rq);
	} else if (decayed) {
		cfs_rq_util_change(cfs_rq, 0);

		if (flags & UPDATE_TG)
			update_tg_load_avg(cfs_rq);
	}
}

/*
 * Synchronize entity load avg of dequeued entity without locking
 * the previous rq.
 */
static void sync_entity_load_avg(struct sched_entity *se)
{
	struct cfs_rq *cfs_rq = cfs_rq_of(se);
	u64 last_update_time;

	last_update_time = cfs_rq_last_update_time(cfs_rq);
	__update_load_avg_blocked_se(last_update_time, se);
}

/*
 * Task first catches up with cfs_rq, and then subtract
 * itself from the cfs_rq (task must be off the queue now).
 */
static void remove_entity_load_avg(struct sched_entity *se)
{
	struct cfs_rq *cfs_rq = cfs_rq_of(se);
	unsigned long flags;

	/*
	 * tasks cannot exit without having gone through wake_up_new_task() ->
	 * enqueue_task_fair() which will have added things to the cfs_rq,
	 * so we can remove unconditionally.
	 */

	sync_entity_load_avg(se);

	raw_spin_lock_irqsave(&cfs_rq->removed.lock, flags);
	++cfs_rq->removed.nr;
	cfs_rq->removed.util_avg	+= se->avg.util_avg;
	cfs_rq->removed.load_avg	+= se->avg.load_avg;
	cfs_rq->removed.runnable_avg	+= se->avg.runnable_avg;
	raw_spin_unlock_irqrestore(&cfs_rq->removed.lock, flags);
}

static inline unsigned long cfs_rq_runnable_avg(struct cfs_rq *cfs_rq)
{
	return cfs_rq->avg.runnable_avg;
}

static inline unsigned long cfs_rq_load_avg(struct cfs_rq *cfs_rq)
{
	return cfs_rq->avg.load_avg;
}

static int sched_balance_newidle(struct rq *this_rq, struct rq_flags *rf);

static inline unsigned long task_util(struct task_struct *p)
{
	return READ_ONCE(p->se.avg.util_avg);
}

static inline unsigned long task_runnable(struct task_struct *p)
{
	return READ_ONCE(p->se.avg.runnable_avg);
}

static inline unsigned long _task_util_est(struct task_struct *p)
{
	return READ_ONCE(p->se.avg.util_est) & ~UTIL_AVG_UNCHANGED;
}

static inline unsigned long task_util_est(struct task_struct *p)
{
	return max(task_util(p), _task_util_est(p));
}

static inline void util_est_enqueue(struct cfs_rq *cfs_rq,
				    struct task_struct *p)
{
	unsigned int enqueued;

	if (!sched_feat(UTIL_EST))
		return;

	/* Update root cfs_rq's estimated utilization */
	enqueued  = cfs_rq->avg.util_est;
	enqueued += _task_util_est(p);
	WRITE_ONCE(cfs_rq->avg.util_est, enqueued);

	trace_sched_util_est_cfs_tp(cfs_rq);
}

static inline void util_est_dequeue(struct cfs_rq *cfs_rq,
				    struct task_struct *p)
{
	unsigned int enqueued;

	if (!sched_feat(UTIL_EST))
		return;

	/* Update root cfs_rq's estimated utilization */
	enqueued  = cfs_rq->avg.util_est;
	enqueued -= min_t(unsigned int, enqueued, _task_util_est(p));
	WRITE_ONCE(cfs_rq->avg.util_est, enqueued);

	trace_sched_util_est_cfs_tp(cfs_rq);
}

#define UTIL_EST_MARGIN (SCHED_CAPACITY_SCALE / 100)

static inline void util_est_update(struct cfs_rq *cfs_rq,
				   struct task_struct *p,
				   bool task_sleep)
{
	unsigned int ewma, dequeued, last_ewma_diff;

	if (!sched_feat(UTIL_EST))
		return;

	/*
	 * Skip update of task's estimated utilization when the task has not
	 * yet completed an activation, e.g. being migrated.
	 */
	if (!task_sleep)
		return;

	/* Get current estimate of utilization */
	ewma = READ_ONCE(p->se.avg.util_est);

	/*
	 * If the PELT values haven't changed since enqueue time,
	 * skip the util_est update.
	 */
	if (ewma & UTIL_AVG_UNCHANGED)
		return;

	/* Get utilization at dequeue */
	dequeued = task_util(p);

	/*
	 * Reset EWMA on utilization increases, the moving average is used only
	 * to smooth utilization decreases.
	 */
	if (ewma <= dequeued) {
		ewma = dequeued;
		goto done;
	}

	/*
	 * Skip update of task's estimated utilization when its members are
	 * already ~1% close to its last activation value.
	 */
	last_ewma_diff = ewma - dequeued;
	if (last_ewma_diff < UTIL_EST_MARGIN)
		goto done;

	/*
	 * To avoid overestimation of actual task utilization, skip updates if
	 * we cannot grant there is idle time in this CPU.
	 */
	if (dequeued > arch_scale_cpu_capacity(cpu_of(rq_of(cfs_rq))))
		return;

	/*
	 * To avoid underestimate of task utilization, skip updates of EWMA if
	 * we cannot grant that thread got all CPU time it wanted.
	 */
	if ((dequeued + UTIL_EST_MARGIN) < task_runnable(p))
		goto done;


	/*
	 * Update Task's estimated utilization
	 *
	 * When *p completes an activation we can consolidate another sample
	 * of the task size. This is done by using this value to update the
	 * Exponential Weighted Moving Average (EWMA):
	 *
	 *  ewma(t) = w *  task_util(p) + (1-w) * ewma(t-1)
	 *          = w *  task_util(p) +         ewma(t-1)  - w * ewma(t-1)
	 *          = w * (task_util(p) -         ewma(t-1)) +     ewma(t-1)
	 *          = w * (      -last_ewma_diff           ) +     ewma(t-1)
	 *          = w * (-last_ewma_diff +  ewma(t-1) / w)
	 *
	 * Where 'w' is the weight of new samples, which is configured to be
	 * 0.25, thus making w=1/4 ( >>= UTIL_EST_WEIGHT_SHIFT)
	 */
	ewma <<= UTIL_EST_WEIGHT_SHIFT;
	ewma  -= last_ewma_diff;
	ewma >>= UTIL_EST_WEIGHT_SHIFT;
done:
	ewma |= UTIL_AVG_UNCHANGED;
	WRITE_ONCE(p->se.avg.util_est, ewma);

	trace_sched_util_est_se_tp(&p->se);
}

static inline unsigned long get_actual_cpu_capacity(int cpu)
{
	unsigned long capacity = arch_scale_cpu_capacity(cpu);

	capacity -= max(hw_load_avg(cpu_rq(cpu)), cpufreq_get_pressure(cpu));

	return capacity;
}

static inline int util_fits_cpu(unsigned long util,
				unsigned long uclamp_min,
				unsigned long uclamp_max,
				int cpu)
{
	unsigned long capacity = capacity_of(cpu);
	unsigned long capacity_orig;
	bool fits, uclamp_max_fits;

	/*
	 * Check if the real util fits without any uclamp boost/cap applied.
	 */
	fits = fits_capacity(util, capacity);

	if (!uclamp_is_used())
		return fits;

	/*
	 * We must use arch_scale_cpu_capacity() for comparing against uclamp_min and
	 * uclamp_max. We only care about capacity pressure (by using
	 * capacity_of()) for comparing against the real util.
	 *
	 * If a task is boosted to 1024 for example, we don't want a tiny
	 * pressure to skew the check whether it fits a CPU or not.
	 *
	 * Similarly if a task is capped to arch_scale_cpu_capacity(little_cpu), it
	 * should fit a little cpu even if there's some pressure.
	 *
	 * Only exception is for HW or cpufreq pressure since it has a direct impact
	 * on available OPP of the system.
	 *
	 * We honour it for uclamp_min only as a drop in performance level
	 * could result in not getting the requested minimum performance level.
	 *
	 * For uclamp_max, we can tolerate a drop in performance level as the
	 * goal is to cap the task. So it's okay if it's getting less.
	 */
	capacity_orig = arch_scale_cpu_capacity(cpu);

	/*
	 * We want to force a task to fit a cpu as implied by uclamp_max.
	 * But we do have some corner cases to cater for..
	 *
	 *
	 *                                 C=z
	 *   |                             ___
	 *   |                  C=y       |   |
	 *   |_ _ _ _ _ _ _ _ _ ___ _ _ _ | _ | _ _ _ _ _  uclamp_max
	 *   |      C=x        |   |      |   |
	 *   |      ___        |   |      |   |
	 *   |     |   |       |   |      |   |    (util somewhere in this region)
	 *   |     |   |       |   |      |   |
	 *   |     |   |       |   |      |   |
	 *   +----------------------------------------
	 *         CPU0        CPU1       CPU2
	 *
	 *   In the above example if a task is capped to a specific performance
	 *   point, y, then when:
	 *
	 *   * util = 80% of x then it does not fit on CPU0 and should migrate
	 *     to CPU1
	 *   * util = 80% of y then it is forced to fit on CPU1 to honour
	 *     uclamp_max request.
	 *
	 *   which is what we're enforcing here. A task always fits if
	 *   uclamp_max <= capacity_orig. But when uclamp_max > capacity_orig,
	 *   the normal upmigration rules should withhold still.
	 *
	 *   Only exception is when we are on max capacity, then we need to be
	 *   careful not to block overutilized state. This is so because:
	 *
	 *     1. There's no concept of capping at max_capacity! We can't go
	 *        beyond this performance level anyway.
	 *     2. The system is being saturated when we're operating near
	 *        max capacity, it doesn't make sense to block overutilized.
	 */
	uclamp_max_fits = (capacity_orig == SCHED_CAPACITY_SCALE) && (uclamp_max == SCHED_CAPACITY_SCALE);
	uclamp_max_fits = !uclamp_max_fits && (uclamp_max <= capacity_orig);
	fits = fits || uclamp_max_fits;

	/*
	 *
	 *                                 C=z
	 *   |                             ___       (region a, capped, util >= uclamp_max)
	 *   |                  C=y       |   |
	 *   |_ _ _ _ _ _ _ _ _ ___ _ _ _ | _ | _ _ _ _ _ uclamp_max
	 *   |      C=x        |   |      |   |
	 *   |      ___        |   |      |   |      (region b, uclamp_min <= util <= uclamp_max)
	 *   |_ _ _|_ _|_ _ _ _| _ | _ _ _| _ | _ _ _ _ _ uclamp_min
	 *   |     |   |       |   |      |   |
	 *   |     |   |       |   |      |   |      (region c, boosted, util < uclamp_min)
	 *   +----------------------------------------
	 *         CPU0        CPU1       CPU2
	 *
	 * a) If util > uclamp_max, then we're capped, we don't care about
	 *    actual fitness value here. We only care if uclamp_max fits
	 *    capacity without taking margin/pressure into account.
	 *    See comment above.
	 *
	 * b) If uclamp_min <= util <= uclamp_max, then the normal
	 *    fits_capacity() rules apply. Except we need to ensure that we
	 *    enforce we remain within uclamp_max, see comment above.
	 *
	 * c) If util < uclamp_min, then we are boosted. Same as (b) but we
	 *    need to take into account the boosted value fits the CPU without
	 *    taking margin/pressure into account.
	 *
	 * Cases (a) and (b) are handled in the 'fits' variable already. We
	 * just need to consider an extra check for case (c) after ensuring we
	 * handle the case uclamp_min > uclamp_max.
	 */
	uclamp_min = min(uclamp_min, uclamp_max);
	if (fits && (util < uclamp_min) &&
	    (uclamp_min > get_actual_cpu_capacity(cpu)))
		return -1;

	return fits;
}

static inline int task_fits_cpu(struct task_struct *p, int cpu)
{
	unsigned long uclamp_min = uclamp_eff_value(p, UCLAMP_MIN);
	unsigned long uclamp_max = uclamp_eff_value(p, UCLAMP_MAX);
	unsigned long util = task_util_est(p);
	/*
	 * Return true only if the cpu fully fits the task requirements, which
	 * include the utilization but also the performance hints.
	 */
	return (util_fits_cpu(util, uclamp_min, uclamp_max, cpu) > 0);
}

static inline void update_misfit_status(struct task_struct *p, struct rq *rq)
{
	int cpu = cpu_of(rq);

	if (!sched_asym_cpucap_active())
		return;

	/*
	 * Affinity allows us to go somewhere higher?  Or are we on biggest
	 * available CPU already? Or do we fit into this CPU ?
	 */
	if (!p || (p->nr_cpus_allowed == 1) ||
	    (arch_scale_cpu_capacity(cpu) == p->max_allowed_capacity) ||
	    task_fits_cpu(p, cpu)) {

		rq->misfit_task_load = 0;
		return;
	}

	/*
	 * Make sure that misfit_task_load will not be null even if
	 * task_h_load() returns 0.
	 */
	rq->misfit_task_load = max_t(unsigned long, task_h_load(p), 1);
}

#else /* CONFIG_SMP */

static inline bool cfs_rq_is_decayed(struct cfs_rq *cfs_rq)
{
	return !cfs_rq->nr_running;
}

#define UPDATE_TG	0x0
#define SKIP_AGE_LOAD	0x0
#define DO_ATTACH	0x0
#define DO_DETACH	0x0

static inline void update_load_avg(struct cfs_rq *cfs_rq, struct sched_entity *se, int not_used1)
{
	cfs_rq_util_change(cfs_rq, 0);
}

static inline void remove_entity_load_avg(struct sched_entity *se) {}

static inline void
attach_entity_load_avg(struct cfs_rq *cfs_rq, struct sched_entity *se) {}
static inline void
detach_entity_load_avg(struct cfs_rq *cfs_rq, struct sched_entity *se) {}

static inline int sched_balance_newidle(struct rq *rq, struct rq_flags *rf)
{
	return 0;
}

static inline void
util_est_enqueue(struct cfs_rq *cfs_rq, struct task_struct *p) {}

static inline void
util_est_dequeue(struct cfs_rq *cfs_rq, struct task_struct *p) {}

static inline void
util_est_update(struct cfs_rq *cfs_rq, struct task_struct *p,
		bool task_sleep) {}
static inline void update_misfit_status(struct task_struct *p, struct rq *rq) {}

#endif /* CONFIG_SMP */

static void
place_entity(struct cfs_rq *cfs_rq, struct sched_entity *se, int flags)
{
	u64 vslice, vruntime = avg_vruntime(cfs_rq);
	s64 lag = 0;

	if (!se->custom_slice)
		se->slice = sysctl_sched_base_slice;
	vslice = calc_delta_fair(se->slice, se);

	/*
	 * Due to how V is constructed as the weighted average of entities,
	 * adding tasks with positive lag, or removing tasks with negative lag
	 * will move 'time' backwards, this can screw around with the lag of
	 * other tasks.
	 *
	 * EEVDF: placement strategy #1 / #2
	 */
	if (sched_feat(PLACE_LAG) && cfs_rq->nr_running) {
		struct sched_entity *curr = cfs_rq->curr;
		unsigned long load;

		lag = se->vlag;

		/*
		 * If we want to place a task and preserve lag, we have to
		 * consider the effect of the new entity on the weighted
		 * average and compensate for this, otherwise lag can quickly
		 * evaporate.
		 *
		 * Lag is defined as:
		 *
		 *   lag_i = S - s_i = w_i * (V - v_i)
		 *
		 * To avoid the 'w_i' term all over the place, we only track
		 * the virtual lag:
		 *
		 *   vl_i = V - v_i <=> v_i = V - vl_i
		 *
		 * And we take V to be the weighted average of all v:
		 *
		 *   V = (\Sum w_j*v_j) / W
		 *
		 * Where W is: \Sum w_j
		 *
		 * Then, the weighted average after adding an entity with lag
		 * vl_i is given by:
		 *
		 *   V' = (\Sum w_j*v_j + w_i*v_i) / (W + w_i)
		 *      = (W*V + w_i*(V - vl_i)) / (W + w_i)
		 *      = (W*V + w_i*V - w_i*vl_i) / (W + w_i)
		 *      = (V*(W + w_i) - w_i*l) / (W + w_i)
		 *      = V - w_i*vl_i / (W + w_i)
		 *
		 * And the actual lag after adding an entity with vl_i is:
		 *
		 *   vl'_i = V' - v_i
		 *         = V - w_i*vl_i / (W + w_i) - (V - vl_i)
		 *         = vl_i - w_i*vl_i / (W + w_i)
		 *
		 * Which is strictly less than vl_i. So in order to preserve lag
		 * we should inflate the lag before placement such that the
		 * effective lag after placement comes out right.
		 *
		 * As such, invert the above relation for vl'_i to get the vl_i
		 * we need to use such that the lag after placement is the lag
		 * we computed before dequeue.
		 *
		 *   vl'_i = vl_i - w_i*vl_i / (W + w_i)
		 *         = ((W + w_i)*vl_i - w_i*vl_i) / (W + w_i)
		 *
		 *   (W + w_i)*vl'_i = (W + w_i)*vl_i - w_i*vl_i
		 *                   = W*vl_i
		 *
		 *   vl_i = (W + w_i)*vl'_i / W
		 */
		load = cfs_rq->avg_load;
		if (curr && curr->on_rq)
			load += scale_load_down(curr->load.weight);

		lag *= load + scale_load_down(se->load.weight);
		if (WARN_ON_ONCE(!load))
			load = 1;
		lag = div_s64(lag, load);
	}

	se->vruntime = vruntime - lag;

	if (sched_feat(PLACE_REL_DEADLINE) && se->rel_deadline) {
		se->deadline += se->vruntime;
		se->rel_deadline = 0;
		return;
	}

	/*
	 * When joining the competition; the existing tasks will be,
	 * on average, halfway through their slice, as such start tasks
	 * off with half a slice to ease into the competition.
	 */
	if (sched_feat(PLACE_DEADLINE_INITIAL) && (flags & ENQUEUE_INITIAL))
		vslice /= 2;

	/*
	 * EEVDF: vd_i = ve_i + r_i/w_i
	 */
	se->deadline = se->vruntime + vslice;
}

static void check_enqueue_throttle(struct cfs_rq *cfs_rq);
static inline int cfs_rq_throttled(struct cfs_rq *cfs_rq);

static inline bool cfs_bandwidth_used(void);

static void
requeue_delayed_entity(struct sched_entity *se);

static void
enqueue_entity(struct cfs_rq *cfs_rq, struct sched_entity *se, int flags)
{
	bool curr = cfs_rq->curr == se;

	/*
	 * If we're the current task, we must renormalise before calling
	 * update_curr().
	 */
	if (curr)
		place_entity(cfs_rq, se, flags);

	update_curr(cfs_rq);

	/*
	 * When enqueuing a sched_entity, we must:
	 *   - Update loads to have both entity and cfs_rq synced with now.
	 *   - For group_entity, update its runnable_weight to reflect the new
	 *     h_nr_running of its group cfs_rq.
	 *   - For group_entity, update its weight to reflect the new share of
	 *     its group cfs_rq
	 *   - Add its new weight to cfs_rq->load.weight
	 */
	update_load_avg(cfs_rq, se, UPDATE_TG | DO_ATTACH);
	se_update_runnable(se);
	/*
	 * XXX update_load_avg() above will have attached us to the pelt sum;
	 * but update_cfs_group() here will re-adjust the weight and have to
	 * undo/redo all that. Seems wasteful.
	 */
	update_cfs_group(se);

	/*
	 * XXX now that the entity has been re-weighted, and it's lag adjusted,
	 * we can place the entity.
	 */
	if (!curr)
		place_entity(cfs_rq, se, flags);

	account_entity_enqueue(cfs_rq, se);

	/* Entity has migrated, no longer consider this task hot */
	if (flags & ENQUEUE_MIGRATED)
		se->exec_start = 0;

	check_schedstat_required();
	update_stats_enqueue_fair(cfs_rq, se, flags);
	if (!curr)
		__enqueue_entity(cfs_rq, se);
	se->on_rq = 1;

	if (cfs_rq->nr_running == 1) {
		check_enqueue_throttle(cfs_rq);
		if (!throttled_hierarchy(cfs_rq)) {
			list_add_leaf_cfs_rq(cfs_rq);
		} else {
#ifdef CONFIG_CFS_BANDWIDTH
			struct rq *rq = rq_of(cfs_rq);

			if (cfs_rq_throttled(cfs_rq) && !cfs_rq->throttled_clock)
				cfs_rq->throttled_clock = rq_clock(rq);
			if (!cfs_rq->throttled_clock_self)
				cfs_rq->throttled_clock_self = rq_clock(rq);
#endif
		}
	}
}

static void __clear_buddies_next(struct sched_entity *se)
{
	for_each_sched_entity(se) {
		struct cfs_rq *cfs_rq = cfs_rq_of(se);
		if (cfs_rq->next != se)
			break;

		cfs_rq->next = NULL;
	}
}

static void clear_buddies(struct cfs_rq *cfs_rq, struct sched_entity *se)
{
	if (cfs_rq->next == se)
		__clear_buddies_next(se);
}

static __always_inline void return_cfs_rq_runtime(struct cfs_rq *cfs_rq);

static inline void finish_delayed_dequeue_entity(struct sched_entity *se)
{
	se->sched_delayed = 0;
	if (sched_feat(DELAY_ZERO) && se->vlag > 0)
		se->vlag = 0;
}

static bool
dequeue_entity(struct cfs_rq *cfs_rq, struct sched_entity *se, int flags)
{
	bool sleep = flags & DEQUEUE_SLEEP;

	update_curr(cfs_rq);
<<<<<<< HEAD

	if (flags & DEQUEUE_DELAYED) {
		SCHED_WARN_ON(!se->sched_delayed);
	} else {
		bool delay = sleep;
		/*
		 * DELAY_DEQUEUE relies on spurious wakeups, special task
		 * states must not suffer spurious wakeups, excempt them.
		 */
		if (flags & DEQUEUE_SPECIAL)
			delay = false;

		SCHED_WARN_ON(delay && se->sched_delayed);

		if (sched_feat(DELAY_DEQUEUE) && delay &&
		    !entity_eligible(cfs_rq, se)) {
			if (cfs_rq->next == se)
				cfs_rq->next = NULL;
			update_load_avg(cfs_rq, se, 0);
			se->sched_delayed = 1;
			return false;
		}
	}

=======

	if (flags & DEQUEUE_DELAYED) {
		SCHED_WARN_ON(!se->sched_delayed);
	} else {
		bool delay = sleep;
		/*
		 * DELAY_DEQUEUE relies on spurious wakeups, special task
		 * states must not suffer spurious wakeups, excempt them.
		 */
		if (flags & DEQUEUE_SPECIAL)
			delay = false;

		SCHED_WARN_ON(delay && se->sched_delayed);

		if (sched_feat(DELAY_DEQUEUE) && delay &&
		    !entity_eligible(cfs_rq, se)) {
			if (cfs_rq->next == se)
				cfs_rq->next = NULL;
			update_load_avg(cfs_rq, se, 0);
			se->sched_delayed = 1;
			return false;
		}
	}

>>>>>>> e8a05819
	int action = UPDATE_TG;
	if (entity_is_task(se) && task_on_rq_migrating(task_of(se)))
		action |= DO_DETACH;

	/*
	 * When dequeuing a sched_entity, we must:
	 *   - Update loads to have both entity and cfs_rq synced with now.
	 *   - For group_entity, update its runnable_weight to reflect the new
	 *     h_nr_running of its group cfs_rq.
	 *   - Subtract its previous weight from cfs_rq->load.weight.
	 *   - For group entity, update its weight to reflect the new share
	 *     of its group cfs_rq.
	 */
	update_load_avg(cfs_rq, se, action);
	se_update_runnable(se);

	update_stats_dequeue_fair(cfs_rq, se, flags);

	clear_buddies(cfs_rq, se);

	update_entity_lag(cfs_rq, se);
	if (sched_feat(PLACE_REL_DEADLINE) && !sleep) {
		se->deadline -= se->vruntime;
		se->rel_deadline = 1;
	}

	if (se != cfs_rq->curr)
		__dequeue_entity(cfs_rq, se);
	se->on_rq = 0;
	account_entity_dequeue(cfs_rq, se);

	/* return excess runtime on last dequeue */
	return_cfs_rq_runtime(cfs_rq);

	update_cfs_group(se);

	/*
	 * Now advance min_vruntime if @se was the entity holding it back,
	 * except when: DEQUEUE_SAVE && !DEQUEUE_MOVE, in this case we'll be
	 * put back on, and if we advance min_vruntime, we'll be placed back
	 * further than we started -- i.e. we'll be penalized.
	 */
	if ((flags & (DEQUEUE_SAVE | DEQUEUE_MOVE)) != DEQUEUE_SAVE)
		update_min_vruntime(cfs_rq);

	if (flags & DEQUEUE_DELAYED)
		finish_delayed_dequeue_entity(se);

	if (cfs_rq->nr_running == 0)
		update_idle_cfs_rq_clock_pelt(cfs_rq);

	return true;
}

static void
set_next_entity(struct cfs_rq *cfs_rq, struct sched_entity *se)
{
	clear_buddies(cfs_rq, se);

	/* 'current' is not kept within the tree. */
	if (se->on_rq) {
		/*
		 * Any task has to be enqueued before it get to execute on
		 * a CPU. So account for the time it spent waiting on the
		 * runqueue.
		 */
		update_stats_wait_end_fair(cfs_rq, se);
		__dequeue_entity(cfs_rq, se);
		update_load_avg(cfs_rq, se, UPDATE_TG);
		/*
		 * HACK, stash a copy of deadline at the point of pick in vlag,
		 * which isn't used until dequeue.
		 */
		se->vlag = se->deadline;
	}

	update_stats_curr_start(cfs_rq, se);
	SCHED_WARN_ON(cfs_rq->curr);
	cfs_rq->curr = se;

	/*
	 * Track our maximum slice length, if the CPU's load is at
	 * least twice that of our own weight (i.e. don't track it
	 * when there are only lesser-weight tasks around):
	 */
	if (schedstat_enabled() &&
	    rq_of(cfs_rq)->cfs.load.weight >= 2*se->load.weight) {
		struct sched_statistics *stats;

		stats = __schedstats_from_se(se);
		__schedstat_set(stats->slice_max,
				max((u64)stats->slice_max,
				    se->sum_exec_runtime - se->prev_sum_exec_runtime));
	}

	se->prev_sum_exec_runtime = se->sum_exec_runtime;
}

static int dequeue_entities(struct rq *rq, struct sched_entity *se, int flags);

/*
 * Pick the next process, keeping these things in mind, in this order:
 * 1) keep things fair between processes/task groups
 * 2) pick the "next" process, since someone really wants that to run
 * 3) pick the "last" process, for cache locality
 * 4) do not run the "skip" process, if something else is available
 */
static struct sched_entity *
pick_next_entity(struct rq *rq, struct cfs_rq *cfs_rq)
{
	/*
	 * Enabling NEXT_BUDDY will affect latency but not fairness.
	 */
	if (sched_feat(NEXT_BUDDY) &&
	    cfs_rq->next && entity_eligible(cfs_rq, cfs_rq->next)) {
		/* ->next will never be delayed */
		SCHED_WARN_ON(cfs_rq->next->sched_delayed);
		return cfs_rq->next;
	}

	struct sched_entity *se = pick_eevdf(cfs_rq);
	if (se->sched_delayed) {
		dequeue_entities(rq, se, DEQUEUE_SLEEP | DEQUEUE_DELAYED);
<<<<<<< HEAD
		SCHED_WARN_ON(se->sched_delayed);
		SCHED_WARN_ON(se->on_rq);
=======
		/*
		 * Must not reference @se again, see __block_task().
		 */
>>>>>>> e8a05819
		return NULL;
	}
	return se;
}

static bool check_cfs_rq_runtime(struct cfs_rq *cfs_rq);

static void put_prev_entity(struct cfs_rq *cfs_rq, struct sched_entity *prev)
{
	/*
	 * If still on the runqueue then deactivate_task()
	 * was not called and update_curr() has to be done:
	 */
	if (prev->on_rq)
		update_curr(cfs_rq);

	/* throttle cfs_rqs exceeding runtime */
	check_cfs_rq_runtime(cfs_rq);

	if (prev->on_rq) {
		update_stats_wait_start_fair(cfs_rq, prev);
		/* Put 'current' back into the tree. */
		__enqueue_entity(cfs_rq, prev);
		/* in !on_rq case, update occurred at dequeue */
		update_load_avg(cfs_rq, prev, 0);
	}
	SCHED_WARN_ON(cfs_rq->curr != prev);
	cfs_rq->curr = NULL;
}

static void
entity_tick(struct cfs_rq *cfs_rq, struct sched_entity *curr, int queued)
{
	/*
	 * Update run-time statistics of the 'current'.
	 */
	update_curr(cfs_rq);

	/*
	 * Ensure that runnable average is periodically updated.
	 */
	update_load_avg(cfs_rq, curr, UPDATE_TG);
	update_cfs_group(curr);

#ifdef CONFIG_SCHED_HRTICK
	/*
	 * queued ticks are scheduled to match the slice, so don't bother
	 * validating it and just reschedule.
	 */
	if (queued) {
		resched_curr(rq_of(cfs_rq));
		return;
	}
	/*
	 * don't let the period tick interfere with the hrtick preemption
	 */
	if (!sched_feat(DOUBLE_TICK) &&
			hrtimer_active(&rq_of(cfs_rq)->hrtick_timer))
		return;
#endif
}


/**************************************************
 * CFS bandwidth control machinery
 */

#ifdef CONFIG_CFS_BANDWIDTH

#ifdef CONFIG_JUMP_LABEL
static struct static_key __cfs_bandwidth_used;

static inline bool cfs_bandwidth_used(void)
{
	return static_key_false(&__cfs_bandwidth_used);
}

void cfs_bandwidth_usage_inc(void)
{
	static_key_slow_inc_cpuslocked(&__cfs_bandwidth_used);
}

void cfs_bandwidth_usage_dec(void)
{
	static_key_slow_dec_cpuslocked(&__cfs_bandwidth_used);
}
#else /* CONFIG_JUMP_LABEL */
static bool cfs_bandwidth_used(void)
{
	return true;
}

void cfs_bandwidth_usage_inc(void) {}
void cfs_bandwidth_usage_dec(void) {}
#endif /* CONFIG_JUMP_LABEL */

/*
 * default period for cfs group bandwidth.
 * default: 0.1s, units: nanoseconds
 */
static inline u64 default_cfs_period(void)
{
	return 100000000ULL;
}

static inline u64 sched_cfs_bandwidth_slice(void)
{
	return (u64)sysctl_sched_cfs_bandwidth_slice * NSEC_PER_USEC;
}

/*
 * Replenish runtime according to assigned quota. We use sched_clock_cpu
 * directly instead of rq->clock to avoid adding additional synchronization
 * around rq->lock.
 *
 * requires cfs_b->lock
 */
void __refill_cfs_bandwidth_runtime(struct cfs_bandwidth *cfs_b)
{
	s64 runtime;

	if (unlikely(cfs_b->quota == RUNTIME_INF))
		return;

	cfs_b->runtime += cfs_b->quota;
	runtime = cfs_b->runtime_snap - cfs_b->runtime;
	if (runtime > 0) {
		cfs_b->burst_time += runtime;
		cfs_b->nr_burst++;
	}

	cfs_b->runtime = min(cfs_b->runtime, cfs_b->quota + cfs_b->burst);
	cfs_b->runtime_snap = cfs_b->runtime;
}

static inline struct cfs_bandwidth *tg_cfs_bandwidth(struct task_group *tg)
{
	return &tg->cfs_bandwidth;
}

/* returns 0 on failure to allocate runtime */
static int __assign_cfs_rq_runtime(struct cfs_bandwidth *cfs_b,
				   struct cfs_rq *cfs_rq, u64 target_runtime)
{
	u64 min_amount, amount = 0;

	lockdep_assert_held(&cfs_b->lock);

	/* note: this is a positive sum as runtime_remaining <= 0 */
	min_amount = target_runtime - cfs_rq->runtime_remaining;

	if (cfs_b->quota == RUNTIME_INF)
		amount = min_amount;
	else {
		start_cfs_bandwidth(cfs_b);

		if (cfs_b->runtime > 0) {
			amount = min(cfs_b->runtime, min_amount);
			cfs_b->runtime -= amount;
			cfs_b->idle = 0;
		}
	}

	cfs_rq->runtime_remaining += amount;

	return cfs_rq->runtime_remaining > 0;
}

/* returns 0 on failure to allocate runtime */
static int assign_cfs_rq_runtime(struct cfs_rq *cfs_rq)
{
	struct cfs_bandwidth *cfs_b = tg_cfs_bandwidth(cfs_rq->tg);
	int ret;

	raw_spin_lock(&cfs_b->lock);
	ret = __assign_cfs_rq_runtime(cfs_b, cfs_rq, sched_cfs_bandwidth_slice());
	raw_spin_unlock(&cfs_b->lock);

	return ret;
}

static void __account_cfs_rq_runtime(struct cfs_rq *cfs_rq, u64 delta_exec)
{
	/* dock delta_exec before expiring quota (as it could span periods) */
	cfs_rq->runtime_remaining -= delta_exec;

	if (likely(cfs_rq->runtime_remaining > 0))
		return;

	if (cfs_rq->throttled)
		return;
	/*
	 * if we're unable to extend our runtime we resched so that the active
	 * hierarchy can be throttled
	 */
	if (!assign_cfs_rq_runtime(cfs_rq) && likely(cfs_rq->curr))
		resched_curr(rq_of(cfs_rq));
}

static __always_inline
void account_cfs_rq_runtime(struct cfs_rq *cfs_rq, u64 delta_exec)
{
	if (!cfs_bandwidth_used() || !cfs_rq->runtime_enabled)
		return;

	__account_cfs_rq_runtime(cfs_rq, delta_exec);
}

static inline int cfs_rq_throttled(struct cfs_rq *cfs_rq)
{
	return cfs_bandwidth_used() && cfs_rq->throttled;
}

/* check whether cfs_rq, or any parent, is throttled */
static inline int throttled_hierarchy(struct cfs_rq *cfs_rq)
{
	return cfs_bandwidth_used() && cfs_rq->throttle_count;
}

/*
 * Ensure that neither of the group entities corresponding to src_cpu or
 * dest_cpu are members of a throttled hierarchy when performing group
 * load-balance operations.
 */
static inline int throttled_lb_pair(struct task_group *tg,
				    int src_cpu, int dest_cpu)
{
	struct cfs_rq *src_cfs_rq, *dest_cfs_rq;

	src_cfs_rq = tg->cfs_rq[src_cpu];
	dest_cfs_rq = tg->cfs_rq[dest_cpu];

	return throttled_hierarchy(src_cfs_rq) ||
	       throttled_hierarchy(dest_cfs_rq);
}

static int tg_unthrottle_up(struct task_group *tg, void *data)
{
	struct rq *rq = data;
	struct cfs_rq *cfs_rq = tg->cfs_rq[cpu_of(rq)];

	cfs_rq->throttle_count--;
	if (!cfs_rq->throttle_count) {
		cfs_rq->throttled_clock_pelt_time += rq_clock_pelt(rq) -
					     cfs_rq->throttled_clock_pelt;

		/* Add cfs_rq with load or one or more already running entities to the list */
		if (!cfs_rq_is_decayed(cfs_rq))
			list_add_leaf_cfs_rq(cfs_rq);

		if (cfs_rq->throttled_clock_self) {
			u64 delta = rq_clock(rq) - cfs_rq->throttled_clock_self;

			cfs_rq->throttled_clock_self = 0;

			if (SCHED_WARN_ON((s64)delta < 0))
				delta = 0;

			cfs_rq->throttled_clock_self_time += delta;
		}
	}

	return 0;
}

static int tg_throttle_down(struct task_group *tg, void *data)
{
	struct rq *rq = data;
	struct cfs_rq *cfs_rq = tg->cfs_rq[cpu_of(rq)];

	/* group is entering throttled state, stop time */
	if (!cfs_rq->throttle_count) {
		cfs_rq->throttled_clock_pelt = rq_clock_pelt(rq);
		list_del_leaf_cfs_rq(cfs_rq);

		SCHED_WARN_ON(cfs_rq->throttled_clock_self);
		if (cfs_rq->nr_running)
			cfs_rq->throttled_clock_self = rq_clock(rq);
	}
	cfs_rq->throttle_count++;

	return 0;
}

static bool throttle_cfs_rq(struct cfs_rq *cfs_rq)
{
	struct rq *rq = rq_of(cfs_rq);
	struct cfs_bandwidth *cfs_b = tg_cfs_bandwidth(cfs_rq->tg);
	struct sched_entity *se;
	long task_delta, idle_task_delta, dequeue = 1;
	long rq_h_nr_running = rq->cfs.h_nr_running;

	raw_spin_lock(&cfs_b->lock);
	/* This will start the period timer if necessary */
	if (__assign_cfs_rq_runtime(cfs_b, cfs_rq, 1)) {
		/*
		 * We have raced with bandwidth becoming available, and if we
		 * actually throttled the timer might not unthrottle us for an
		 * entire period. We additionally needed to make sure that any
		 * subsequent check_cfs_rq_runtime calls agree not to throttle
		 * us, as we may commit to do cfs put_prev+pick_next, so we ask
		 * for 1ns of runtime rather than just check cfs_b.
		 */
		dequeue = 0;
	} else {
		list_add_tail_rcu(&cfs_rq->throttled_list,
				  &cfs_b->throttled_cfs_rq);
	}
	raw_spin_unlock(&cfs_b->lock);

	if (!dequeue)
		return false;  /* Throttle no longer required. */

	se = cfs_rq->tg->se[cpu_of(rq_of(cfs_rq))];

	/* freeze hierarchy runnable averages while throttled */
	rcu_read_lock();
	walk_tg_tree_from(cfs_rq->tg, tg_throttle_down, tg_nop, (void *)rq);
	rcu_read_unlock();

	task_delta = cfs_rq->h_nr_running;
	idle_task_delta = cfs_rq->idle_h_nr_running;
	for_each_sched_entity(se) {
		struct cfs_rq *qcfs_rq = cfs_rq_of(se);
		int flags;

		/* throttled entity or throttle-on-deactivate */
		if (!se->on_rq)
			goto done;

		/*
		 * Abuse SPECIAL to avoid delayed dequeue in this instance.
		 * This avoids teaching dequeue_entities() about throttled
		 * entities and keeps things relatively simple.
		 */
		flags = DEQUEUE_SLEEP | DEQUEUE_SPECIAL;
		if (se->sched_delayed)
			flags |= DEQUEUE_DELAYED;
		dequeue_entity(qcfs_rq, se, flags);

		if (cfs_rq_is_idle(group_cfs_rq(se)))
			idle_task_delta = cfs_rq->h_nr_running;

		qcfs_rq->h_nr_running -= task_delta;
		qcfs_rq->idle_h_nr_running -= idle_task_delta;

		if (qcfs_rq->load.weight) {
			/* Avoid re-evaluating load for this entity: */
			se = parent_entity(se);
			break;
		}
	}

	for_each_sched_entity(se) {
		struct cfs_rq *qcfs_rq = cfs_rq_of(se);
		/* throttled entity or throttle-on-deactivate */
		if (!se->on_rq)
			goto done;

		update_load_avg(qcfs_rq, se, 0);
		se_update_runnable(se);

		if (cfs_rq_is_idle(group_cfs_rq(se)))
			idle_task_delta = cfs_rq->h_nr_running;

		qcfs_rq->h_nr_running -= task_delta;
		qcfs_rq->idle_h_nr_running -= idle_task_delta;
	}

	/* At this point se is NULL and we are at root level*/
	sub_nr_running(rq, task_delta);

	/* Stop the fair server if throttling resulted in no runnable tasks */
	if (rq_h_nr_running && !rq->cfs.h_nr_running)
		dl_server_stop(&rq->fair_server);
done:
	/*
	 * Note: distribution will already see us throttled via the
	 * throttled-list.  rq->lock protects completion.
	 */
	cfs_rq->throttled = 1;
	SCHED_WARN_ON(cfs_rq->throttled_clock);
	if (cfs_rq->nr_running)
		cfs_rq->throttled_clock = rq_clock(rq);
	return true;
}

void unthrottle_cfs_rq(struct cfs_rq *cfs_rq)
{
	struct rq *rq = rq_of(cfs_rq);
	struct cfs_bandwidth *cfs_b = tg_cfs_bandwidth(cfs_rq->tg);
	struct sched_entity *se;
	long task_delta, idle_task_delta;
	long rq_h_nr_running = rq->cfs.h_nr_running;

	se = cfs_rq->tg->se[cpu_of(rq)];

	cfs_rq->throttled = 0;

	update_rq_clock(rq);

	raw_spin_lock(&cfs_b->lock);
	if (cfs_rq->throttled_clock) {
		cfs_b->throttled_time += rq_clock(rq) - cfs_rq->throttled_clock;
		cfs_rq->throttled_clock = 0;
	}
	list_del_rcu(&cfs_rq->throttled_list);
	raw_spin_unlock(&cfs_b->lock);

	/* update hierarchical throttle state */
	walk_tg_tree_from(cfs_rq->tg, tg_nop, tg_unthrottle_up, (void *)rq);

	if (!cfs_rq->load.weight) {
		if (!cfs_rq->on_list)
			return;
		/*
		 * Nothing to run but something to decay (on_list)?
		 * Complete the branch.
		 */
		for_each_sched_entity(se) {
			if (list_add_leaf_cfs_rq(cfs_rq_of(se)))
				break;
		}
		goto unthrottle_throttle;
	}

	task_delta = cfs_rq->h_nr_running;
	idle_task_delta = cfs_rq->idle_h_nr_running;
	for_each_sched_entity(se) {
		struct cfs_rq *qcfs_rq = cfs_rq_of(se);

		/* Handle any unfinished DELAY_DEQUEUE business first. */
		if (se->sched_delayed) {
			int flags = DEQUEUE_SLEEP | DEQUEUE_DELAYED;

			dequeue_entity(qcfs_rq, se, flags);
		} else if (se->on_rq)
			break;
		enqueue_entity(qcfs_rq, se, ENQUEUE_WAKEUP);

		if (cfs_rq_is_idle(group_cfs_rq(se)))
			idle_task_delta = cfs_rq->h_nr_running;

		qcfs_rq->h_nr_running += task_delta;
		qcfs_rq->idle_h_nr_running += idle_task_delta;

		/* end evaluation on encountering a throttled cfs_rq */
		if (cfs_rq_throttled(qcfs_rq))
			goto unthrottle_throttle;
	}

	for_each_sched_entity(se) {
		struct cfs_rq *qcfs_rq = cfs_rq_of(se);

		update_load_avg(qcfs_rq, se, UPDATE_TG);
		se_update_runnable(se);

		if (cfs_rq_is_idle(group_cfs_rq(se)))
			idle_task_delta = cfs_rq->h_nr_running;

		qcfs_rq->h_nr_running += task_delta;
		qcfs_rq->idle_h_nr_running += idle_task_delta;

		/* end evaluation on encountering a throttled cfs_rq */
		if (cfs_rq_throttled(qcfs_rq))
			goto unthrottle_throttle;
	}

	/* Start the fair server if un-throttling resulted in new runnable tasks */
	if (!rq_h_nr_running && rq->cfs.h_nr_running)
		dl_server_start(&rq->fair_server);

	/* At this point se is NULL and we are at root level*/
	add_nr_running(rq, task_delta);

unthrottle_throttle:
	assert_list_leaf_cfs_rq(rq);

	/* Determine whether we need to wake up potentially idle CPU: */
	if (rq->curr == rq->idle && rq->cfs.nr_running)
		resched_curr(rq);
}

#ifdef CONFIG_SMP
static void __cfsb_csd_unthrottle(void *arg)
{
	struct cfs_rq *cursor, *tmp;
	struct rq *rq = arg;
	struct rq_flags rf;

	rq_lock(rq, &rf);

	/*
	 * Iterating over the list can trigger several call to
	 * update_rq_clock() in unthrottle_cfs_rq().
	 * Do it once and skip the potential next ones.
	 */
	update_rq_clock(rq);
	rq_clock_start_loop_update(rq);

	/*
	 * Since we hold rq lock we're safe from concurrent manipulation of
	 * the CSD list. However, this RCU critical section annotates the
	 * fact that we pair with sched_free_group_rcu(), so that we cannot
	 * race with group being freed in the window between removing it
	 * from the list and advancing to the next entry in the list.
	 */
	rcu_read_lock();

	list_for_each_entry_safe(cursor, tmp, &rq->cfsb_csd_list,
				 throttled_csd_list) {
		list_del_init(&cursor->throttled_csd_list);

		if (cfs_rq_throttled(cursor))
			unthrottle_cfs_rq(cursor);
	}

	rcu_read_unlock();

	rq_clock_stop_loop_update(rq);
	rq_unlock(rq, &rf);
}

static inline void __unthrottle_cfs_rq_async(struct cfs_rq *cfs_rq)
{
	struct rq *rq = rq_of(cfs_rq);
	bool first;

	if (rq == this_rq()) {
		unthrottle_cfs_rq(cfs_rq);
		return;
	}

	/* Already enqueued */
	if (SCHED_WARN_ON(!list_empty(&cfs_rq->throttled_csd_list)))
		return;

	first = list_empty(&rq->cfsb_csd_list);
	list_add_tail(&cfs_rq->throttled_csd_list, &rq->cfsb_csd_list);
	if (first)
		smp_call_function_single_async(cpu_of(rq), &rq->cfsb_csd);
}
#else
static inline void __unthrottle_cfs_rq_async(struct cfs_rq *cfs_rq)
{
	unthrottle_cfs_rq(cfs_rq);
}
#endif

static void unthrottle_cfs_rq_async(struct cfs_rq *cfs_rq)
{
	lockdep_assert_rq_held(rq_of(cfs_rq));

	if (SCHED_WARN_ON(!cfs_rq_throttled(cfs_rq) ||
	    cfs_rq->runtime_remaining <= 0))
		return;

	__unthrottle_cfs_rq_async(cfs_rq);
}

static bool distribute_cfs_runtime(struct cfs_bandwidth *cfs_b)
{
	int this_cpu = smp_processor_id();
	u64 runtime, remaining = 1;
	bool throttled = false;
	struct cfs_rq *cfs_rq, *tmp;
	struct rq_flags rf;
	struct rq *rq;
	LIST_HEAD(local_unthrottle);

	rcu_read_lock();
	list_for_each_entry_rcu(cfs_rq, &cfs_b->throttled_cfs_rq,
				throttled_list) {
		rq = rq_of(cfs_rq);

		if (!remaining) {
			throttled = true;
			break;
		}

		rq_lock_irqsave(rq, &rf);
		if (!cfs_rq_throttled(cfs_rq))
			goto next;

		/* Already queued for async unthrottle */
		if (!list_empty(&cfs_rq->throttled_csd_list))
			goto next;

		/* By the above checks, this should never be true */
		SCHED_WARN_ON(cfs_rq->runtime_remaining > 0);

		raw_spin_lock(&cfs_b->lock);
		runtime = -cfs_rq->runtime_remaining + 1;
		if (runtime > cfs_b->runtime)
			runtime = cfs_b->runtime;
		cfs_b->runtime -= runtime;
		remaining = cfs_b->runtime;
		raw_spin_unlock(&cfs_b->lock);

		cfs_rq->runtime_remaining += runtime;

		/* we check whether we're throttled above */
		if (cfs_rq->runtime_remaining > 0) {
			if (cpu_of(rq) != this_cpu) {
				unthrottle_cfs_rq_async(cfs_rq);
			} else {
				/*
				 * We currently only expect to be unthrottling
				 * a single cfs_rq locally.
				 */
				SCHED_WARN_ON(!list_empty(&local_unthrottle));
				list_add_tail(&cfs_rq->throttled_csd_list,
					      &local_unthrottle);
			}
		} else {
			throttled = true;
		}

next:
		rq_unlock_irqrestore(rq, &rf);
	}

	list_for_each_entry_safe(cfs_rq, tmp, &local_unthrottle,
				 throttled_csd_list) {
		struct rq *rq = rq_of(cfs_rq);

		rq_lock_irqsave(rq, &rf);

		list_del_init(&cfs_rq->throttled_csd_list);

		if (cfs_rq_throttled(cfs_rq))
			unthrottle_cfs_rq(cfs_rq);

		rq_unlock_irqrestore(rq, &rf);
	}
	SCHED_WARN_ON(!list_empty(&local_unthrottle));

	rcu_read_unlock();

	return throttled;
}

/*
 * Responsible for refilling a task_group's bandwidth and unthrottling its
 * cfs_rqs as appropriate. If there has been no activity within the last
 * period the timer is deactivated until scheduling resumes; cfs_b->idle is
 * used to track this state.
 */
static int do_sched_cfs_period_timer(struct cfs_bandwidth *cfs_b, int overrun, unsigned long flags)
{
	int throttled;

	/* no need to continue the timer with no bandwidth constraint */
	if (cfs_b->quota == RUNTIME_INF)
		goto out_deactivate;

	throttled = !list_empty(&cfs_b->throttled_cfs_rq);
	cfs_b->nr_periods += overrun;

	/* Refill extra burst quota even if cfs_b->idle */
	__refill_cfs_bandwidth_runtime(cfs_b);

	/*
	 * idle depends on !throttled (for the case of a large deficit), and if
	 * we're going inactive then everything else can be deferred
	 */
	if (cfs_b->idle && !throttled)
		goto out_deactivate;

	if (!throttled) {
		/* mark as potentially idle for the upcoming period */
		cfs_b->idle = 1;
		return 0;
	}

	/* account preceding periods in which throttling occurred */
	cfs_b->nr_throttled += overrun;

	/*
	 * This check is repeated as we release cfs_b->lock while we unthrottle.
	 */
	while (throttled && cfs_b->runtime > 0) {
		raw_spin_unlock_irqrestore(&cfs_b->lock, flags);
		/* we can't nest cfs_b->lock while distributing bandwidth */
		throttled = distribute_cfs_runtime(cfs_b);
		raw_spin_lock_irqsave(&cfs_b->lock, flags);
	}

	/*
	 * While we are ensured activity in the period following an
	 * unthrottle, this also covers the case in which the new bandwidth is
	 * insufficient to cover the existing bandwidth deficit.  (Forcing the
	 * timer to remain active while there are any throttled entities.)
	 */
	cfs_b->idle = 0;

	return 0;

out_deactivate:
	return 1;
}

/* a cfs_rq won't donate quota below this amount */
static const u64 min_cfs_rq_runtime = 1 * NSEC_PER_MSEC;
/* minimum remaining period time to redistribute slack quota */
static const u64 min_bandwidth_expiration = 2 * NSEC_PER_MSEC;
/* how long we wait to gather additional slack before distributing */
static const u64 cfs_bandwidth_slack_period = 5 * NSEC_PER_MSEC;

/*
 * Are we near the end of the current quota period?
 *
 * Requires cfs_b->lock for hrtimer_expires_remaining to be safe against the
 * hrtimer base being cleared by hrtimer_start. In the case of
 * migrate_hrtimers, base is never cleared, so we are fine.
 */
static int runtime_refresh_within(struct cfs_bandwidth *cfs_b, u64 min_expire)
{
	struct hrtimer *refresh_timer = &cfs_b->period_timer;
	s64 remaining;

	/* if the call-back is running a quota refresh is already occurring */
	if (hrtimer_callback_running(refresh_timer))
		return 1;

	/* is a quota refresh about to occur? */
	remaining = ktime_to_ns(hrtimer_expires_remaining(refresh_timer));
	if (remaining < (s64)min_expire)
		return 1;

	return 0;
}

static void start_cfs_slack_bandwidth(struct cfs_bandwidth *cfs_b)
{
	u64 min_left = cfs_bandwidth_slack_period + min_bandwidth_expiration;

	/* if there's a quota refresh soon don't bother with slack */
	if (runtime_refresh_within(cfs_b, min_left))
		return;

	/* don't push forwards an existing deferred unthrottle */
	if (cfs_b->slack_started)
		return;
	cfs_b->slack_started = true;

	hrtimer_start(&cfs_b->slack_timer,
			ns_to_ktime(cfs_bandwidth_slack_period),
			HRTIMER_MODE_REL);
}

/* we know any runtime found here is valid as update_curr() precedes return */
static void __return_cfs_rq_runtime(struct cfs_rq *cfs_rq)
{
	struct cfs_bandwidth *cfs_b = tg_cfs_bandwidth(cfs_rq->tg);
	s64 slack_runtime = cfs_rq->runtime_remaining - min_cfs_rq_runtime;

	if (slack_runtime <= 0)
		return;

	raw_spin_lock(&cfs_b->lock);
	if (cfs_b->quota != RUNTIME_INF) {
		cfs_b->runtime += slack_runtime;

		/* we are under rq->lock, defer unthrottling using a timer */
		if (cfs_b->runtime > sched_cfs_bandwidth_slice() &&
		    !list_empty(&cfs_b->throttled_cfs_rq))
			start_cfs_slack_bandwidth(cfs_b);
	}
	raw_spin_unlock(&cfs_b->lock);

	/* even if it's not valid for return we don't want to try again */
	cfs_rq->runtime_remaining -= slack_runtime;
}

static __always_inline void return_cfs_rq_runtime(struct cfs_rq *cfs_rq)
{
	if (!cfs_bandwidth_used())
		return;

	if (!cfs_rq->runtime_enabled || cfs_rq->nr_running)
		return;

	__return_cfs_rq_runtime(cfs_rq);
}

/*
 * This is done with a timer (instead of inline with bandwidth return) since
 * it's necessary to juggle rq->locks to unthrottle their respective cfs_rqs.
 */
static void do_sched_cfs_slack_timer(struct cfs_bandwidth *cfs_b)
{
	u64 runtime = 0, slice = sched_cfs_bandwidth_slice();
	unsigned long flags;

	/* confirm we're still not at a refresh boundary */
	raw_spin_lock_irqsave(&cfs_b->lock, flags);
	cfs_b->slack_started = false;

	if (runtime_refresh_within(cfs_b, min_bandwidth_expiration)) {
		raw_spin_unlock_irqrestore(&cfs_b->lock, flags);
		return;
	}

	if (cfs_b->quota != RUNTIME_INF && cfs_b->runtime > slice)
		runtime = cfs_b->runtime;

	raw_spin_unlock_irqrestore(&cfs_b->lock, flags);

	if (!runtime)
		return;

	distribute_cfs_runtime(cfs_b);
}

/*
 * When a group wakes up we want to make sure that its quota is not already
 * expired/exceeded, otherwise it may be allowed to steal additional ticks of
 * runtime as update_curr() throttling can not trigger until it's on-rq.
 */
static void check_enqueue_throttle(struct cfs_rq *cfs_rq)
{
	if (!cfs_bandwidth_used())
		return;

	/* an active group must be handled by the update_curr()->put() path */
	if (!cfs_rq->runtime_enabled || cfs_rq->curr)
		return;

	/* ensure the group is not already throttled */
	if (cfs_rq_throttled(cfs_rq))
		return;

	/* update runtime allocation */
	account_cfs_rq_runtime(cfs_rq, 0);
	if (cfs_rq->runtime_remaining <= 0)
		throttle_cfs_rq(cfs_rq);
}

static void sync_throttle(struct task_group *tg, int cpu)
{
	struct cfs_rq *pcfs_rq, *cfs_rq;

	if (!cfs_bandwidth_used())
		return;

	if (!tg->parent)
		return;

	cfs_rq = tg->cfs_rq[cpu];
	pcfs_rq = tg->parent->cfs_rq[cpu];

	cfs_rq->throttle_count = pcfs_rq->throttle_count;
	cfs_rq->throttled_clock_pelt = rq_clock_pelt(cpu_rq(cpu));
}

/* conditionally throttle active cfs_rq's from put_prev_entity() */
static bool check_cfs_rq_runtime(struct cfs_rq *cfs_rq)
{
	if (!cfs_bandwidth_used())
		return false;

	if (likely(!cfs_rq->runtime_enabled || cfs_rq->runtime_remaining > 0))
		return false;

	/*
	 * it's possible for a throttled entity to be forced into a running
	 * state (e.g. set_curr_task), in this case we're finished.
	 */
	if (cfs_rq_throttled(cfs_rq))
		return true;

	return throttle_cfs_rq(cfs_rq);
}

static enum hrtimer_restart sched_cfs_slack_timer(struct hrtimer *timer)
{
	struct cfs_bandwidth *cfs_b =
		container_of(timer, struct cfs_bandwidth, slack_timer);

	do_sched_cfs_slack_timer(cfs_b);

	return HRTIMER_NORESTART;
}

extern const u64 max_cfs_quota_period;

static enum hrtimer_restart sched_cfs_period_timer(struct hrtimer *timer)
{
	struct cfs_bandwidth *cfs_b =
		container_of(timer, struct cfs_bandwidth, period_timer);
	unsigned long flags;
	int overrun;
	int idle = 0;
	int count = 0;

	raw_spin_lock_irqsave(&cfs_b->lock, flags);
	for (;;) {
		overrun = hrtimer_forward_now(timer, cfs_b->period);
		if (!overrun)
			break;

		idle = do_sched_cfs_period_timer(cfs_b, overrun, flags);

		if (++count > 3) {
			u64 new, old = ktime_to_ns(cfs_b->period);

			/*
			 * Grow period by a factor of 2 to avoid losing precision.
			 * Precision loss in the quota/period ratio can cause __cfs_schedulable
			 * to fail.
			 */
			new = old * 2;
			if (new < max_cfs_quota_period) {
				cfs_b->period = ns_to_ktime(new);
				cfs_b->quota *= 2;
				cfs_b->burst *= 2;

				pr_warn_ratelimited(
	"cfs_period_timer[cpu%d]: period too short, scaling up (new cfs_period_us = %lld, cfs_quota_us = %lld)\n",
					smp_processor_id(),
					div_u64(new, NSEC_PER_USEC),
					div_u64(cfs_b->quota, NSEC_PER_USEC));
			} else {
				pr_warn_ratelimited(
	"cfs_period_timer[cpu%d]: period too short, but cannot scale up without losing precision (cfs_period_us = %lld, cfs_quota_us = %lld)\n",
					smp_processor_id(),
					div_u64(old, NSEC_PER_USEC),
					div_u64(cfs_b->quota, NSEC_PER_USEC));
			}

			/* reset count so we don't come right back in here */
			count = 0;
		}
	}
	if (idle)
		cfs_b->period_active = 0;
	raw_spin_unlock_irqrestore(&cfs_b->lock, flags);

	return idle ? HRTIMER_NORESTART : HRTIMER_RESTART;
}

void init_cfs_bandwidth(struct cfs_bandwidth *cfs_b, struct cfs_bandwidth *parent)
{
	raw_spin_lock_init(&cfs_b->lock);
	cfs_b->runtime = 0;
	cfs_b->quota = RUNTIME_INF;
	cfs_b->period = ns_to_ktime(default_cfs_period());
	cfs_b->burst = 0;
	cfs_b->hierarchical_quota = parent ? parent->hierarchical_quota : RUNTIME_INF;

	INIT_LIST_HEAD(&cfs_b->throttled_cfs_rq);
	hrtimer_init(&cfs_b->period_timer, CLOCK_MONOTONIC, HRTIMER_MODE_ABS_PINNED);
	cfs_b->period_timer.function = sched_cfs_period_timer;

	/* Add a random offset so that timers interleave */
	hrtimer_set_expires(&cfs_b->period_timer,
			    get_random_u32_below(cfs_b->period));
	hrtimer_init(&cfs_b->slack_timer, CLOCK_MONOTONIC, HRTIMER_MODE_REL);
	cfs_b->slack_timer.function = sched_cfs_slack_timer;
	cfs_b->slack_started = false;
}

static void init_cfs_rq_runtime(struct cfs_rq *cfs_rq)
{
	cfs_rq->runtime_enabled = 0;
	INIT_LIST_HEAD(&cfs_rq->throttled_list);
	INIT_LIST_HEAD(&cfs_rq->throttled_csd_list);
}

void start_cfs_bandwidth(struct cfs_bandwidth *cfs_b)
{
	lockdep_assert_held(&cfs_b->lock);

	if (cfs_b->period_active)
		return;

	cfs_b->period_active = 1;
	hrtimer_forward_now(&cfs_b->period_timer, cfs_b->period);
	hrtimer_start_expires(&cfs_b->period_timer, HRTIMER_MODE_ABS_PINNED);
}

static void destroy_cfs_bandwidth(struct cfs_bandwidth *cfs_b)
{
	int __maybe_unused i;

	/* init_cfs_bandwidth() was not called */
	if (!cfs_b->throttled_cfs_rq.next)
		return;

	hrtimer_cancel(&cfs_b->period_timer);
	hrtimer_cancel(&cfs_b->slack_timer);

	/*
	 * It is possible that we still have some cfs_rq's pending on a CSD
	 * list, though this race is very rare. In order for this to occur, we
	 * must have raced with the last task leaving the group while there
	 * exist throttled cfs_rq(s), and the period_timer must have queued the
	 * CSD item but the remote cpu has not yet processed it. To handle this,
	 * we can simply flush all pending CSD work inline here. We're
	 * guaranteed at this point that no additional cfs_rq of this group can
	 * join a CSD list.
	 */
#ifdef CONFIG_SMP
	for_each_possible_cpu(i) {
		struct rq *rq = cpu_rq(i);
		unsigned long flags;

		if (list_empty(&rq->cfsb_csd_list))
			continue;

		local_irq_save(flags);
		__cfsb_csd_unthrottle(rq);
		local_irq_restore(flags);
	}
#endif
}

/*
 * Both these CPU hotplug callbacks race against unregister_fair_sched_group()
 *
 * The race is harmless, since modifying bandwidth settings of unhooked group
 * bits doesn't do much.
 */

/* cpu online callback */
static void __maybe_unused update_runtime_enabled(struct rq *rq)
{
	struct task_group *tg;

	lockdep_assert_rq_held(rq);

	rcu_read_lock();
	list_for_each_entry_rcu(tg, &task_groups, list) {
		struct cfs_bandwidth *cfs_b = &tg->cfs_bandwidth;
		struct cfs_rq *cfs_rq = tg->cfs_rq[cpu_of(rq)];

		raw_spin_lock(&cfs_b->lock);
		cfs_rq->runtime_enabled = cfs_b->quota != RUNTIME_INF;
		raw_spin_unlock(&cfs_b->lock);
	}
	rcu_read_unlock();
}

/* cpu offline callback */
static void __maybe_unused unthrottle_offline_cfs_rqs(struct rq *rq)
{
	struct task_group *tg;

	lockdep_assert_rq_held(rq);

	/*
	 * The rq clock has already been updated in the
	 * set_rq_offline(), so we should skip updating
	 * the rq clock again in unthrottle_cfs_rq().
	 */
	rq_clock_start_loop_update(rq);

	rcu_read_lock();
	list_for_each_entry_rcu(tg, &task_groups, list) {
		struct cfs_rq *cfs_rq = tg->cfs_rq[cpu_of(rq)];

		if (!cfs_rq->runtime_enabled)
			continue;

		/*
		 * clock_task is not advancing so we just need to make sure
		 * there's some valid quota amount
		 */
		cfs_rq->runtime_remaining = 1;
		/*
		 * Offline rq is schedulable till CPU is completely disabled
		 * in take_cpu_down(), so we prevent new cfs throttling here.
		 */
		cfs_rq->runtime_enabled = 0;

		if (cfs_rq_throttled(cfs_rq))
			unthrottle_cfs_rq(cfs_rq);
	}
	rcu_read_unlock();

	rq_clock_stop_loop_update(rq);
}

bool cfs_task_bw_constrained(struct task_struct *p)
{
	struct cfs_rq *cfs_rq = task_cfs_rq(p);

	if (!cfs_bandwidth_used())
		return false;

	if (cfs_rq->runtime_enabled ||
	    tg_cfs_bandwidth(cfs_rq->tg)->hierarchical_quota != RUNTIME_INF)
		return true;

	return false;
}

#ifdef CONFIG_NO_HZ_FULL
/* called from pick_next_task_fair() */
static void sched_fair_update_stop_tick(struct rq *rq, struct task_struct *p)
{
	int cpu = cpu_of(rq);

	if (!cfs_bandwidth_used())
		return;

	if (!tick_nohz_full_cpu(cpu))
		return;

	if (rq->nr_running != 1)
		return;

	/*
	 *  We know there is only one task runnable and we've just picked it. The
	 *  normal enqueue path will have cleared TICK_DEP_BIT_SCHED if we will
	 *  be otherwise able to stop the tick. Just need to check if we are using
	 *  bandwidth control.
	 */
	if (cfs_task_bw_constrained(p))
		tick_nohz_dep_set_cpu(cpu, TICK_DEP_BIT_SCHED);
}
#endif

#else /* CONFIG_CFS_BANDWIDTH */

static inline bool cfs_bandwidth_used(void)
{
	return false;
}

static void account_cfs_rq_runtime(struct cfs_rq *cfs_rq, u64 delta_exec) {}
static bool check_cfs_rq_runtime(struct cfs_rq *cfs_rq) { return false; }
static void check_enqueue_throttle(struct cfs_rq *cfs_rq) {}
static inline void sync_throttle(struct task_group *tg, int cpu) {}
static __always_inline void return_cfs_rq_runtime(struct cfs_rq *cfs_rq) {}

static inline int cfs_rq_throttled(struct cfs_rq *cfs_rq)
{
	return 0;
}

static inline int throttled_hierarchy(struct cfs_rq *cfs_rq)
{
	return 0;
}

static inline int throttled_lb_pair(struct task_group *tg,
				    int src_cpu, int dest_cpu)
{
	return 0;
}

#ifdef CONFIG_FAIR_GROUP_SCHED
void init_cfs_bandwidth(struct cfs_bandwidth *cfs_b, struct cfs_bandwidth *parent) {}
static void init_cfs_rq_runtime(struct cfs_rq *cfs_rq) {}
#endif

static inline struct cfs_bandwidth *tg_cfs_bandwidth(struct task_group *tg)
{
	return NULL;
}
static inline void destroy_cfs_bandwidth(struct cfs_bandwidth *cfs_b) {}
static inline void update_runtime_enabled(struct rq *rq) {}
static inline void unthrottle_offline_cfs_rqs(struct rq *rq) {}
#ifdef CONFIG_CGROUP_SCHED
bool cfs_task_bw_constrained(struct task_struct *p)
{
	return false;
}
#endif
#endif /* CONFIG_CFS_BANDWIDTH */

#if !defined(CONFIG_CFS_BANDWIDTH) || !defined(CONFIG_NO_HZ_FULL)
static inline void sched_fair_update_stop_tick(struct rq *rq, struct task_struct *p) {}
#endif

/**************************************************
 * CFS operations on tasks:
 */

#ifdef CONFIG_SCHED_HRTICK
static void hrtick_start_fair(struct rq *rq, struct task_struct *p)
{
	struct sched_entity *se = &p->se;

	SCHED_WARN_ON(task_rq(p) != rq);

	if (rq->cfs.h_nr_running > 1) {
		u64 ran = se->sum_exec_runtime - se->prev_sum_exec_runtime;
		u64 slice = se->slice;
		s64 delta = slice - ran;

		if (delta < 0) {
			if (task_current(rq, p))
				resched_curr(rq);
			return;
		}
		hrtick_start(rq, delta);
	}
}

/*
 * called from enqueue/dequeue and updates the hrtick when the
 * current task is from our class and nr_running is low enough
 * to matter.
 */
static void hrtick_update(struct rq *rq)
{
	struct task_struct *curr = rq->curr;

	if (!hrtick_enabled_fair(rq) || curr->sched_class != &fair_sched_class)
		return;

	hrtick_start_fair(rq, curr);
}
#else /* !CONFIG_SCHED_HRTICK */
static inline void
hrtick_start_fair(struct rq *rq, struct task_struct *p)
{
}

static inline void hrtick_update(struct rq *rq)
{
}
#endif

#ifdef CONFIG_SMP
static inline bool cpu_overutilized(int cpu)
{
	unsigned long  rq_util_min, rq_util_max;

	if (!sched_energy_enabled())
		return false;

	rq_util_min = uclamp_rq_get(cpu_rq(cpu), UCLAMP_MIN);
	rq_util_max = uclamp_rq_get(cpu_rq(cpu), UCLAMP_MAX);

	/* Return true only if the utilization doesn't fit CPU's capacity */
	return !util_fits_cpu(cpu_util_cfs(cpu), rq_util_min, rq_util_max, cpu);
}

/*
 * overutilized value make sense only if EAS is enabled
 */
static inline bool is_rd_overutilized(struct root_domain *rd)
{
	return !sched_energy_enabled() || READ_ONCE(rd->overutilized);
}

static inline void set_rd_overutilized(struct root_domain *rd, bool flag)
{
	if (!sched_energy_enabled())
		return;

	WRITE_ONCE(rd->overutilized, flag);
	trace_sched_overutilized_tp(rd, flag);
}

static inline void check_update_overutilized_status(struct rq *rq)
{
	/*
	 * overutilized field is used for load balancing decisions only
	 * if energy aware scheduler is being used
	 */

	if (!is_rd_overutilized(rq->rd) && cpu_overutilized(rq->cpu))
		set_rd_overutilized(rq->rd, 1);
}
#else
static inline void check_update_overutilized_status(struct rq *rq) { }
#endif

/* Runqueue only has SCHED_IDLE tasks enqueued */
static int sched_idle_rq(struct rq *rq)
{
	return unlikely(rq->nr_running == rq->cfs.idle_h_nr_running &&
			rq->nr_running);
}

#ifdef CONFIG_SMP
static int sched_idle_cpu(int cpu)
{
	return sched_idle_rq(cpu_rq(cpu));
}
#endif

static void
requeue_delayed_entity(struct sched_entity *se)
{
	struct cfs_rq *cfs_rq = cfs_rq_of(se);

	/*
	 * se->sched_delayed should imply: se->on_rq == 1.
	 * Because a delayed entity is one that is still on
	 * the runqueue competing until elegibility.
	 */
	SCHED_WARN_ON(!se->sched_delayed);
	SCHED_WARN_ON(!se->on_rq);

	if (sched_feat(DELAY_ZERO)) {
		update_entity_lag(cfs_rq, se);
		if (se->vlag > 0) {
			cfs_rq->nr_running--;
			if (se != cfs_rq->curr)
				__dequeue_entity(cfs_rq, se);
			se->vlag = 0;
			place_entity(cfs_rq, se, 0);
			if (se != cfs_rq->curr)
				__enqueue_entity(cfs_rq, se);
			cfs_rq->nr_running++;
		}
	}

	update_load_avg(cfs_rq, se, 0);
	se->sched_delayed = 0;
}

/*
 * The enqueue_task method is called before nr_running is
 * increased. Here we update the fair scheduling stats and
 * then put the task into the rbtree:
 */
static void
enqueue_task_fair(struct rq *rq, struct task_struct *p, int flags)
{
	struct cfs_rq *cfs_rq;
	struct sched_entity *se = &p->se;
	int idle_h_nr_running = task_has_idle_policy(p);
	int task_new = !(flags & ENQUEUE_WAKEUP);
	int rq_h_nr_running = rq->cfs.h_nr_running;
	u64 slice = 0;

	/*
	 * The code below (indirectly) updates schedutil which looks at
	 * the cfs_rq utilization to select a frequency.
	 * Let's add the task's estimated utilization to the cfs_rq's
	 * estimated utilization, before we update schedutil.
	 */
	if (!(p->se.sched_delayed && (task_on_rq_migrating(p) || (flags & ENQUEUE_RESTORE))))
		util_est_enqueue(&rq->cfs, p);

	if (flags & ENQUEUE_DELAYED) {
		requeue_delayed_entity(se);
		return;
	}

	/*
	 * If in_iowait is set, the code below may not trigger any cpufreq
	 * utilization updates, so do it here explicitly with the IOWAIT flag
	 * passed.
	 */
	if (p->in_iowait)
		cpufreq_update_util(rq, SCHED_CPUFREQ_IOWAIT);

	for_each_sched_entity(se) {
		if (se->on_rq) {
			if (se->sched_delayed)
				requeue_delayed_entity(se);
			break;
		}
		cfs_rq = cfs_rq_of(se);

		/*
		 * Basically set the slice of group entries to the min_slice of
		 * their respective cfs_rq. This ensures the group can service
		 * its entities in the desired time-frame.
		 */
		if (slice) {
			se->slice = slice;
			se->custom_slice = 1;
		}
		enqueue_entity(cfs_rq, se, flags);
		slice = cfs_rq_min_slice(cfs_rq);

		cfs_rq->h_nr_running++;
		cfs_rq->idle_h_nr_running += idle_h_nr_running;

		if (cfs_rq_is_idle(cfs_rq))
			idle_h_nr_running = 1;

		/* end evaluation on encountering a throttled cfs_rq */
		if (cfs_rq_throttled(cfs_rq))
			goto enqueue_throttle;

		flags = ENQUEUE_WAKEUP;
	}

	for_each_sched_entity(se) {
		cfs_rq = cfs_rq_of(se);

		update_load_avg(cfs_rq, se, UPDATE_TG);
		se_update_runnable(se);
		update_cfs_group(se);

		se->slice = slice;
		slice = cfs_rq_min_slice(cfs_rq);

		cfs_rq->h_nr_running++;
		cfs_rq->idle_h_nr_running += idle_h_nr_running;

		if (cfs_rq_is_idle(cfs_rq))
			idle_h_nr_running = 1;

		/* end evaluation on encountering a throttled cfs_rq */
		if (cfs_rq_throttled(cfs_rq))
			goto enqueue_throttle;
	}

	if (!rq_h_nr_running && rq->cfs.h_nr_running) {
		/* Account for idle runtime */
		if (!rq->nr_running)
			dl_server_update_idle_time(rq, rq->curr);
		dl_server_start(&rq->fair_server);
	}

	/* At this point se is NULL and we are at root level*/
	add_nr_running(rq, 1);

	/*
	 * Since new tasks are assigned an initial util_avg equal to
	 * half of the spare capacity of their CPU, tiny tasks have the
	 * ability to cross the overutilized threshold, which will
	 * result in the load balancer ruining all the task placement
	 * done by EAS. As a way to mitigate that effect, do not account
	 * for the first enqueue operation of new tasks during the
	 * overutilized flag detection.
	 *
	 * A better way of solving this problem would be to wait for
	 * the PELT signals of tasks to converge before taking them
	 * into account, but that is not straightforward to implement,
	 * and the following generally works well enough in practice.
	 */
	if (!task_new)
		check_update_overutilized_status(rq);

enqueue_throttle:
	assert_list_leaf_cfs_rq(rq);

	hrtick_update(rq);
}

static void set_next_buddy(struct sched_entity *se);

/*
 * Basically dequeue_task_fair(), except it can deal with dequeue_entity()
 * failing half-way through and resume the dequeue later.
 *
 * Returns:
 * -1 - dequeue delayed
 *  0 - dequeue throttled
 *  1 - dequeue complete
 */
static int dequeue_entities(struct rq *rq, struct sched_entity *se, int flags)
{
	bool was_sched_idle = sched_idle_rq(rq);
	int rq_h_nr_running = rq->cfs.h_nr_running;
	bool task_sleep = flags & DEQUEUE_SLEEP;
	bool task_delayed = flags & DEQUEUE_DELAYED;
	struct task_struct *p = NULL;
	int idle_h_nr_running = 0;
	int h_nr_running = 0;
	struct cfs_rq *cfs_rq;
	u64 slice = 0;

	if (entity_is_task(se)) {
		p = task_of(se);
		h_nr_running = 1;
		idle_h_nr_running = task_has_idle_policy(p);
	} else {
		cfs_rq = group_cfs_rq(se);
		slice = cfs_rq_min_slice(cfs_rq);
	}

	for_each_sched_entity(se) {
		cfs_rq = cfs_rq_of(se);

		if (!dequeue_entity(cfs_rq, se, flags)) {
			if (p && &p->se == se)
				return -1;

			break;
		}

		cfs_rq->h_nr_running -= h_nr_running;
		cfs_rq->idle_h_nr_running -= idle_h_nr_running;

		if (cfs_rq_is_idle(cfs_rq))
			idle_h_nr_running = h_nr_running;

		/* end evaluation on encountering a throttled cfs_rq */
		if (cfs_rq_throttled(cfs_rq))
			return 0;

		/* Don't dequeue parent if it has other entities besides us */
		if (cfs_rq->load.weight) {
			slice = cfs_rq_min_slice(cfs_rq);

			/* Avoid re-evaluating load for this entity: */
			se = parent_entity(se);
			/*
			 * Bias pick_next to pick a task from this cfs_rq, as
			 * p is sleeping when it is within its sched_slice.
			 */
			if (task_sleep && se && !throttled_hierarchy(cfs_rq))
				set_next_buddy(se);
			break;
		}
		flags |= DEQUEUE_SLEEP;
		flags &= ~(DEQUEUE_DELAYED | DEQUEUE_SPECIAL);
	}

	for_each_sched_entity(se) {
		cfs_rq = cfs_rq_of(se);

		update_load_avg(cfs_rq, se, UPDATE_TG);
		se_update_runnable(se);
		update_cfs_group(se);

		se->slice = slice;
		slice = cfs_rq_min_slice(cfs_rq);

		cfs_rq->h_nr_running -= h_nr_running;
		cfs_rq->idle_h_nr_running -= idle_h_nr_running;

		if (cfs_rq_is_idle(cfs_rq))
			idle_h_nr_running = h_nr_running;

		/* end evaluation on encountering a throttled cfs_rq */
		if (cfs_rq_throttled(cfs_rq))
			return 0;
	}

	sub_nr_running(rq, h_nr_running);

	if (rq_h_nr_running && !rq->cfs.h_nr_running)
		dl_server_stop(&rq->fair_server);

	/* balance early to pull high priority tasks */
	if (unlikely(!was_sched_idle && sched_idle_rq(rq)))
		rq->next_balance = jiffies;

	if (p && task_delayed) {
		SCHED_WARN_ON(!task_sleep);
		SCHED_WARN_ON(p->on_rq != 1);

		/* Fix-up what dequeue_task_fair() skipped */
		hrtick_update(rq);

<<<<<<< HEAD
		/* Fix-up what block_task() skipped. */
=======
		/*
		 * Fix-up what block_task() skipped.
		 *
		 * Must be last, @p might not be valid after this.
		 */
>>>>>>> e8a05819
		__block_task(rq, p);
	}

	return 1;
}

/*
 * The dequeue_task method is called before nr_running is
 * decreased. We remove the task from the rbtree and
 * update the fair scheduling stats:
 */
static bool dequeue_task_fair(struct rq *rq, struct task_struct *p, int flags)
{
	if (!(p->se.sched_delayed && (task_on_rq_migrating(p) || (flags & DEQUEUE_SAVE))))
		util_est_dequeue(&rq->cfs, p);

<<<<<<< HEAD
	if (dequeue_entities(rq, &p->se, flags) < 0) {
		util_est_update(&rq->cfs, p, DEQUEUE_SLEEP);
		return false;
	}

	util_est_update(&rq->cfs, p, flags & DEQUEUE_SLEEP);
=======
	util_est_update(&rq->cfs, p, flags & DEQUEUE_SLEEP);
	if (dequeue_entities(rq, &p->se, flags) < 0)
		return false;

	/*
	 * Must not reference @p after dequeue_entities(DEQUEUE_DELAYED).
	 */

>>>>>>> e8a05819
	hrtick_update(rq);
	return true;
}

#ifdef CONFIG_SMP

/* Working cpumask for: sched_balance_rq(), sched_balance_newidle(). */
static DEFINE_PER_CPU(cpumask_var_t, load_balance_mask);
static DEFINE_PER_CPU(cpumask_var_t, select_rq_mask);
static DEFINE_PER_CPU(cpumask_var_t, should_we_balance_tmpmask);

#ifdef CONFIG_NO_HZ_COMMON

static struct {
	cpumask_var_t idle_cpus_mask;
	atomic_t nr_cpus;
	int has_blocked;		/* Idle CPUS has blocked load */
	int needs_update;		/* Newly idle CPUs need their next_balance collated */
	unsigned long next_balance;     /* in jiffy units */
	unsigned long next_blocked;	/* Next update of blocked load in jiffies */
} nohz ____cacheline_aligned;

#endif /* CONFIG_NO_HZ_COMMON */

static unsigned long cpu_load(struct rq *rq)
{
	return cfs_rq_load_avg(&rq->cfs);
}

/*
 * cpu_load_without - compute CPU load without any contributions from *p
 * @cpu: the CPU which load is requested
 * @p: the task which load should be discounted
 *
 * The load of a CPU is defined by the load of tasks currently enqueued on that
 * CPU as well as tasks which are currently sleeping after an execution on that
 * CPU.
 *
 * This method returns the load of the specified CPU by discounting the load of
 * the specified task, whenever the task is currently contributing to the CPU
 * load.
 */
static unsigned long cpu_load_without(struct rq *rq, struct task_struct *p)
{
	struct cfs_rq *cfs_rq;
	unsigned int load;

	/* Task has no contribution or is new */
	if (cpu_of(rq) != task_cpu(p) || !READ_ONCE(p->se.avg.last_update_time))
		return cpu_load(rq);

	cfs_rq = &rq->cfs;
	load = READ_ONCE(cfs_rq->avg.load_avg);

	/* Discount task's util from CPU's util */
	lsub_positive(&load, task_h_load(p));

	return load;
}

static unsigned long cpu_runnable(struct rq *rq)
{
	return cfs_rq_runnable_avg(&rq->cfs);
}

static unsigned long cpu_runnable_without(struct rq *rq, struct task_struct *p)
{
	struct cfs_rq *cfs_rq;
	unsigned int runnable;

	/* Task has no contribution or is new */
	if (cpu_of(rq) != task_cpu(p) || !READ_ONCE(p->se.avg.last_update_time))
		return cpu_runnable(rq);

	cfs_rq = &rq->cfs;
	runnable = READ_ONCE(cfs_rq->avg.runnable_avg);

	/* Discount task's runnable from CPU's runnable */
	lsub_positive(&runnable, p->se.avg.runnable_avg);

	return runnable;
}

static unsigned long capacity_of(int cpu)
{
	return cpu_rq(cpu)->cpu_capacity;
}

static void record_wakee(struct task_struct *p)
{
	/*
	 * Only decay a single time; tasks that have less then 1 wakeup per
	 * jiffy will not have built up many flips.
	 */
	if (time_after(jiffies, current->wakee_flip_decay_ts + HZ)) {
		current->wakee_flips >>= 1;
		current->wakee_flip_decay_ts = jiffies;
	}

	if (current->last_wakee != p) {
		current->last_wakee = p;
		current->wakee_flips++;
	}
}

/*
 * Detect M:N waker/wakee relationships via a switching-frequency heuristic.
 *
 * A waker of many should wake a different task than the one last awakened
 * at a frequency roughly N times higher than one of its wakees.
 *
 * In order to determine whether we should let the load spread vs consolidating
 * to shared cache, we look for a minimum 'flip' frequency of llc_size in one
 * partner, and a factor of lls_size higher frequency in the other.
 *
 * With both conditions met, we can be relatively sure that the relationship is
 * non-monogamous, with partner count exceeding socket size.
 *
 * Waker/wakee being client/server, worker/dispatcher, interrupt source or
 * whatever is irrelevant, spread criteria is apparent partner count exceeds
 * socket size.
 */
static int wake_wide(struct task_struct *p)
{
	unsigned int master = current->wakee_flips;
	unsigned int slave = p->wakee_flips;
	int factor = __this_cpu_read(sd_llc_size);

	if (master < slave)
		swap(master, slave);
	if (slave < factor || master < slave * factor)
		return 0;
	return 1;
}

/*
 * The purpose of wake_affine() is to quickly determine on which CPU we can run
 * soonest. For the purpose of speed we only consider the waking and previous
 * CPU.
 *
 * wake_affine_idle() - only considers 'now', it check if the waking CPU is
 *			cache-affine and is (or	will be) idle.
 *
 * wake_affine_weight() - considers the weight to reflect the average
 *			  scheduling latency of the CPUs. This seems to work
 *			  for the overloaded case.
 */
static int
wake_affine_idle(int this_cpu, int prev_cpu, int sync)
{
	/*
	 * If this_cpu is idle, it implies the wakeup is from interrupt
	 * context. Only allow the move if cache is shared. Otherwise an
	 * interrupt intensive workload could force all tasks onto one
	 * node depending on the IO topology or IRQ affinity settings.
	 *
	 * If the prev_cpu is idle and cache affine then avoid a migration.
	 * There is no guarantee that the cache hot data from an interrupt
	 * is more important than cache hot data on the prev_cpu and from
	 * a cpufreq perspective, it's better to have higher utilisation
	 * on one CPU.
	 */
	if (available_idle_cpu(this_cpu) && cpus_share_cache(this_cpu, prev_cpu))
		return available_idle_cpu(prev_cpu) ? prev_cpu : this_cpu;

	if (sync && cpu_rq(this_cpu)->nr_running == 1)
		return this_cpu;

	if (available_idle_cpu(prev_cpu))
		return prev_cpu;

	return nr_cpumask_bits;
}

static int
wake_affine_weight(struct sched_domain *sd, struct task_struct *p,
		   int this_cpu, int prev_cpu, int sync)
{
	s64 this_eff_load, prev_eff_load;
	unsigned long task_load;

	this_eff_load = cpu_load(cpu_rq(this_cpu));

	if (sync) {
		unsigned long current_load = task_h_load(current);

		if (current_load > this_eff_load)
			return this_cpu;

		this_eff_load -= current_load;
	}

	task_load = task_h_load(p);

	this_eff_load += task_load;
	if (sched_feat(WA_BIAS))
		this_eff_load *= 100;
	this_eff_load *= capacity_of(prev_cpu);

	prev_eff_load = cpu_load(cpu_rq(prev_cpu));
	prev_eff_load -= task_load;
	if (sched_feat(WA_BIAS))
		prev_eff_load *= 100 + (sd->imbalance_pct - 100) / 2;
	prev_eff_load *= capacity_of(this_cpu);

	/*
	 * If sync, adjust the weight of prev_eff_load such that if
	 * prev_eff == this_eff that select_idle_sibling() will consider
	 * stacking the wakee on top of the waker if no other CPU is
	 * idle.
	 */
	if (sync)
		prev_eff_load += 1;

	return this_eff_load < prev_eff_load ? this_cpu : nr_cpumask_bits;
}

static int wake_affine(struct sched_domain *sd, struct task_struct *p,
		       int this_cpu, int prev_cpu, int sync)
{
	int target = nr_cpumask_bits;

	if (sched_feat(WA_IDLE))
		target = wake_affine_idle(this_cpu, prev_cpu, sync);

	if (sched_feat(WA_WEIGHT) && target == nr_cpumask_bits)
		target = wake_affine_weight(sd, p, this_cpu, prev_cpu, sync);

	schedstat_inc(p->stats.nr_wakeups_affine_attempts);
	if (target != this_cpu)
		return prev_cpu;

	schedstat_inc(sd->ttwu_move_affine);
	schedstat_inc(p->stats.nr_wakeups_affine);
	return target;
}

static struct sched_group *
sched_balance_find_dst_group(struct sched_domain *sd, struct task_struct *p, int this_cpu);

/*
 * sched_balance_find_dst_group_cpu - find the idlest CPU among the CPUs in the group.
 */
static int
sched_balance_find_dst_group_cpu(struct sched_group *group, struct task_struct *p, int this_cpu)
{
	unsigned long load, min_load = ULONG_MAX;
	unsigned int min_exit_latency = UINT_MAX;
	u64 latest_idle_timestamp = 0;
	int least_loaded_cpu = this_cpu;
	int shallowest_idle_cpu = -1;
	int i;

	/* Check if we have any choice: */
	if (group->group_weight == 1)
		return cpumask_first(sched_group_span(group));

	/* Traverse only the allowed CPUs */
	for_each_cpu_and(i, sched_group_span(group), p->cpus_ptr) {
		struct rq *rq = cpu_rq(i);

		if (!sched_core_cookie_match(rq, p))
			continue;

		if (sched_idle_cpu(i))
			return i;

		if (available_idle_cpu(i)) {
			struct cpuidle_state *idle = idle_get_state(rq);
			if (idle && idle->exit_latency < min_exit_latency) {
				/*
				 * We give priority to a CPU whose idle state
				 * has the smallest exit latency irrespective
				 * of any idle timestamp.
				 */
				min_exit_latency = idle->exit_latency;
				latest_idle_timestamp = rq->idle_stamp;
				shallowest_idle_cpu = i;
			} else if ((!idle || idle->exit_latency == min_exit_latency) &&
				   rq->idle_stamp > latest_idle_timestamp) {
				/*
				 * If equal or no active idle state, then
				 * the most recently idled CPU might have
				 * a warmer cache.
				 */
				latest_idle_timestamp = rq->idle_stamp;
				shallowest_idle_cpu = i;
			}
		} else if (shallowest_idle_cpu == -1) {
			load = cpu_load(cpu_rq(i));
			if (load < min_load) {
				min_load = load;
				least_loaded_cpu = i;
			}
		}
	}

	return shallowest_idle_cpu != -1 ? shallowest_idle_cpu : least_loaded_cpu;
}

static inline int sched_balance_find_dst_cpu(struct sched_domain *sd, struct task_struct *p,
				  int cpu, int prev_cpu, int sd_flag)
{
	int new_cpu = cpu;

	if (!cpumask_intersects(sched_domain_span(sd), p->cpus_ptr))
		return prev_cpu;

	/*
	 * We need task's util for cpu_util_without, sync it up to
	 * prev_cpu's last_update_time.
	 */
	if (!(sd_flag & SD_BALANCE_FORK))
		sync_entity_load_avg(&p->se);

	while (sd) {
		struct sched_group *group;
		struct sched_domain *tmp;
		int weight;

		if (!(sd->flags & sd_flag)) {
			sd = sd->child;
			continue;
		}

		group = sched_balance_find_dst_group(sd, p, cpu);
		if (!group) {
			sd = sd->child;
			continue;
		}

		new_cpu = sched_balance_find_dst_group_cpu(group, p, cpu);
		if (new_cpu == cpu) {
			/* Now try balancing at a lower domain level of 'cpu': */
			sd = sd->child;
			continue;
		}

		/* Now try balancing at a lower domain level of 'new_cpu': */
		cpu = new_cpu;
		weight = sd->span_weight;
		sd = NULL;
		for_each_domain(cpu, tmp) {
			if (weight <= tmp->span_weight)
				break;
			if (tmp->flags & sd_flag)
				sd = tmp;
		}
	}

	return new_cpu;
}

static inline int __select_idle_cpu(int cpu, struct task_struct *p)
{
	if ((available_idle_cpu(cpu) || sched_idle_cpu(cpu)) &&
	    sched_cpu_cookie_match(cpu_rq(cpu), p))
		return cpu;

	return -1;
}

#ifdef CONFIG_SCHED_SMT
DEFINE_STATIC_KEY_FALSE(sched_smt_present);
EXPORT_SYMBOL_GPL(sched_smt_present);

static inline void set_idle_cores(int cpu, int val)
{
	struct sched_domain_shared *sds;

	sds = rcu_dereference(per_cpu(sd_llc_shared, cpu));
	if (sds)
		WRITE_ONCE(sds->has_idle_cores, val);
}

static inline bool test_idle_cores(int cpu)
{
	struct sched_domain_shared *sds;

	sds = rcu_dereference(per_cpu(sd_llc_shared, cpu));
	if (sds)
		return READ_ONCE(sds->has_idle_cores);

	return false;
}

/*
 * Scans the local SMT mask to see if the entire core is idle, and records this
 * information in sd_llc_shared->has_idle_cores.
 *
 * Since SMT siblings share all cache levels, inspecting this limited remote
 * state should be fairly cheap.
 */
void __update_idle_core(struct rq *rq)
{
	int core = cpu_of(rq);
	int cpu;

	rcu_read_lock();
	if (test_idle_cores(core))
		goto unlock;

	for_each_cpu(cpu, cpu_smt_mask(core)) {
		if (cpu == core)
			continue;

		if (!available_idle_cpu(cpu))
			goto unlock;
	}

	set_idle_cores(core, 1);
unlock:
	rcu_read_unlock();
}

/*
 * Scan the entire LLC domain for idle cores; this dynamically switches off if
 * there are no idle cores left in the system; tracked through
 * sd_llc->shared->has_idle_cores and enabled through update_idle_core() above.
 */
static int select_idle_core(struct task_struct *p, int core, struct cpumask *cpus, int *idle_cpu)
{
	bool idle = true;
	int cpu;

	for_each_cpu(cpu, cpu_smt_mask(core)) {
		if (!available_idle_cpu(cpu)) {
			idle = false;
			if (*idle_cpu == -1) {
				if (sched_idle_cpu(cpu) && cpumask_test_cpu(cpu, cpus)) {
					*idle_cpu = cpu;
					break;
				}
				continue;
			}
			break;
		}
		if (*idle_cpu == -1 && cpumask_test_cpu(cpu, cpus))
			*idle_cpu = cpu;
	}

	if (idle)
		return core;

	cpumask_andnot(cpus, cpus, cpu_smt_mask(core));
	return -1;
}

/*
 * Scan the local SMT mask for idle CPUs.
 */
static int select_idle_smt(struct task_struct *p, struct sched_domain *sd, int target)
{
	int cpu;

	for_each_cpu_and(cpu, cpu_smt_mask(target), p->cpus_ptr) {
		if (cpu == target)
			continue;
		/*
		 * Check if the CPU is in the LLC scheduling domain of @target.
		 * Due to isolcpus, there is no guarantee that all the siblings are in the domain.
		 */
		if (!cpumask_test_cpu(cpu, sched_domain_span(sd)))
			continue;
		if (available_idle_cpu(cpu) || sched_idle_cpu(cpu))
			return cpu;
	}

	return -1;
}

#else /* CONFIG_SCHED_SMT */

static inline void set_idle_cores(int cpu, int val)
{
}

static inline bool test_idle_cores(int cpu)
{
	return false;
}

static inline int select_idle_core(struct task_struct *p, int core, struct cpumask *cpus, int *idle_cpu)
{
	return __select_idle_cpu(core, p);
}

static inline int select_idle_smt(struct task_struct *p, struct sched_domain *sd, int target)
{
	return -1;
}

#endif /* CONFIG_SCHED_SMT */

/*
 * Scan the LLC domain for idle CPUs; this is dynamically regulated by
 * comparing the average scan cost (tracked in sd->avg_scan_cost) against the
 * average idle time for this rq (as found in rq->avg_idle).
 */
static int select_idle_cpu(struct task_struct *p, struct sched_domain *sd, bool has_idle_core, int target)
{
	struct cpumask *cpus = this_cpu_cpumask_var_ptr(select_rq_mask);
	int i, cpu, idle_cpu = -1, nr = INT_MAX;
	struct sched_domain_shared *sd_share;

	cpumask_and(cpus, sched_domain_span(sd), p->cpus_ptr);

	if (sched_feat(SIS_UTIL)) {
		sd_share = rcu_dereference(per_cpu(sd_llc_shared, target));
		if (sd_share) {
			/* because !--nr is the condition to stop scan */
			nr = READ_ONCE(sd_share->nr_idle_scan) + 1;
			/* overloaded LLC is unlikely to have idle cpu/core */
			if (nr == 1)
				return -1;
		}
	}

	if (static_branch_unlikely(&sched_cluster_active)) {
		struct sched_group *sg = sd->groups;

		if (sg->flags & SD_CLUSTER) {
			for_each_cpu_wrap(cpu, sched_group_span(sg), target + 1) {
				if (!cpumask_test_cpu(cpu, cpus))
					continue;

				if (has_idle_core) {
					i = select_idle_core(p, cpu, cpus, &idle_cpu);
					if ((unsigned int)i < nr_cpumask_bits)
						return i;
				} else {
					if (--nr <= 0)
						return -1;
					idle_cpu = __select_idle_cpu(cpu, p);
					if ((unsigned int)idle_cpu < nr_cpumask_bits)
						return idle_cpu;
				}
			}
			cpumask_andnot(cpus, cpus, sched_group_span(sg));
		}
	}

	for_each_cpu_wrap(cpu, cpus, target + 1) {
		if (has_idle_core) {
			i = select_idle_core(p, cpu, cpus, &idle_cpu);
			if ((unsigned int)i < nr_cpumask_bits)
				return i;

		} else {
			if (--nr <= 0)
				return -1;
			idle_cpu = __select_idle_cpu(cpu, p);
			if ((unsigned int)idle_cpu < nr_cpumask_bits)
				break;
		}
	}

	if (has_idle_core)
		set_idle_cores(target, false);

	return idle_cpu;
}

/*
 * Scan the asym_capacity domain for idle CPUs; pick the first idle one on which
 * the task fits. If no CPU is big enough, but there are idle ones, try to
 * maximize capacity.
 */
static int
select_idle_capacity(struct task_struct *p, struct sched_domain *sd, int target)
{
	unsigned long task_util, util_min, util_max, best_cap = 0;
	int fits, best_fits = 0;
	int cpu, best_cpu = -1;
	struct cpumask *cpus;

	cpus = this_cpu_cpumask_var_ptr(select_rq_mask);
	cpumask_and(cpus, sched_domain_span(sd), p->cpus_ptr);

	task_util = task_util_est(p);
	util_min = uclamp_eff_value(p, UCLAMP_MIN);
	util_max = uclamp_eff_value(p, UCLAMP_MAX);

	for_each_cpu_wrap(cpu, cpus, target) {
		unsigned long cpu_cap = capacity_of(cpu);

		if (!available_idle_cpu(cpu) && !sched_idle_cpu(cpu))
			continue;

		fits = util_fits_cpu(task_util, util_min, util_max, cpu);

		/* This CPU fits with all requirements */
		if (fits > 0)
			return cpu;
		/*
		 * Only the min performance hint (i.e. uclamp_min) doesn't fit.
		 * Look for the CPU with best capacity.
		 */
		else if (fits < 0)
			cpu_cap = get_actual_cpu_capacity(cpu);

		/*
		 * First, select CPU which fits better (-1 being better than 0).
		 * Then, select the one with best capacity at same level.
		 */
		if ((fits < best_fits) ||
		    ((fits == best_fits) && (cpu_cap > best_cap))) {
			best_cap = cpu_cap;
			best_cpu = cpu;
			best_fits = fits;
		}
	}

	return best_cpu;
}

static inline bool asym_fits_cpu(unsigned long util,
				 unsigned long util_min,
				 unsigned long util_max,
				 int cpu)
{
	if (sched_asym_cpucap_active())
		/*
		 * Return true only if the cpu fully fits the task requirements
		 * which include the utilization and the performance hints.
		 */
		return (util_fits_cpu(util, util_min, util_max, cpu) > 0);

	return true;
}

/*
 * Try and locate an idle core/thread in the LLC cache domain.
 */
static int select_idle_sibling(struct task_struct *p, int prev, int target)
{
	bool has_idle_core = false;
	struct sched_domain *sd;
	unsigned long task_util, util_min, util_max;
	int i, recent_used_cpu, prev_aff = -1;

	/*
	 * On asymmetric system, update task utilization because we will check
	 * that the task fits with CPU's capacity.
	 */
	if (sched_asym_cpucap_active()) {
		sync_entity_load_avg(&p->se);
		task_util = task_util_est(p);
		util_min = uclamp_eff_value(p, UCLAMP_MIN);
		util_max = uclamp_eff_value(p, UCLAMP_MAX);
	}

	/*
	 * per-cpu select_rq_mask usage
	 */
	lockdep_assert_irqs_disabled();

	if ((available_idle_cpu(target) || sched_idle_cpu(target)) &&
	    asym_fits_cpu(task_util, util_min, util_max, target))
		return target;

	/*
	 * If the previous CPU is cache affine and idle, don't be stupid:
	 */
	if (prev != target && cpus_share_cache(prev, target) &&
	    (available_idle_cpu(prev) || sched_idle_cpu(prev)) &&
	    asym_fits_cpu(task_util, util_min, util_max, prev)) {

		if (!static_branch_unlikely(&sched_cluster_active) ||
		    cpus_share_resources(prev, target))
			return prev;

		prev_aff = prev;
	}

	/*
	 * Allow a per-cpu kthread to stack with the wakee if the
	 * kworker thread and the tasks previous CPUs are the same.
	 * The assumption is that the wakee queued work for the
	 * per-cpu kthread that is now complete and the wakeup is
	 * essentially a sync wakeup. An obvious example of this
	 * pattern is IO completions.
	 */
	if (is_per_cpu_kthread(current) &&
	    in_task() &&
	    prev == smp_processor_id() &&
	    this_rq()->nr_running <= 1 &&
	    asym_fits_cpu(task_util, util_min, util_max, prev)) {
		return prev;
	}

	/* Check a recently used CPU as a potential idle candidate: */
	recent_used_cpu = p->recent_used_cpu;
	p->recent_used_cpu = prev;
	if (recent_used_cpu != prev &&
	    recent_used_cpu != target &&
	    cpus_share_cache(recent_used_cpu, target) &&
	    (available_idle_cpu(recent_used_cpu) || sched_idle_cpu(recent_used_cpu)) &&
	    cpumask_test_cpu(recent_used_cpu, p->cpus_ptr) &&
	    asym_fits_cpu(task_util, util_min, util_max, recent_used_cpu)) {

		if (!static_branch_unlikely(&sched_cluster_active) ||
		    cpus_share_resources(recent_used_cpu, target))
			return recent_used_cpu;

	} else {
		recent_used_cpu = -1;
	}

	/*
	 * For asymmetric CPU capacity systems, our domain of interest is
	 * sd_asym_cpucapacity rather than sd_llc.
	 */
	if (sched_asym_cpucap_active()) {
		sd = rcu_dereference(per_cpu(sd_asym_cpucapacity, target));
		/*
		 * On an asymmetric CPU capacity system where an exclusive
		 * cpuset defines a symmetric island (i.e. one unique
		 * capacity_orig value through the cpuset), the key will be set
		 * but the CPUs within that cpuset will not have a domain with
		 * SD_ASYM_CPUCAPACITY. These should follow the usual symmetric
		 * capacity path.
		 */
		if (sd) {
			i = select_idle_capacity(p, sd, target);
			return ((unsigned)i < nr_cpumask_bits) ? i : target;
		}
	}

	sd = rcu_dereference(per_cpu(sd_llc, target));
	if (!sd)
		return target;

	if (sched_smt_active()) {
		has_idle_core = test_idle_cores(target);

		if (!has_idle_core && cpus_share_cache(prev, target)) {
			i = select_idle_smt(p, sd, prev);
			if ((unsigned int)i < nr_cpumask_bits)
				return i;
		}
	}

	i = select_idle_cpu(p, sd, has_idle_core, target);
	if ((unsigned)i < nr_cpumask_bits)
		return i;

	/*
	 * For cluster machines which have lower sharing cache like L2 or
	 * LLC Tag, we tend to find an idle CPU in the target's cluster
	 * first. But prev_cpu or recent_used_cpu may also be a good candidate,
	 * use them if possible when no idle CPU found in select_idle_cpu().
	 */
	if ((unsigned int)prev_aff < nr_cpumask_bits)
		return prev_aff;
	if ((unsigned int)recent_used_cpu < nr_cpumask_bits)
		return recent_used_cpu;

	return target;
}

/**
 * cpu_util() - Estimates the amount of CPU capacity used by CFS tasks.
 * @cpu: the CPU to get the utilization for
 * @p: task for which the CPU utilization should be predicted or NULL
 * @dst_cpu: CPU @p migrates to, -1 if @p moves from @cpu or @p == NULL
 * @boost: 1 to enable boosting, otherwise 0
 *
 * The unit of the return value must be the same as the one of CPU capacity
 * so that CPU utilization can be compared with CPU capacity.
 *
 * CPU utilization is the sum of running time of runnable tasks plus the
 * recent utilization of currently non-runnable tasks on that CPU.
 * It represents the amount of CPU capacity currently used by CFS tasks in
 * the range [0..max CPU capacity] with max CPU capacity being the CPU
 * capacity at f_max.
 *
 * The estimated CPU utilization is defined as the maximum between CPU
 * utilization and sum of the estimated utilization of the currently
 * runnable tasks on that CPU. It preserves a utilization "snapshot" of
 * previously-executed tasks, which helps better deduce how busy a CPU will
 * be when a long-sleeping task wakes up. The contribution to CPU utilization
 * of such a task would be significantly decayed at this point of time.
 *
 * Boosted CPU utilization is defined as max(CPU runnable, CPU utilization).
 * CPU contention for CFS tasks can be detected by CPU runnable > CPU
 * utilization. Boosting is implemented in cpu_util() so that internal
 * users (e.g. EAS) can use it next to external users (e.g. schedutil),
 * latter via cpu_util_cfs_boost().
 *
 * CPU utilization can be higher than the current CPU capacity
 * (f_curr/f_max * max CPU capacity) or even the max CPU capacity because
 * of rounding errors as well as task migrations or wakeups of new tasks.
 * CPU utilization has to be capped to fit into the [0..max CPU capacity]
 * range. Otherwise a group of CPUs (CPU0 util = 121% + CPU1 util = 80%)
 * could be seen as over-utilized even though CPU1 has 20% of spare CPU
 * capacity. CPU utilization is allowed to overshoot current CPU capacity
 * though since this is useful for predicting the CPU capacity required
 * after task migrations (scheduler-driven DVFS).
 *
 * Return: (Boosted) (estimated) utilization for the specified CPU.
 */
static unsigned long
cpu_util(int cpu, struct task_struct *p, int dst_cpu, int boost)
{
	struct cfs_rq *cfs_rq = &cpu_rq(cpu)->cfs;
	unsigned long util = READ_ONCE(cfs_rq->avg.util_avg);
	unsigned long runnable;

	if (boost) {
		runnable = READ_ONCE(cfs_rq->avg.runnable_avg);
		util = max(util, runnable);
	}

	/*
	 * If @dst_cpu is -1 or @p migrates from @cpu to @dst_cpu remove its
	 * contribution. If @p migrates from another CPU to @cpu add its
	 * contribution. In all the other cases @cpu is not impacted by the
	 * migration so its util_avg is already correct.
	 */
	if (p && task_cpu(p) == cpu && dst_cpu != cpu)
		lsub_positive(&util, task_util(p));
	else if (p && task_cpu(p) != cpu && dst_cpu == cpu)
		util += task_util(p);

	if (sched_feat(UTIL_EST)) {
		unsigned long util_est;

		util_est = READ_ONCE(cfs_rq->avg.util_est);

		/*
		 * During wake-up @p isn't enqueued yet and doesn't contribute
		 * to any cpu_rq(cpu)->cfs.avg.util_est.
		 * If @dst_cpu == @cpu add it to "simulate" cpu_util after @p
		 * has been enqueued.
		 *
		 * During exec (@dst_cpu = -1) @p is enqueued and does
		 * contribute to cpu_rq(cpu)->cfs.util_est.
		 * Remove it to "simulate" cpu_util without @p's contribution.
		 *
		 * Despite the task_on_rq_queued(@p) check there is still a
		 * small window for a possible race when an exec
		 * select_task_rq_fair() races with LB's detach_task().
		 *
		 *   detach_task()
		 *     deactivate_task()
		 *       p->on_rq = TASK_ON_RQ_MIGRATING;
		 *       -------------------------------- A
		 *       dequeue_task()                    \
		 *         dequeue_task_fair()              + Race Time
		 *           util_est_dequeue()            /
		 *       -------------------------------- B
		 *
		 * The additional check "current == p" is required to further
		 * reduce the race window.
		 */
		if (dst_cpu == cpu)
			util_est += _task_util_est(p);
		else if (p && unlikely(task_on_rq_queued(p) || current == p))
			lsub_positive(&util_est, _task_util_est(p));

		util = max(util, util_est);
	}

	return min(util, arch_scale_cpu_capacity(cpu));
}

unsigned long cpu_util_cfs(int cpu)
{
	return cpu_util(cpu, NULL, -1, 0);
}

unsigned long cpu_util_cfs_boost(int cpu)
{
	return cpu_util(cpu, NULL, -1, 1);
}

/*
 * cpu_util_without: compute cpu utilization without any contributions from *p
 * @cpu: the CPU which utilization is requested
 * @p: the task which utilization should be discounted
 *
 * The utilization of a CPU is defined by the utilization of tasks currently
 * enqueued on that CPU as well as tasks which are currently sleeping after an
 * execution on that CPU.
 *
 * This method returns the utilization of the specified CPU by discounting the
 * utilization of the specified task, whenever the task is currently
 * contributing to the CPU utilization.
 */
static unsigned long cpu_util_without(int cpu, struct task_struct *p)
{
	/* Task has no contribution or is new */
	if (cpu != task_cpu(p) || !READ_ONCE(p->se.avg.last_update_time))
		p = NULL;

	return cpu_util(cpu, p, -1, 0);
}

/*
 * This function computes an effective utilization for the given CPU, to be
 * used for frequency selection given the linear relation: f = u * f_max.
 *
 * The scheduler tracks the following metrics:
 *
 *   cpu_util_{cfs,rt,dl,irq}()
 *   cpu_bw_dl()
 *
 * Where the cfs,rt and dl util numbers are tracked with the same metric and
 * synchronized windows and are thus directly comparable.
 *
 * The cfs,rt,dl utilization are the running times measured with rq->clock_task
 * which excludes things like IRQ and steal-time. These latter are then accrued
 * in the IRQ utilization.
 *
 * The DL bandwidth number OTOH is not a measured metric but a value computed
 * based on the task model parameters and gives the minimal utilization
 * required to meet deadlines.
 */
unsigned long effective_cpu_util(int cpu, unsigned long util_cfs,
				 unsigned long *min,
				 unsigned long *max)
{
	unsigned long util, irq, scale;
	struct rq *rq = cpu_rq(cpu);

	scale = arch_scale_cpu_capacity(cpu);

	/*
	 * Early check to see if IRQ/steal time saturates the CPU, can be
	 * because of inaccuracies in how we track these -- see
	 * update_irq_load_avg().
	 */
	irq = cpu_util_irq(rq);
	if (unlikely(irq >= scale)) {
		if (min)
			*min = scale;
		if (max)
			*max = scale;
		return scale;
	}

	if (min) {
		/*
		 * The minimum utilization returns the highest level between:
		 * - the computed DL bandwidth needed with the IRQ pressure which
		 *   steals time to the deadline task.
		 * - The minimum performance requirement for CFS and/or RT.
		 */
		*min = max(irq + cpu_bw_dl(rq), uclamp_rq_get(rq, UCLAMP_MIN));

		/*
		 * When an RT task is runnable and uclamp is not used, we must
		 * ensure that the task will run at maximum compute capacity.
		 */
		if (!uclamp_is_used() && rt_rq_is_runnable(&rq->rt))
			*min = max(*min, scale);
	}

	/*
	 * Because the time spend on RT/DL tasks is visible as 'lost' time to
	 * CFS tasks and we use the same metric to track the effective
	 * utilization (PELT windows are synchronized) we can directly add them
	 * to obtain the CPU's actual utilization.
	 */
	util = util_cfs + cpu_util_rt(rq);
	util += cpu_util_dl(rq);

	/*
	 * The maximum hint is a soft bandwidth requirement, which can be lower
	 * than the actual utilization because of uclamp_max requirements.
	 */
	if (max)
		*max = min(scale, uclamp_rq_get(rq, UCLAMP_MAX));

	if (util >= scale)
		return scale;

	/*
	 * There is still idle time; further improve the number by using the
	 * IRQ metric. Because IRQ/steal time is hidden from the task clock we
	 * need to scale the task numbers:
	 *
	 *              max - irq
	 *   U' = irq + --------- * U
	 *                 max
	 */
	util = scale_irq_capacity(util, irq, scale);
	util += irq;

	return min(scale, util);
}

unsigned long sched_cpu_util(int cpu)
{
	return effective_cpu_util(cpu, cpu_util_cfs(cpu), NULL, NULL);
}

/*
 * energy_env - Utilization landscape for energy estimation.
 * @task_busy_time: Utilization contribution by the task for which we test the
 *                  placement. Given by eenv_task_busy_time().
 * @pd_busy_time:   Utilization of the whole perf domain without the task
 *                  contribution. Given by eenv_pd_busy_time().
 * @cpu_cap:        Maximum CPU capacity for the perf domain.
 * @pd_cap:         Entire perf domain capacity. (pd->nr_cpus * cpu_cap).
 */
struct energy_env {
	unsigned long task_busy_time;
	unsigned long pd_busy_time;
	unsigned long cpu_cap;
	unsigned long pd_cap;
};

/*
 * Compute the task busy time for compute_energy(). This time cannot be
 * injected directly into effective_cpu_util() because of the IRQ scaling.
 * The latter only makes sense with the most recent CPUs where the task has
 * run.
 */
static inline void eenv_task_busy_time(struct energy_env *eenv,
				       struct task_struct *p, int prev_cpu)
{
	unsigned long busy_time, max_cap = arch_scale_cpu_capacity(prev_cpu);
	unsigned long irq = cpu_util_irq(cpu_rq(prev_cpu));

	if (unlikely(irq >= max_cap))
		busy_time = max_cap;
	else
		busy_time = scale_irq_capacity(task_util_est(p), irq, max_cap);

	eenv->task_busy_time = busy_time;
}

/*
 * Compute the perf_domain (PD) busy time for compute_energy(). Based on the
 * utilization for each @pd_cpus, it however doesn't take into account
 * clamping since the ratio (utilization / cpu_capacity) is already enough to
 * scale the EM reported power consumption at the (eventually clamped)
 * cpu_capacity.
 *
 * The contribution of the task @p for which we want to estimate the
 * energy cost is removed (by cpu_util()) and must be calculated
 * separately (see eenv_task_busy_time). This ensures:
 *
 *   - A stable PD utilization, no matter which CPU of that PD we want to place
 *     the task on.
 *
 *   - A fair comparison between CPUs as the task contribution (task_util())
 *     will always be the same no matter which CPU utilization we rely on
 *     (util_avg or util_est).
 *
 * Set @eenv busy time for the PD that spans @pd_cpus. This busy time can't
 * exceed @eenv->pd_cap.
 */
static inline void eenv_pd_busy_time(struct energy_env *eenv,
				     struct cpumask *pd_cpus,
				     struct task_struct *p)
{
	unsigned long busy_time = 0;
	int cpu;

	for_each_cpu(cpu, pd_cpus) {
		unsigned long util = cpu_util(cpu, p, -1, 0);

		busy_time += effective_cpu_util(cpu, util, NULL, NULL);
	}

	eenv->pd_busy_time = min(eenv->pd_cap, busy_time);
}

/*
 * Compute the maximum utilization for compute_energy() when the task @p
 * is placed on the cpu @dst_cpu.
 *
 * Returns the maximum utilization among @eenv->cpus. This utilization can't
 * exceed @eenv->cpu_cap.
 */
static inline unsigned long
eenv_pd_max_util(struct energy_env *eenv, struct cpumask *pd_cpus,
		 struct task_struct *p, int dst_cpu)
{
	unsigned long max_util = 0;
	int cpu;

	for_each_cpu(cpu, pd_cpus) {
		struct task_struct *tsk = (cpu == dst_cpu) ? p : NULL;
		unsigned long util = cpu_util(cpu, p, dst_cpu, 1);
		unsigned long eff_util, min, max;

		/*
		 * Performance domain frequency: utilization clamping
		 * must be considered since it affects the selection
		 * of the performance domain frequency.
		 * NOTE: in case RT tasks are running, by default the min
		 * utilization can be max OPP.
		 */
		eff_util = effective_cpu_util(cpu, util, &min, &max);

		/* Task's uclamp can modify min and max value */
		if (tsk && uclamp_is_used()) {
			min = max(min, uclamp_eff_value(p, UCLAMP_MIN));

			/*
			 * If there is no active max uclamp constraint,
			 * directly use task's one, otherwise keep max.
			 */
			if (uclamp_rq_is_idle(cpu_rq(cpu)))
				max = uclamp_eff_value(p, UCLAMP_MAX);
			else
				max = max(max, uclamp_eff_value(p, UCLAMP_MAX));
		}

		eff_util = sugov_effective_cpu_perf(cpu, eff_util, min, max);
		max_util = max(max_util, eff_util);
	}

	return min(max_util, eenv->cpu_cap);
}

/*
 * compute_energy(): Use the Energy Model to estimate the energy that @pd would
 * consume for a given utilization landscape @eenv. When @dst_cpu < 0, the task
 * contribution is ignored.
 */
static inline unsigned long
compute_energy(struct energy_env *eenv, struct perf_domain *pd,
	       struct cpumask *pd_cpus, struct task_struct *p, int dst_cpu)
{
	unsigned long max_util = eenv_pd_max_util(eenv, pd_cpus, p, dst_cpu);
	unsigned long busy_time = eenv->pd_busy_time;
	unsigned long energy;

	if (dst_cpu >= 0)
		busy_time = min(eenv->pd_cap, busy_time + eenv->task_busy_time);

	energy = em_cpu_energy(pd->em_pd, max_util, busy_time, eenv->cpu_cap);

	trace_sched_compute_energy_tp(p, dst_cpu, energy, max_util, busy_time);

	return energy;
}

/*
 * find_energy_efficient_cpu(): Find most energy-efficient target CPU for the
 * waking task. find_energy_efficient_cpu() looks for the CPU with maximum
 * spare capacity in each performance domain and uses it as a potential
 * candidate to execute the task. Then, it uses the Energy Model to figure
 * out which of the CPU candidates is the most energy-efficient.
 *
 * The rationale for this heuristic is as follows. In a performance domain,
 * all the most energy efficient CPU candidates (according to the Energy
 * Model) are those for which we'll request a low frequency. When there are
 * several CPUs for which the frequency request will be the same, we don't
 * have enough data to break the tie between them, because the Energy Model
 * only includes active power costs. With this model, if we assume that
 * frequency requests follow utilization (e.g. using schedutil), the CPU with
 * the maximum spare capacity in a performance domain is guaranteed to be among
 * the best candidates of the performance domain.
 *
 * In practice, it could be preferable from an energy standpoint to pack
 * small tasks on a CPU in order to let other CPUs go in deeper idle states,
 * but that could also hurt our chances to go cluster idle, and we have no
 * ways to tell with the current Energy Model if this is actually a good
 * idea or not. So, find_energy_efficient_cpu() basically favors
 * cluster-packing, and spreading inside a cluster. That should at least be
 * a good thing for latency, and this is consistent with the idea that most
 * of the energy savings of EAS come from the asymmetry of the system, and
 * not so much from breaking the tie between identical CPUs. That's also the
 * reason why EAS is enabled in the topology code only for systems where
 * SD_ASYM_CPUCAPACITY is set.
 *
 * NOTE: Forkees are not accepted in the energy-aware wake-up path because
 * they don't have any useful utilization data yet and it's not possible to
 * forecast their impact on energy consumption. Consequently, they will be
 * placed by sched_balance_find_dst_cpu() on the least loaded CPU, which might turn out
 * to be energy-inefficient in some use-cases. The alternative would be to
 * bias new tasks towards specific types of CPUs first, or to try to infer
 * their util_avg from the parent task, but those heuristics could hurt
 * other use-cases too. So, until someone finds a better way to solve this,
 * let's keep things simple by re-using the existing slow path.
 */
static int find_energy_efficient_cpu(struct task_struct *p, int prev_cpu)
{
	struct cpumask *cpus = this_cpu_cpumask_var_ptr(select_rq_mask);
	unsigned long prev_delta = ULONG_MAX, best_delta = ULONG_MAX;
	unsigned long p_util_min = uclamp_is_used() ? uclamp_eff_value(p, UCLAMP_MIN) : 0;
	unsigned long p_util_max = uclamp_is_used() ? uclamp_eff_value(p, UCLAMP_MAX) : 1024;
	struct root_domain *rd = this_rq()->rd;
	int cpu, best_energy_cpu, target = -1;
	int prev_fits = -1, best_fits = -1;
	unsigned long best_actual_cap = 0;
	unsigned long prev_actual_cap = 0;
	struct sched_domain *sd;
	struct perf_domain *pd;
	struct energy_env eenv;

	rcu_read_lock();
	pd = rcu_dereference(rd->pd);
	if (!pd)
		goto unlock;

	/*
	 * Energy-aware wake-up happens on the lowest sched_domain starting
	 * from sd_asym_cpucapacity spanning over this_cpu and prev_cpu.
	 */
	sd = rcu_dereference(*this_cpu_ptr(&sd_asym_cpucapacity));
	while (sd && !cpumask_test_cpu(prev_cpu, sched_domain_span(sd)))
		sd = sd->parent;
	if (!sd)
		goto unlock;

	target = prev_cpu;

	sync_entity_load_avg(&p->se);
	if (!task_util_est(p) && p_util_min == 0)
		goto unlock;

	eenv_task_busy_time(&eenv, p, prev_cpu);

	for (; pd; pd = pd->next) {
		unsigned long util_min = p_util_min, util_max = p_util_max;
		unsigned long cpu_cap, cpu_actual_cap, util;
		long prev_spare_cap = -1, max_spare_cap = -1;
		unsigned long rq_util_min, rq_util_max;
		unsigned long cur_delta, base_energy;
		int max_spare_cap_cpu = -1;
		int fits, max_fits = -1;

		cpumask_and(cpus, perf_domain_span(pd), cpu_online_mask);

		if (cpumask_empty(cpus))
			continue;

		/* Account external pressure for the energy estimation */
		cpu = cpumask_first(cpus);
		cpu_actual_cap = get_actual_cpu_capacity(cpu);

		eenv.cpu_cap = cpu_actual_cap;
		eenv.pd_cap = 0;

		for_each_cpu(cpu, cpus) {
			struct rq *rq = cpu_rq(cpu);

			eenv.pd_cap += cpu_actual_cap;

			if (!cpumask_test_cpu(cpu, sched_domain_span(sd)))
				continue;

			if (!cpumask_test_cpu(cpu, p->cpus_ptr))
				continue;

			util = cpu_util(cpu, p, cpu, 0);
			cpu_cap = capacity_of(cpu);

			/*
			 * Skip CPUs that cannot satisfy the capacity request.
			 * IOW, placing the task there would make the CPU
			 * overutilized. Take uclamp into account to see how
			 * much capacity we can get out of the CPU; this is
			 * aligned with sched_cpu_util().
			 */
			if (uclamp_is_used() && !uclamp_rq_is_idle(rq)) {
				/*
				 * Open code uclamp_rq_util_with() except for
				 * the clamp() part. I.e.: apply max aggregation
				 * only. util_fits_cpu() logic requires to
				 * operate on non clamped util but must use the
				 * max-aggregated uclamp_{min, max}.
				 */
				rq_util_min = uclamp_rq_get(rq, UCLAMP_MIN);
				rq_util_max = uclamp_rq_get(rq, UCLAMP_MAX);

				util_min = max(rq_util_min, p_util_min);
				util_max = max(rq_util_max, p_util_max);
			}

			fits = util_fits_cpu(util, util_min, util_max, cpu);
			if (!fits)
				continue;

			lsub_positive(&cpu_cap, util);

			if (cpu == prev_cpu) {
				/* Always use prev_cpu as a candidate. */
				prev_spare_cap = cpu_cap;
				prev_fits = fits;
			} else if ((fits > max_fits) ||
				   ((fits == max_fits) && ((long)cpu_cap > max_spare_cap))) {
				/*
				 * Find the CPU with the maximum spare capacity
				 * among the remaining CPUs in the performance
				 * domain.
				 */
				max_spare_cap = cpu_cap;
				max_spare_cap_cpu = cpu;
				max_fits = fits;
			}
		}

		if (max_spare_cap_cpu < 0 && prev_spare_cap < 0)
			continue;

		eenv_pd_busy_time(&eenv, cpus, p);
		/* Compute the 'base' energy of the pd, without @p */
		base_energy = compute_energy(&eenv, pd, cpus, p, -1);

		/* Evaluate the energy impact of using prev_cpu. */
		if (prev_spare_cap > -1) {
			prev_delta = compute_energy(&eenv, pd, cpus, p,
						    prev_cpu);
			/* CPU utilization has changed */
			if (prev_delta < base_energy)
				goto unlock;
			prev_delta -= base_energy;
			prev_actual_cap = cpu_actual_cap;
			best_delta = min(best_delta, prev_delta);
		}

		/* Evaluate the energy impact of using max_spare_cap_cpu. */
		if (max_spare_cap_cpu >= 0 && max_spare_cap > prev_spare_cap) {
			/* Current best energy cpu fits better */
			if (max_fits < best_fits)
				continue;

			/*
			 * Both don't fit performance hint (i.e. uclamp_min)
			 * but best energy cpu has better capacity.
			 */
			if ((max_fits < 0) &&
			    (cpu_actual_cap <= best_actual_cap))
				continue;

			cur_delta = compute_energy(&eenv, pd, cpus, p,
						   max_spare_cap_cpu);
			/* CPU utilization has changed */
			if (cur_delta < base_energy)
				goto unlock;
			cur_delta -= base_energy;

			/*
			 * Both fit for the task but best energy cpu has lower
			 * energy impact.
			 */
			if ((max_fits > 0) && (best_fits > 0) &&
			    (cur_delta >= best_delta))
				continue;

			best_delta = cur_delta;
			best_energy_cpu = max_spare_cap_cpu;
			best_fits = max_fits;
			best_actual_cap = cpu_actual_cap;
		}
	}
	rcu_read_unlock();

	if ((best_fits > prev_fits) ||
	    ((best_fits > 0) && (best_delta < prev_delta)) ||
	    ((best_fits < 0) && (best_actual_cap > prev_actual_cap)))
		target = best_energy_cpu;

	return target;

unlock:
	rcu_read_unlock();

	return target;
}

/*
 * select_task_rq_fair: Select target runqueue for the waking task in domains
 * that have the relevant SD flag set. In practice, this is SD_BALANCE_WAKE,
 * SD_BALANCE_FORK, or SD_BALANCE_EXEC.
 *
 * Balances load by selecting the idlest CPU in the idlest group, or under
 * certain conditions an idle sibling CPU if the domain has SD_WAKE_AFFINE set.
 *
 * Returns the target CPU number.
 */
static int
select_task_rq_fair(struct task_struct *p, int prev_cpu, int wake_flags)
{
	int sync = (wake_flags & WF_SYNC) && !(current->flags & PF_EXITING);
	struct sched_domain *tmp, *sd = NULL;
	int cpu = smp_processor_id();
	int new_cpu = prev_cpu;
	int want_affine = 0;
	/* SD_flags and WF_flags share the first nibble */
	int sd_flag = wake_flags & 0xF;

	/*
	 * required for stable ->cpus_allowed
	 */
	lockdep_assert_held(&p->pi_lock);
	if (wake_flags & WF_TTWU) {
		record_wakee(p);

		if ((wake_flags & WF_CURRENT_CPU) &&
		    cpumask_test_cpu(cpu, p->cpus_ptr))
			return cpu;

		if (!is_rd_overutilized(this_rq()->rd)) {
			new_cpu = find_energy_efficient_cpu(p, prev_cpu);
			if (new_cpu >= 0)
				return new_cpu;
			new_cpu = prev_cpu;
		}

		want_affine = !wake_wide(p) && cpumask_test_cpu(cpu, p->cpus_ptr);
	}

	rcu_read_lock();
	for_each_domain(cpu, tmp) {
		/*
		 * If both 'cpu' and 'prev_cpu' are part of this domain,
		 * cpu is a valid SD_WAKE_AFFINE target.
		 */
		if (want_affine && (tmp->flags & SD_WAKE_AFFINE) &&
		    cpumask_test_cpu(prev_cpu, sched_domain_span(tmp))) {
			if (cpu != prev_cpu)
				new_cpu = wake_affine(tmp, p, cpu, prev_cpu, sync);

			sd = NULL; /* Prefer wake_affine over balance flags */
			break;
		}

		/*
		 * Usually only true for WF_EXEC and WF_FORK, as sched_domains
		 * usually do not have SD_BALANCE_WAKE set. That means wakeup
		 * will usually go to the fast path.
		 */
		if (tmp->flags & sd_flag)
			sd = tmp;
		else if (!want_affine)
			break;
	}

	if (unlikely(sd)) {
		/* Slow path */
		new_cpu = sched_balance_find_dst_cpu(sd, p, cpu, prev_cpu, sd_flag);
	} else if (wake_flags & WF_TTWU) { /* XXX always ? */
		/* Fast path */
		new_cpu = select_idle_sibling(p, prev_cpu, new_cpu);
	}
	rcu_read_unlock();

	return new_cpu;
}

/*
 * Called immediately before a task is migrated to a new CPU; task_cpu(p) and
 * cfs_rq_of(p) references at time of call are still valid and identify the
 * previous CPU. The caller guarantees p->pi_lock or task_rq(p)->lock is held.
 */
static void migrate_task_rq_fair(struct task_struct *p, int new_cpu)
{
	struct sched_entity *se = &p->se;

	if (!task_on_rq_migrating(p)) {
		remove_entity_load_avg(se);

		/*
		 * Here, the task's PELT values have been updated according to
		 * the current rq's clock. But if that clock hasn't been
		 * updated in a while, a substantial idle time will be missed,
		 * leading to an inflation after wake-up on the new rq.
		 *
		 * Estimate the missing time from the cfs_rq last_update_time
		 * and update sched_avg to improve the PELT continuity after
		 * migration.
		 */
		migrate_se_pelt_lag(se);
	}

	/* Tell new CPU we are migrated */
	se->avg.last_update_time = 0;

	update_scan_period(p, new_cpu);
}

static void task_dead_fair(struct task_struct *p)
{
	struct sched_entity *se = &p->se;

	if (se->sched_delayed) {
		struct rq_flags rf;
		struct rq *rq;

		rq = task_rq_lock(p, &rf);
		if (se->sched_delayed) {
			update_rq_clock(rq);
			dequeue_entities(rq, se, DEQUEUE_SLEEP | DEQUEUE_DELAYED);
		}
		task_rq_unlock(rq, p, &rf);
	}

	remove_entity_load_avg(se);
}

/*
 * Set the max capacity the task is allowed to run at for misfit detection.
 */
static void set_task_max_allowed_capacity(struct task_struct *p)
{
	struct asym_cap_data *entry;

	if (!sched_asym_cpucap_active())
		return;

	rcu_read_lock();
	list_for_each_entry_rcu(entry, &asym_cap_list, link) {
		cpumask_t *cpumask;

		cpumask = cpu_capacity_span(entry);
		if (!cpumask_intersects(p->cpus_ptr, cpumask))
			continue;

		p->max_allowed_capacity = entry->capacity;
		break;
	}
	rcu_read_unlock();
}

static void set_cpus_allowed_fair(struct task_struct *p, struct affinity_context *ctx)
{
	set_cpus_allowed_common(p, ctx);
	set_task_max_allowed_capacity(p);
}

static int
balance_fair(struct rq *rq, struct task_struct *prev, struct rq_flags *rf)
{
	if (sched_fair_runnable(rq))
		return 1;

	return sched_balance_newidle(rq, rf) != 0;
}
#else
static inline void set_task_max_allowed_capacity(struct task_struct *p) {}
#endif /* CONFIG_SMP */

static void set_next_buddy(struct sched_entity *se)
{
	for_each_sched_entity(se) {
		if (SCHED_WARN_ON(!se->on_rq))
			return;
		if (se_is_idle(se))
			return;
		cfs_rq_of(se)->next = se;
	}
}

/*
 * Preempt the current task with a newly woken task if needed:
 */
static void check_preempt_wakeup_fair(struct rq *rq, struct task_struct *p, int wake_flags)
{
	struct task_struct *curr = rq->curr;
	struct sched_entity *se = &curr->se, *pse = &p->se;
	struct cfs_rq *cfs_rq = task_cfs_rq(curr);
	int cse_is_idle, pse_is_idle;

	if (unlikely(se == pse))
		return;

	/*
	 * This is possible from callers such as attach_tasks(), in which we
	 * unconditionally wakeup_preempt() after an enqueue (which may have
	 * lead to a throttle).  This both saves work and prevents false
	 * next-buddy nomination below.
	 */
	if (unlikely(throttled_hierarchy(cfs_rq_of(pse))))
		return;

	if (sched_feat(NEXT_BUDDY) && !(wake_flags & WF_FORK)) {
		set_next_buddy(pse);
	}

	/*
	 * We can come here with TIF_NEED_RESCHED already set from new task
	 * wake up path.
	 *
	 * Note: this also catches the edge-case of curr being in a throttled
	 * group (e.g. via set_curr_task), since update_curr() (in the
	 * enqueue of curr) will have resulted in resched being set.  This
	 * prevents us from potentially nominating it as a false LAST_BUDDY
	 * below.
	 */
	if (test_tsk_need_resched(curr))
		return;

	if (!sched_feat(WAKEUP_PREEMPTION))
		return;

	find_matching_se(&se, &pse);
	WARN_ON_ONCE(!pse);

	cse_is_idle = se_is_idle(se);
	pse_is_idle = se_is_idle(pse);

	/*
	 * Preempt an idle entity in favor of a non-idle entity (and don't preempt
	 * in the inverse case).
	 */
	if (cse_is_idle && !pse_is_idle)
		goto preempt;
	if (cse_is_idle != pse_is_idle)
		return;

	/*
	 * BATCH and IDLE tasks do not preempt others.
	 */
	if (unlikely(!normal_policy(p->policy)))
		return;

	cfs_rq = cfs_rq_of(se);
	update_curr(cfs_rq);
	/*
	 * If @p has a shorter slice than current and @p is eligible, override
	 * current's slice protection in order to allow preemption.
	 *
	 * Note that even if @p does not turn out to be the most eligible
	 * task at this moment, current's slice protection will be lost.
	 */
	if (do_preempt_short(cfs_rq, pse, se) && se->vlag == se->deadline)
		se->vlag = se->deadline + 1;

	/*
	 * If @p has become the most eligible task, force preemption.
	 */
	if (pick_eevdf(cfs_rq) == pse)
		goto preempt;

	return;

preempt:
	resched_curr(rq);
}

static struct task_struct *pick_task_fair(struct rq *rq)
{
	struct sched_entity *se;
	struct cfs_rq *cfs_rq;

again:
	cfs_rq = &rq->cfs;
	if (!cfs_rq->nr_running)
		return NULL;

	do {
		/* Might not have done put_prev_entity() */
		if (cfs_rq->curr && cfs_rq->curr->on_rq)
			update_curr(cfs_rq);

		if (unlikely(check_cfs_rq_runtime(cfs_rq)))
			goto again;

		se = pick_next_entity(rq, cfs_rq);
		if (!se)
			goto again;
		cfs_rq = group_cfs_rq(se);
	} while (cfs_rq);

	return task_of(se);
}

static void __set_next_task_fair(struct rq *rq, struct task_struct *p, bool first);
static void set_next_task_fair(struct rq *rq, struct task_struct *p, bool first);

struct task_struct *
pick_next_task_fair(struct rq *rq, struct task_struct *prev, struct rq_flags *rf)
{
	struct sched_entity *se;
	struct task_struct *p;
	int new_tasks;

again:
	p = pick_task_fair(rq);
	if (!p)
		goto idle;
	se = &p->se;

#ifdef CONFIG_FAIR_GROUP_SCHED
	if (prev->sched_class != &fair_sched_class)
		goto simple;

	__put_prev_set_next_dl_server(rq, prev, p);

	/*
	 * Because of the set_next_buddy() in dequeue_task_fair() it is rather
	 * likely that a next task is from the same cgroup as the current.
	 *
	 * Therefore attempt to avoid putting and setting the entire cgroup
	 * hierarchy, only change the part that actually changes.
	 *
	 * Since we haven't yet done put_prev_entity and if the selected task
	 * is a different task than we started out with, try and touch the
	 * least amount of cfs_rqs.
	 */
	if (prev != p) {
		struct sched_entity *pse = &prev->se;
		struct cfs_rq *cfs_rq;

		while (!(cfs_rq = is_same_group(se, pse))) {
			int se_depth = se->depth;
			int pse_depth = pse->depth;

			if (se_depth <= pse_depth) {
				put_prev_entity(cfs_rq_of(pse), pse);
				pse = parent_entity(pse);
			}
			if (se_depth >= pse_depth) {
				set_next_entity(cfs_rq_of(se), se);
				se = parent_entity(se);
			}
		}

		put_prev_entity(cfs_rq, pse);
		set_next_entity(cfs_rq, se);

		__set_next_task_fair(rq, p, true);
	}

	return p;

simple:
#endif
	put_prev_set_next_task(rq, prev, p);
	return p;

idle:
	if (!rf)
		return NULL;

	new_tasks = sched_balance_newidle(rq, rf);

	/*
	 * Because sched_balance_newidle() releases (and re-acquires) rq->lock, it is
	 * possible for any higher priority task to appear. In that case we
	 * must re-start the pick_next_entity() loop.
	 */
	if (new_tasks < 0)
		return RETRY_TASK;

	if (new_tasks > 0)
		goto again;

	/*
	 * rq is about to be idle, check if we need to update the
	 * lost_idle_time of clock_pelt
	 */
	update_idle_rq_clock_pelt(rq);

	return NULL;
}

static struct task_struct *__pick_next_task_fair(struct rq *rq, struct task_struct *prev)
<<<<<<< HEAD
{
	return pick_next_task_fair(rq, prev, NULL);
}

static bool fair_server_has_tasks(struct sched_dl_entity *dl_se)
{
	return !!dl_se->rq->cfs.nr_running;
}

static struct task_struct *fair_server_pick_task(struct sched_dl_entity *dl_se)
{
	return pick_task_fair(dl_se->rq);
}

void fair_server_init(struct rq *rq)
{
=======
{
	return pick_next_task_fair(rq, prev, NULL);
}

static bool fair_server_has_tasks(struct sched_dl_entity *dl_se)
{
	return !!dl_se->rq->cfs.nr_running;
}

static struct task_struct *fair_server_pick_task(struct sched_dl_entity *dl_se)
{
	return pick_task_fair(dl_se->rq);
}

void fair_server_init(struct rq *rq)
{
>>>>>>> e8a05819
	struct sched_dl_entity *dl_se = &rq->fair_server;

	init_dl_entity(dl_se);

	dl_server_init(dl_se, rq, fair_server_has_tasks, fair_server_pick_task);
}

/*
 * Account for a descheduled task:
 */
static void put_prev_task_fair(struct rq *rq, struct task_struct *prev, struct task_struct *next)
{
	struct sched_entity *se = &prev->se;
	struct cfs_rq *cfs_rq;

	for_each_sched_entity(se) {
		cfs_rq = cfs_rq_of(se);
		put_prev_entity(cfs_rq, se);
	}
}

/*
 * sched_yield() is very simple
 */
static void yield_task_fair(struct rq *rq)
{
	struct task_struct *curr = rq->curr;
	struct cfs_rq *cfs_rq = task_cfs_rq(curr);
	struct sched_entity *se = &curr->se;

	/*
	 * Are we the only task in the tree?
	 */
	if (unlikely(rq->nr_running == 1))
		return;

	clear_buddies(cfs_rq, se);

	update_rq_clock(rq);
	/*
	 * Update run-time statistics of the 'current'.
	 */
	update_curr(cfs_rq);
	/*
	 * Tell update_rq_clock() that we've just updated,
	 * so we don't do microscopic update in schedule()
	 * and double the fastpath cost.
	 */
	rq_clock_skip_update(rq);

	se->deadline += calc_delta_fair(se->slice, se);
}

static bool yield_to_task_fair(struct rq *rq, struct task_struct *p)
{
	struct sched_entity *se = &p->se;

	/* throttled hierarchies are not runnable */
	if (!se->on_rq || throttled_hierarchy(cfs_rq_of(se)))
		return false;

	/* Tell the scheduler that we'd really like se to run next. */
	set_next_buddy(se);

	yield_task_fair(rq);

	return true;
}

#ifdef CONFIG_SMP
/**************************************************
 * Fair scheduling class load-balancing methods.
 *
 * BASICS
 *
 * The purpose of load-balancing is to achieve the same basic fairness the
 * per-CPU scheduler provides, namely provide a proportional amount of compute
 * time to each task. This is expressed in the following equation:
 *
 *   W_i,n/P_i == W_j,n/P_j for all i,j                               (1)
 *
 * Where W_i,n is the n-th weight average for CPU i. The instantaneous weight
 * W_i,0 is defined as:
 *
 *   W_i,0 = \Sum_j w_i,j                                             (2)
 *
 * Where w_i,j is the weight of the j-th runnable task on CPU i. This weight
 * is derived from the nice value as per sched_prio_to_weight[].
 *
 * The weight average is an exponential decay average of the instantaneous
 * weight:
 *
 *   W'_i,n = (2^n - 1) / 2^n * W_i,n + 1 / 2^n * W_i,0               (3)
 *
 * C_i is the compute capacity of CPU i, typically it is the
 * fraction of 'recent' time available for SCHED_OTHER task execution. But it
 * can also include other factors [XXX].
 *
 * To achieve this balance we define a measure of imbalance which follows
 * directly from (1):
 *
 *   imb_i,j = max{ avg(W/C), W_i/C_i } - min{ avg(W/C), W_j/C_j }    (4)
 *
 * We them move tasks around to minimize the imbalance. In the continuous
 * function space it is obvious this converges, in the discrete case we get
 * a few fun cases generally called infeasible weight scenarios.
 *
 * [XXX expand on:
 *     - infeasible weights;
 *     - local vs global optima in the discrete case. ]
 *
 *
 * SCHED DOMAINS
 *
 * In order to solve the imbalance equation (4), and avoid the obvious O(n^2)
 * for all i,j solution, we create a tree of CPUs that follows the hardware
 * topology where each level pairs two lower groups (or better). This results
 * in O(log n) layers. Furthermore we reduce the number of CPUs going up the
 * tree to only the first of the previous level and we decrease the frequency
 * of load-balance at each level inversely proportional to the number of CPUs in
 * the groups.
 *
 * This yields:
 *
 *     log_2 n     1     n
 *   \Sum       { --- * --- * 2^i } = O(n)                            (5)
 *     i = 0      2^i   2^i
 *                               `- size of each group
 *         |         |     `- number of CPUs doing load-balance
 *         |         `- freq
 *         `- sum over all levels
 *
 * Coupled with a limit on how many tasks we can migrate every balance pass,
 * this makes (5) the runtime complexity of the balancer.
 *
 * An important property here is that each CPU is still (indirectly) connected
 * to every other CPU in at most O(log n) steps:
 *
 * The adjacency matrix of the resulting graph is given by:
 *
 *             log_2 n
 *   A_i,j = \Union     (i % 2^k == 0) && i / 2^(k+1) == j / 2^(k+1)  (6)
 *             k = 0
 *
 * And you'll find that:
 *
 *   A^(log_2 n)_i,j != 0  for all i,j                                (7)
 *
 * Showing there's indeed a path between every CPU in at most O(log n) steps.
 * The task movement gives a factor of O(m), giving a convergence complexity
 * of:
 *
 *   O(nm log n),  n := nr_cpus, m := nr_tasks                        (8)
 *
 *
 * WORK CONSERVING
 *
 * In order to avoid CPUs going idle while there's still work to do, new idle
 * balancing is more aggressive and has the newly idle CPU iterate up the domain
 * tree itself instead of relying on other CPUs to bring it work.
 *
 * This adds some complexity to both (5) and (8) but it reduces the total idle
 * time.
 *
 * [XXX more?]
 *
 *
 * CGROUPS
 *
 * Cgroups make a horror show out of (2), instead of a simple sum we get:
 *
 *                                s_k,i
 *   W_i,0 = \Sum_j \Prod_k w_k * -----                               (9)
 *                                 S_k
 *
 * Where
 *
 *   s_k,i = \Sum_j w_i,j,k  and  S_k = \Sum_i s_k,i                 (10)
 *
 * w_i,j,k is the weight of the j-th runnable task in the k-th cgroup on CPU i.
 *
 * The big problem is S_k, its a global sum needed to compute a local (W_i)
 * property.
 *
 * [XXX write more on how we solve this.. _after_ merging pjt's patches that
 *      rewrite all of this once again.]
 */

static unsigned long __read_mostly max_load_balance_interval = HZ/10;

enum fbq_type { regular, remote, all };

/*
 * 'group_type' describes the group of CPUs at the moment of load balancing.
 *
 * The enum is ordered by pulling priority, with the group with lowest priority
 * first so the group_type can simply be compared when selecting the busiest
 * group. See update_sd_pick_busiest().
 */
enum group_type {
	/* The group has spare capacity that can be used to run more tasks.  */
	group_has_spare = 0,
	/*
	 * The group is fully used and the tasks don't compete for more CPU
	 * cycles. Nevertheless, some tasks might wait before running.
	 */
	group_fully_busy,
	/*
	 * One task doesn't fit with CPU's capacity and must be migrated to a
	 * more powerful CPU.
	 */
	group_misfit_task,
	/*
	 * Balance SMT group that's fully busy. Can benefit from migration
	 * a task on SMT with busy sibling to another CPU on idle core.
	 */
	group_smt_balance,
	/*
	 * SD_ASYM_PACKING only: One local CPU with higher capacity is available,
	 * and the task should be migrated to it instead of running on the
	 * current CPU.
	 */
	group_asym_packing,
	/*
	 * The tasks' affinity constraints previously prevented the scheduler
	 * from balancing the load across the system.
	 */
	group_imbalanced,
	/*
	 * The CPU is overloaded and can't provide expected CPU cycles to all
	 * tasks.
	 */
	group_overloaded
};

enum migration_type {
	migrate_load = 0,
	migrate_util,
	migrate_task,
	migrate_misfit
};

#define LBF_ALL_PINNED	0x01
#define LBF_NEED_BREAK	0x02
#define LBF_DST_PINNED  0x04
#define LBF_SOME_PINNED	0x08
#define LBF_ACTIVE_LB	0x10

struct lb_env {
	struct sched_domain	*sd;

	struct rq		*src_rq;
	int			src_cpu;

	int			dst_cpu;
	struct rq		*dst_rq;

	struct cpumask		*dst_grpmask;
	int			new_dst_cpu;
	enum cpu_idle_type	idle;
	long			imbalance;
	/* The set of CPUs under consideration for load-balancing */
	struct cpumask		*cpus;

	unsigned int		flags;

	unsigned int		loop;
	unsigned int		loop_break;
	unsigned int		loop_max;

	enum fbq_type		fbq_type;
	enum migration_type	migration_type;
	struct list_head	tasks;
};

/*
 * Is this task likely cache-hot:
 */
static int task_hot(struct task_struct *p, struct lb_env *env)
{
	s64 delta;

	lockdep_assert_rq_held(env->src_rq);

	if (p->sched_class != &fair_sched_class)
		return 0;

	if (unlikely(task_has_idle_policy(p)))
		return 0;

	/* SMT siblings share cache */
	if (env->sd->flags & SD_SHARE_CPUCAPACITY)
		return 0;

	/*
	 * Buddy candidates are cache hot:
	 */
	if (sched_feat(CACHE_HOT_BUDDY) && env->dst_rq->nr_running &&
	    (&p->se == cfs_rq_of(&p->se)->next))
		return 1;

	if (sysctl_sched_migration_cost == -1)
		return 1;

	/*
	 * Don't migrate task if the task's cookie does not match
	 * with the destination CPU's core cookie.
	 */
	if (!sched_core_cookie_match(cpu_rq(env->dst_cpu), p))
		return 1;

	if (sysctl_sched_migration_cost == 0)
		return 0;

	delta = rq_clock_task(env->src_rq) - p->se.exec_start;

	return delta < (s64)sysctl_sched_migration_cost;
}

#ifdef CONFIG_NUMA_BALANCING
/*
 * Returns 1, if task migration degrades locality
 * Returns 0, if task migration improves locality i.e migration preferred.
 * Returns -1, if task migration is not affected by locality.
 */
static int migrate_degrades_locality(struct task_struct *p, struct lb_env *env)
{
	struct numa_group *numa_group = rcu_dereference(p->numa_group);
	unsigned long src_weight, dst_weight;
	int src_nid, dst_nid, dist;

	if (!static_branch_likely(&sched_numa_balancing))
		return -1;

	if (!p->numa_faults || !(env->sd->flags & SD_NUMA))
		return -1;

	src_nid = cpu_to_node(env->src_cpu);
	dst_nid = cpu_to_node(env->dst_cpu);

	if (src_nid == dst_nid)
		return -1;

	/* Migrating away from the preferred node is always bad. */
	if (src_nid == p->numa_preferred_nid) {
		if (env->src_rq->nr_running > env->src_rq->nr_preferred_running)
			return 1;
		else
			return -1;
	}

	/* Encourage migration to the preferred node. */
	if (dst_nid == p->numa_preferred_nid)
		return 0;

	/* Leaving a core idle is often worse than degrading locality. */
	if (env->idle == CPU_IDLE)
		return -1;

	dist = node_distance(src_nid, dst_nid);
	if (numa_group) {
		src_weight = group_weight(p, src_nid, dist);
		dst_weight = group_weight(p, dst_nid, dist);
	} else {
		src_weight = task_weight(p, src_nid, dist);
		dst_weight = task_weight(p, dst_nid, dist);
	}

	return dst_weight < src_weight;
}

#else
static inline int migrate_degrades_locality(struct task_struct *p,
					     struct lb_env *env)
{
	return -1;
}
#endif

/*
 * can_migrate_task - may task p from runqueue rq be migrated to this_cpu?
 */
static
int can_migrate_task(struct task_struct *p, struct lb_env *env)
{
	int tsk_cache_hot;

	lockdep_assert_rq_held(env->src_rq);

	/*
	 * We do not migrate tasks that are:
	 * 1) throttled_lb_pair, or
	 * 2) cannot be migrated to this CPU due to cpus_ptr, or
	 * 3) running (obviously), or
	 * 4) are cache-hot on their current CPU.
	 */
	if (throttled_lb_pair(task_group(p), env->src_cpu, env->dst_cpu))
		return 0;

	/* Disregard percpu kthreads; they are where they need to be. */
	if (kthread_is_per_cpu(p))
		return 0;

	if (!cpumask_test_cpu(env->dst_cpu, p->cpus_ptr)) {
		int cpu;

		schedstat_inc(p->stats.nr_failed_migrations_affine);

		env->flags |= LBF_SOME_PINNED;

		/*
		 * Remember if this task can be migrated to any other CPU in
		 * our sched_group. We may want to revisit it if we couldn't
		 * meet load balance goals by pulling other tasks on src_cpu.
		 *
		 * Avoid computing new_dst_cpu
		 * - for NEWLY_IDLE
		 * - if we have already computed one in current iteration
		 * - if it's an active balance
		 */
		if (env->idle == CPU_NEWLY_IDLE ||
		    env->flags & (LBF_DST_PINNED | LBF_ACTIVE_LB))
			return 0;

		/* Prevent to re-select dst_cpu via env's CPUs: */
		for_each_cpu_and(cpu, env->dst_grpmask, env->cpus) {
			if (cpumask_test_cpu(cpu, p->cpus_ptr)) {
				env->flags |= LBF_DST_PINNED;
				env->new_dst_cpu = cpu;
				break;
			}
		}

		return 0;
	}

	/* Record that we found at least one task that could run on dst_cpu */
	env->flags &= ~LBF_ALL_PINNED;

	if (task_on_cpu(env->src_rq, p)) {
		schedstat_inc(p->stats.nr_failed_migrations_running);
		return 0;
	}

	/*
	 * Aggressive migration if:
	 * 1) active balance
	 * 2) destination numa is preferred
	 * 3) task is cache cold, or
	 * 4) too many balance attempts have failed.
	 */
	if (env->flags & LBF_ACTIVE_LB)
		return 1;

	tsk_cache_hot = migrate_degrades_locality(p, env);
	if (tsk_cache_hot == -1)
		tsk_cache_hot = task_hot(p, env);

	if (tsk_cache_hot <= 0 ||
	    env->sd->nr_balance_failed > env->sd->cache_nice_tries) {
		if (tsk_cache_hot == 1) {
			schedstat_inc(env->sd->lb_hot_gained[env->idle]);
			schedstat_inc(p->stats.nr_forced_migrations);
		}
		return 1;
	}

	schedstat_inc(p->stats.nr_failed_migrations_hot);
	return 0;
}

/*
 * detach_task() -- detach the task for the migration specified in env
 */
static void detach_task(struct task_struct *p, struct lb_env *env)
{
	lockdep_assert_rq_held(env->src_rq);

	deactivate_task(env->src_rq, p, DEQUEUE_NOCLOCK);
	set_task_cpu(p, env->dst_cpu);
}

/*
 * detach_one_task() -- tries to dequeue exactly one task from env->src_rq, as
 * part of active balancing operations within "domain".
 *
 * Returns a task if successful and NULL otherwise.
 */
static struct task_struct *detach_one_task(struct lb_env *env)
{
	struct task_struct *p;

	lockdep_assert_rq_held(env->src_rq);

	list_for_each_entry_reverse(p,
			&env->src_rq->cfs_tasks, se.group_node) {
		if (!can_migrate_task(p, env))
			continue;

		detach_task(p, env);

		/*
		 * Right now, this is only the second place where
		 * lb_gained[env->idle] is updated (other is detach_tasks)
		 * so we can safely collect stats here rather than
		 * inside detach_tasks().
		 */
		schedstat_inc(env->sd->lb_gained[env->idle]);
		return p;
	}
	return NULL;
}

/*
 * detach_tasks() -- tries to detach up to imbalance load/util/tasks from
 * busiest_rq, as part of a balancing operation within domain "sd".
 *
 * Returns number of detached tasks if successful and 0 otherwise.
 */
static int detach_tasks(struct lb_env *env)
{
	struct list_head *tasks = &env->src_rq->cfs_tasks;
	unsigned long util, load;
	struct task_struct *p;
	int detached = 0;

	lockdep_assert_rq_held(env->src_rq);

	/*
	 * Source run queue has been emptied by another CPU, clear
	 * LBF_ALL_PINNED flag as we will not test any task.
	 */
	if (env->src_rq->nr_running <= 1) {
		env->flags &= ~LBF_ALL_PINNED;
		return 0;
	}

	if (env->imbalance <= 0)
		return 0;

	while (!list_empty(tasks)) {
		/*
		 * We don't want to steal all, otherwise we may be treated likewise,
		 * which could at worst lead to a livelock crash.
		 */
		if (env->idle && env->src_rq->nr_running <= 1)
			break;

		env->loop++;
		/* We've more or less seen every task there is, call it quits */
		if (env->loop > env->loop_max)
			break;

		/* take a breather every nr_migrate tasks */
		if (env->loop > env->loop_break) {
			env->loop_break += SCHED_NR_MIGRATE_BREAK;
			env->flags |= LBF_NEED_BREAK;
			break;
		}

		p = list_last_entry(tasks, struct task_struct, se.group_node);

		if (!can_migrate_task(p, env))
			goto next;

		switch (env->migration_type) {
		case migrate_load:
			/*
			 * Depending of the number of CPUs and tasks and the
			 * cgroup hierarchy, task_h_load() can return a null
			 * value. Make sure that env->imbalance decreases
			 * otherwise detach_tasks() will stop only after
			 * detaching up to loop_max tasks.
			 */
			load = max_t(unsigned long, task_h_load(p), 1);

			if (sched_feat(LB_MIN) &&
			    load < 16 && !env->sd->nr_balance_failed)
				goto next;

			/*
			 * Make sure that we don't migrate too much load.
			 * Nevertheless, let relax the constraint if
			 * scheduler fails to find a good waiting task to
			 * migrate.
			 */
			if (shr_bound(load, env->sd->nr_balance_failed) > env->imbalance)
				goto next;

			env->imbalance -= load;
			break;

		case migrate_util:
			util = task_util_est(p);

			if (shr_bound(util, env->sd->nr_balance_failed) > env->imbalance)
				goto next;

			env->imbalance -= util;
			break;

		case migrate_task:
			env->imbalance--;
			break;

		case migrate_misfit:
			/* This is not a misfit task */
			if (task_fits_cpu(p, env->src_cpu))
				goto next;

			env->imbalance = 0;
			break;
		}

		detach_task(p, env);
		list_add(&p->se.group_node, &env->tasks);

		detached++;

#ifdef CONFIG_PREEMPTION
		/*
		 * NEWIDLE balancing is a source of latency, so preemptible
		 * kernels will stop after the first task is detached to minimize
		 * the critical section.
		 */
		if (env->idle == CPU_NEWLY_IDLE)
			break;
#endif

		/*
		 * We only want to steal up to the prescribed amount of
		 * load/util/tasks.
		 */
		if (env->imbalance <= 0)
			break;

		continue;
next:
		list_move(&p->se.group_node, tasks);
	}

	/*
	 * Right now, this is one of only two places we collect this stat
	 * so we can safely collect detach_one_task() stats here rather
	 * than inside detach_one_task().
	 */
	schedstat_add(env->sd->lb_gained[env->idle], detached);

	return detached;
}

/*
 * attach_task() -- attach the task detached by detach_task() to its new rq.
 */
static void attach_task(struct rq *rq, struct task_struct *p)
{
	lockdep_assert_rq_held(rq);

	WARN_ON_ONCE(task_rq(p) != rq);
	activate_task(rq, p, ENQUEUE_NOCLOCK);
	wakeup_preempt(rq, p, 0);
}

/*
 * attach_one_task() -- attaches the task returned from detach_one_task() to
 * its new rq.
 */
static void attach_one_task(struct rq *rq, struct task_struct *p)
{
	struct rq_flags rf;

	rq_lock(rq, &rf);
	update_rq_clock(rq);
	attach_task(rq, p);
	rq_unlock(rq, &rf);
}

/*
 * attach_tasks() -- attaches all tasks detached by detach_tasks() to their
 * new rq.
 */
static void attach_tasks(struct lb_env *env)
{
	struct list_head *tasks = &env->tasks;
	struct task_struct *p;
	struct rq_flags rf;

	rq_lock(env->dst_rq, &rf);
	update_rq_clock(env->dst_rq);

	while (!list_empty(tasks)) {
		p = list_first_entry(tasks, struct task_struct, se.group_node);
		list_del_init(&p->se.group_node);

		attach_task(env->dst_rq, p);
	}

	rq_unlock(env->dst_rq, &rf);
}

#ifdef CONFIG_NO_HZ_COMMON
static inline bool cfs_rq_has_blocked(struct cfs_rq *cfs_rq)
{
	if (cfs_rq->avg.load_avg)
		return true;

	if (cfs_rq->avg.util_avg)
		return true;

	return false;
}

static inline bool others_have_blocked(struct rq *rq)
{
	if (cpu_util_rt(rq))
		return true;

	if (cpu_util_dl(rq))
		return true;

	if (hw_load_avg(rq))
		return true;

	if (cpu_util_irq(rq))
		return true;

	return false;
}

static inline void update_blocked_load_tick(struct rq *rq)
{
	WRITE_ONCE(rq->last_blocked_load_update_tick, jiffies);
}

static inline void update_blocked_load_status(struct rq *rq, bool has_blocked)
{
	if (!has_blocked)
		rq->has_blocked_load = 0;
}
#else
static inline bool cfs_rq_has_blocked(struct cfs_rq *cfs_rq) { return false; }
static inline bool others_have_blocked(struct rq *rq) { return false; }
static inline void update_blocked_load_tick(struct rq *rq) {}
static inline void update_blocked_load_status(struct rq *rq, bool has_blocked) {}
#endif

static bool __update_blocked_others(struct rq *rq, bool *done)
{
	bool updated;

	/*
	 * update_load_avg() can call cpufreq_update_util(). Make sure that RT,
	 * DL and IRQ signals have been updated before updating CFS.
	 */
	updated = update_other_load_avgs(rq);

	if (others_have_blocked(rq))
		*done = false;

	return updated;
}

#ifdef CONFIG_FAIR_GROUP_SCHED

static bool __update_blocked_fair(struct rq *rq, bool *done)
{
	struct cfs_rq *cfs_rq, *pos;
	bool decayed = false;
	int cpu = cpu_of(rq);

	/*
	 * Iterates the task_group tree in a bottom up fashion, see
	 * list_add_leaf_cfs_rq() for details.
	 */
	for_each_leaf_cfs_rq_safe(rq, cfs_rq, pos) {
		struct sched_entity *se;

		if (update_cfs_rq_load_avg(cfs_rq_clock_pelt(cfs_rq), cfs_rq)) {
			update_tg_load_avg(cfs_rq);

			if (cfs_rq->nr_running == 0)
				update_idle_cfs_rq_clock_pelt(cfs_rq);

			if (cfs_rq == &rq->cfs)
				decayed = true;
		}

		/* Propagate pending load changes to the parent, if any: */
		se = cfs_rq->tg->se[cpu];
		if (se && !skip_blocked_update(se))
			update_load_avg(cfs_rq_of(se), se, UPDATE_TG);

		/*
		 * There can be a lot of idle CPU cgroups.  Don't let fully
		 * decayed cfs_rqs linger on the list.
		 */
		if (cfs_rq_is_decayed(cfs_rq))
			list_del_leaf_cfs_rq(cfs_rq);

		/* Don't need periodic decay once load/util_avg are null */
		if (cfs_rq_has_blocked(cfs_rq))
			*done = false;
	}

	return decayed;
}

/*
 * Compute the hierarchical load factor for cfs_rq and all its ascendants.
 * This needs to be done in a top-down fashion because the load of a child
 * group is a fraction of its parents load.
 */
static void update_cfs_rq_h_load(struct cfs_rq *cfs_rq)
{
	struct rq *rq = rq_of(cfs_rq);
	struct sched_entity *se = cfs_rq->tg->se[cpu_of(rq)];
	unsigned long now = jiffies;
	unsigned long load;

	if (cfs_rq->last_h_load_update == now)
		return;

	WRITE_ONCE(cfs_rq->h_load_next, NULL);
	for_each_sched_entity(se) {
		cfs_rq = cfs_rq_of(se);
		WRITE_ONCE(cfs_rq->h_load_next, se);
		if (cfs_rq->last_h_load_update == now)
			break;
	}

	if (!se) {
		cfs_rq->h_load = cfs_rq_load_avg(cfs_rq);
		cfs_rq->last_h_load_update = now;
	}

	while ((se = READ_ONCE(cfs_rq->h_load_next)) != NULL) {
		load = cfs_rq->h_load;
		load = div64_ul(load * se->avg.load_avg,
			cfs_rq_load_avg(cfs_rq) + 1);
		cfs_rq = group_cfs_rq(se);
		cfs_rq->h_load = load;
		cfs_rq->last_h_load_update = now;
	}
}

static unsigned long task_h_load(struct task_struct *p)
{
	struct cfs_rq *cfs_rq = task_cfs_rq(p);

	update_cfs_rq_h_load(cfs_rq);
	return div64_ul(p->se.avg.load_avg * cfs_rq->h_load,
			cfs_rq_load_avg(cfs_rq) + 1);
}
#else
static bool __update_blocked_fair(struct rq *rq, bool *done)
{
	struct cfs_rq *cfs_rq = &rq->cfs;
	bool decayed;

	decayed = update_cfs_rq_load_avg(cfs_rq_clock_pelt(cfs_rq), cfs_rq);
	if (cfs_rq_has_blocked(cfs_rq))
		*done = false;

	return decayed;
}

static unsigned long task_h_load(struct task_struct *p)
{
	return p->se.avg.load_avg;
}
#endif

static void sched_balance_update_blocked_averages(int cpu)
{
	bool decayed = false, done = true;
	struct rq *rq = cpu_rq(cpu);
	struct rq_flags rf;

	rq_lock_irqsave(rq, &rf);
	update_blocked_load_tick(rq);
	update_rq_clock(rq);

	decayed |= __update_blocked_others(rq, &done);
	decayed |= __update_blocked_fair(rq, &done);

	update_blocked_load_status(rq, !done);
	if (decayed)
		cpufreq_update_util(rq, 0);
	rq_unlock_irqrestore(rq, &rf);
}

/********** Helpers for sched_balance_find_src_group ************************/

/*
 * sg_lb_stats - stats of a sched_group required for load-balancing:
 */
struct sg_lb_stats {
	unsigned long avg_load;			/* Avg load            over the CPUs of the group */
	unsigned long group_load;		/* Total load          over the CPUs of the group */
	unsigned long group_capacity;		/* Capacity            over the CPUs of the group */
	unsigned long group_util;		/* Total utilization   over the CPUs of the group */
	unsigned long group_runnable;		/* Total runnable time over the CPUs of the group */
	unsigned int sum_nr_running;		/* Nr of all tasks running in the group */
	unsigned int sum_h_nr_running;		/* Nr of CFS tasks running in the group */
	unsigned int idle_cpus;                 /* Nr of idle CPUs         in the group */
	unsigned int group_weight;
	enum group_type group_type;
	unsigned int group_asym_packing;	/* Tasks should be moved to preferred CPU */
	unsigned int group_smt_balance;		/* Task on busy SMT be moved */
	unsigned long group_misfit_task_load;	/* A CPU has a task too big for its capacity */
#ifdef CONFIG_NUMA_BALANCING
	unsigned int nr_numa_running;
	unsigned int nr_preferred_running;
#endif
};

/*
 * sd_lb_stats - stats of a sched_domain required for load-balancing:
 */
struct sd_lb_stats {
	struct sched_group *busiest;		/* Busiest group in this sd */
	struct sched_group *local;		/* Local group in this sd */
	unsigned long total_load;		/* Total load of all groups in sd */
	unsigned long total_capacity;		/* Total capacity of all groups in sd */
	unsigned long avg_load;			/* Average load across all groups in sd */
	unsigned int prefer_sibling;		/* Tasks should go to sibling first */

	struct sg_lb_stats busiest_stat;	/* Statistics of the busiest group */
	struct sg_lb_stats local_stat;		/* Statistics of the local group */
};

static inline void init_sd_lb_stats(struct sd_lb_stats *sds)
{
	/*
	 * Skimp on the clearing to avoid duplicate work. We can avoid clearing
	 * local_stat because update_sg_lb_stats() does a full clear/assignment.
	 * We must however set busiest_stat::group_type and
	 * busiest_stat::idle_cpus to the worst busiest group because
	 * update_sd_pick_busiest() reads these before assignment.
	 */
	*sds = (struct sd_lb_stats){
		.busiest = NULL,
		.local = NULL,
		.total_load = 0UL,
		.total_capacity = 0UL,
		.busiest_stat = {
			.idle_cpus = UINT_MAX,
			.group_type = group_has_spare,
		},
	};
}

static unsigned long scale_rt_capacity(int cpu)
{
	unsigned long max = get_actual_cpu_capacity(cpu);
	struct rq *rq = cpu_rq(cpu);
	unsigned long used, free;
	unsigned long irq;

	irq = cpu_util_irq(rq);

	if (unlikely(irq >= max))
		return 1;

	/*
	 * avg_rt.util_avg and avg_dl.util_avg track binary signals
	 * (running and not running) with weights 0 and 1024 respectively.
	 */
	used = cpu_util_rt(rq);
	used += cpu_util_dl(rq);

	if (unlikely(used >= max))
		return 1;

	free = max - used;

	return scale_irq_capacity(free, irq, max);
}

static void update_cpu_capacity(struct sched_domain *sd, int cpu)
{
	unsigned long capacity = scale_rt_capacity(cpu);
	struct sched_group *sdg = sd->groups;

	if (!capacity)
		capacity = 1;

	cpu_rq(cpu)->cpu_capacity = capacity;
	trace_sched_cpu_capacity_tp(cpu_rq(cpu));

	sdg->sgc->capacity = capacity;
	sdg->sgc->min_capacity = capacity;
	sdg->sgc->max_capacity = capacity;
}

void update_group_capacity(struct sched_domain *sd, int cpu)
{
	struct sched_domain *child = sd->child;
	struct sched_group *group, *sdg = sd->groups;
	unsigned long capacity, min_capacity, max_capacity;
	unsigned long interval;

	interval = msecs_to_jiffies(sd->balance_interval);
	interval = clamp(interval, 1UL, max_load_balance_interval);
	sdg->sgc->next_update = jiffies + interval;

	if (!child) {
		update_cpu_capacity(sd, cpu);
		return;
	}

	capacity = 0;
	min_capacity = ULONG_MAX;
	max_capacity = 0;

	if (child->flags & SD_OVERLAP) {
		/*
		 * SD_OVERLAP domains cannot assume that child groups
		 * span the current group.
		 */

		for_each_cpu(cpu, sched_group_span(sdg)) {
			unsigned long cpu_cap = capacity_of(cpu);

			capacity += cpu_cap;
			min_capacity = min(cpu_cap, min_capacity);
			max_capacity = max(cpu_cap, max_capacity);
		}
	} else  {
		/*
		 * !SD_OVERLAP domains can assume that child groups
		 * span the current group.
		 */

		group = child->groups;
		do {
			struct sched_group_capacity *sgc = group->sgc;

			capacity += sgc->capacity;
			min_capacity = min(sgc->min_capacity, min_capacity);
			max_capacity = max(sgc->max_capacity, max_capacity);
			group = group->next;
		} while (group != child->groups);
	}

	sdg->sgc->capacity = capacity;
	sdg->sgc->min_capacity = min_capacity;
	sdg->sgc->max_capacity = max_capacity;
}

/*
 * Check whether the capacity of the rq has been noticeably reduced by side
 * activity. The imbalance_pct is used for the threshold.
 * Return true is the capacity is reduced
 */
static inline int
check_cpu_capacity(struct rq *rq, struct sched_domain *sd)
{
	return ((rq->cpu_capacity * sd->imbalance_pct) <
				(arch_scale_cpu_capacity(cpu_of(rq)) * 100));
}

/* Check if the rq has a misfit task */
static inline bool check_misfit_status(struct rq *rq)
{
	return rq->misfit_task_load;
}

/*
 * Group imbalance indicates (and tries to solve) the problem where balancing
 * groups is inadequate due to ->cpus_ptr constraints.
 *
 * Imagine a situation of two groups of 4 CPUs each and 4 tasks each with a
 * cpumask covering 1 CPU of the first group and 3 CPUs of the second group.
 * Something like:
 *
 *	{ 0 1 2 3 } { 4 5 6 7 }
 *	        *     * * *
 *
 * If we were to balance group-wise we'd place two tasks in the first group and
 * two tasks in the second group. Clearly this is undesired as it will overload
 * cpu 3 and leave one of the CPUs in the second group unused.
 *
 * The current solution to this issue is detecting the skew in the first group
 * by noticing the lower domain failed to reach balance and had difficulty
 * moving tasks due to affinity constraints.
 *
 * When this is so detected; this group becomes a candidate for busiest; see
 * update_sd_pick_busiest(). And calculate_imbalance() and
 * sched_balance_find_src_group() avoid some of the usual balance conditions to allow it
 * to create an effective group imbalance.
 *
 * This is a somewhat tricky proposition since the next run might not find the
 * group imbalance and decide the groups need to be balanced again. A most
 * subtle and fragile situation.
 */

static inline int sg_imbalanced(struct sched_group *group)
{
	return group->sgc->imbalance;
}

/*
 * group_has_capacity returns true if the group has spare capacity that could
 * be used by some tasks.
 * We consider that a group has spare capacity if the number of task is
 * smaller than the number of CPUs or if the utilization is lower than the
 * available capacity for CFS tasks.
 * For the latter, we use a threshold to stabilize the state, to take into
 * account the variance of the tasks' load and to return true if the available
 * capacity in meaningful for the load balancer.
 * As an example, an available capacity of 1% can appear but it doesn't make
 * any benefit for the load balance.
 */
static inline bool
group_has_capacity(unsigned int imbalance_pct, struct sg_lb_stats *sgs)
{
	if (sgs->sum_nr_running < sgs->group_weight)
		return true;

	if ((sgs->group_capacity * imbalance_pct) <
			(sgs->group_runnable * 100))
		return false;

	if ((sgs->group_capacity * 100) >
			(sgs->group_util * imbalance_pct))
		return true;

	return false;
}

/*
 *  group_is_overloaded returns true if the group has more tasks than it can
 *  handle.
 *  group_is_overloaded is not equals to !group_has_capacity because a group
 *  with the exact right number of tasks, has no more spare capacity but is not
 *  overloaded so both group_has_capacity and group_is_overloaded return
 *  false.
 */
static inline bool
group_is_overloaded(unsigned int imbalance_pct, struct sg_lb_stats *sgs)
{
	if (sgs->sum_nr_running <= sgs->group_weight)
		return false;

	if ((sgs->group_capacity * 100) <
			(sgs->group_util * imbalance_pct))
		return true;

	if ((sgs->group_capacity * imbalance_pct) <
			(sgs->group_runnable * 100))
		return true;

	return false;
}

static inline enum
group_type group_classify(unsigned int imbalance_pct,
			  struct sched_group *group,
			  struct sg_lb_stats *sgs)
{
	if (group_is_overloaded(imbalance_pct, sgs))
		return group_overloaded;

	if (sg_imbalanced(group))
		return group_imbalanced;

	if (sgs->group_asym_packing)
		return group_asym_packing;

	if (sgs->group_smt_balance)
		return group_smt_balance;

	if (sgs->group_misfit_task_load)
		return group_misfit_task;

	if (!group_has_capacity(imbalance_pct, sgs))
		return group_fully_busy;

	return group_has_spare;
}

/**
 * sched_use_asym_prio - Check whether asym_packing priority must be used
 * @sd:		The scheduling domain of the load balancing
 * @cpu:	A CPU
 *
 * Always use CPU priority when balancing load between SMT siblings. When
 * balancing load between cores, it is not sufficient that @cpu is idle. Only
 * use CPU priority if the whole core is idle.
 *
 * Returns: True if the priority of @cpu must be followed. False otherwise.
 */
static bool sched_use_asym_prio(struct sched_domain *sd, int cpu)
{
	if (!(sd->flags & SD_ASYM_PACKING))
		return false;

	if (!sched_smt_active())
		return true;

	return sd->flags & SD_SHARE_CPUCAPACITY || is_core_idle(cpu);
}

static inline bool sched_asym(struct sched_domain *sd, int dst_cpu, int src_cpu)
{
	/*
	 * First check if @dst_cpu can do asym_packing load balance. Only do it
	 * if it has higher priority than @src_cpu.
	 */
	return sched_use_asym_prio(sd, dst_cpu) &&
		sched_asym_prefer(dst_cpu, src_cpu);
}

/**
 * sched_group_asym - Check if the destination CPU can do asym_packing balance
 * @env:	The load balancing environment
 * @sgs:	Load-balancing statistics of the candidate busiest group
 * @group:	The candidate busiest group
 *
 * @env::dst_cpu can do asym_packing if it has higher priority than the
 * preferred CPU of @group.
 *
 * Return: true if @env::dst_cpu can do with asym_packing load balance. False
 * otherwise.
 */
static inline bool
sched_group_asym(struct lb_env *env, struct sg_lb_stats *sgs, struct sched_group *group)
{
	/*
	 * CPU priorities do not make sense for SMT cores with more than one
	 * busy sibling.
	 */
	if ((group->flags & SD_SHARE_CPUCAPACITY) &&
	    (sgs->group_weight - sgs->idle_cpus != 1))
		return false;

	return sched_asym(env->sd, env->dst_cpu, group->asym_prefer_cpu);
}

/* One group has more than one SMT CPU while the other group does not */
static inline bool smt_vs_nonsmt_groups(struct sched_group *sg1,
				    struct sched_group *sg2)
{
	if (!sg1 || !sg2)
		return false;

	return (sg1->flags & SD_SHARE_CPUCAPACITY) !=
		(sg2->flags & SD_SHARE_CPUCAPACITY);
}

static inline bool smt_balance(struct lb_env *env, struct sg_lb_stats *sgs,
			       struct sched_group *group)
{
	if (!env->idle)
		return false;

	/*
	 * For SMT source group, it is better to move a task
	 * to a CPU that doesn't have multiple tasks sharing its CPU capacity.
	 * Note that if a group has a single SMT, SD_SHARE_CPUCAPACITY
	 * will not be on.
	 */
	if (group->flags & SD_SHARE_CPUCAPACITY &&
	    sgs->sum_h_nr_running > 1)
		return true;

	return false;
}

static inline long sibling_imbalance(struct lb_env *env,
				    struct sd_lb_stats *sds,
				    struct sg_lb_stats *busiest,
				    struct sg_lb_stats *local)
{
	int ncores_busiest, ncores_local;
	long imbalance;

	if (!env->idle || !busiest->sum_nr_running)
		return 0;

	ncores_busiest = sds->busiest->cores;
	ncores_local = sds->local->cores;

	if (ncores_busiest == ncores_local) {
		imbalance = busiest->sum_nr_running;
		lsub_positive(&imbalance, local->sum_nr_running);
		return imbalance;
	}

	/* Balance such that nr_running/ncores ratio are same on both groups */
	imbalance = ncores_local * busiest->sum_nr_running;
	lsub_positive(&imbalance, ncores_busiest * local->sum_nr_running);
	/* Normalize imbalance and do rounding on normalization */
	imbalance = 2 * imbalance + ncores_local + ncores_busiest;
	imbalance /= ncores_local + ncores_busiest;

	/* Take advantage of resource in an empty sched group */
	if (imbalance <= 1 && local->sum_nr_running == 0 &&
	    busiest->sum_nr_running > 1)
		imbalance = 2;

	return imbalance;
}

static inline bool
sched_reduced_capacity(struct rq *rq, struct sched_domain *sd)
{
	/*
	 * When there is more than 1 task, the group_overloaded case already
	 * takes care of cpu with reduced capacity
	 */
	if (rq->cfs.h_nr_running != 1)
		return false;

	return check_cpu_capacity(rq, sd);
}

/**
 * update_sg_lb_stats - Update sched_group's statistics for load balancing.
 * @env: The load balancing environment.
 * @sds: Load-balancing data with statistics of the local group.
 * @group: sched_group whose statistics are to be updated.
 * @sgs: variable to hold the statistics for this group.
 * @sg_overloaded: sched_group is overloaded
 * @sg_overutilized: sched_group is overutilized
 */
static inline void update_sg_lb_stats(struct lb_env *env,
				      struct sd_lb_stats *sds,
				      struct sched_group *group,
				      struct sg_lb_stats *sgs,
				      bool *sg_overloaded,
				      bool *sg_overutilized)
{
	int i, nr_running, local_group;

	memset(sgs, 0, sizeof(*sgs));

	local_group = group == sds->local;

	for_each_cpu_and(i, sched_group_span(group), env->cpus) {
		struct rq *rq = cpu_rq(i);
		unsigned long load = cpu_load(rq);

		sgs->group_load += load;
		sgs->group_util += cpu_util_cfs(i);
		sgs->group_runnable += cpu_runnable(rq);
		sgs->sum_h_nr_running += rq->cfs.h_nr_running;

		nr_running = rq->nr_running;
		sgs->sum_nr_running += nr_running;

		if (nr_running > 1)
			*sg_overloaded = 1;

		if (cpu_overutilized(i))
			*sg_overutilized = 1;

#ifdef CONFIG_NUMA_BALANCING
		sgs->nr_numa_running += rq->nr_numa_running;
		sgs->nr_preferred_running += rq->nr_preferred_running;
#endif
		/*
		 * No need to call idle_cpu() if nr_running is not 0
		 */
		if (!nr_running && idle_cpu(i)) {
			sgs->idle_cpus++;
			/* Idle cpu can't have misfit task */
			continue;
		}

		if (local_group)
			continue;

		if (env->sd->flags & SD_ASYM_CPUCAPACITY) {
			/* Check for a misfit task on the cpu */
			if (sgs->group_misfit_task_load < rq->misfit_task_load) {
				sgs->group_misfit_task_load = rq->misfit_task_load;
				*sg_overloaded = 1;
			}
		} else if (env->idle && sched_reduced_capacity(rq, env->sd)) {
			/* Check for a task running on a CPU with reduced capacity */
			if (sgs->group_misfit_task_load < load)
				sgs->group_misfit_task_load = load;
		}
	}

	sgs->group_capacity = group->sgc->capacity;

	sgs->group_weight = group->group_weight;

	/* Check if dst CPU is idle and preferred to this group */
	if (!local_group && env->idle && sgs->sum_h_nr_running &&
	    sched_group_asym(env, sgs, group))
		sgs->group_asym_packing = 1;

	/* Check for loaded SMT group to be balanced to dst CPU */
	if (!local_group && smt_balance(env, sgs, group))
		sgs->group_smt_balance = 1;

	sgs->group_type = group_classify(env->sd->imbalance_pct, group, sgs);

	/* Computing avg_load makes sense only when group is overloaded */
	if (sgs->group_type == group_overloaded)
		sgs->avg_load = (sgs->group_load * SCHED_CAPACITY_SCALE) /
				sgs->group_capacity;
}

/**
 * update_sd_pick_busiest - return 1 on busiest group
 * @env: The load balancing environment.
 * @sds: sched_domain statistics
 * @sg: sched_group candidate to be checked for being the busiest
 * @sgs: sched_group statistics
 *
 * Determine if @sg is a busier group than the previously selected
 * busiest group.
 *
 * Return: %true if @sg is a busier group than the previously selected
 * busiest group. %false otherwise.
 */
static bool update_sd_pick_busiest(struct lb_env *env,
				   struct sd_lb_stats *sds,
				   struct sched_group *sg,
				   struct sg_lb_stats *sgs)
{
	struct sg_lb_stats *busiest = &sds->busiest_stat;

	/* Make sure that there is at least one task to pull */
	if (!sgs->sum_h_nr_running)
		return false;

	/*
	 * Don't try to pull misfit tasks we can't help.
	 * We can use max_capacity here as reduction in capacity on some
	 * CPUs in the group should either be possible to resolve
	 * internally or be covered by avg_load imbalance (eventually).
	 */
	if ((env->sd->flags & SD_ASYM_CPUCAPACITY) &&
	    (sgs->group_type == group_misfit_task) &&
	    (!capacity_greater(capacity_of(env->dst_cpu), sg->sgc->max_capacity) ||
	     sds->local_stat.group_type != group_has_spare))
		return false;

	if (sgs->group_type > busiest->group_type)
		return true;

	if (sgs->group_type < busiest->group_type)
		return false;

	/*
	 * The candidate and the current busiest group are the same type of
	 * group. Let check which one is the busiest according to the type.
	 */

	switch (sgs->group_type) {
	case group_overloaded:
		/* Select the overloaded group with highest avg_load. */
		return sgs->avg_load > busiest->avg_load;

	case group_imbalanced:
		/*
		 * Select the 1st imbalanced group as we don't have any way to
		 * choose one more than another.
		 */
		return false;

	case group_asym_packing:
		/* Prefer to move from lowest priority CPU's work */
		return sched_asym_prefer(sds->busiest->asym_prefer_cpu, sg->asym_prefer_cpu);

	case group_misfit_task:
		/*
		 * If we have more than one misfit sg go with the biggest
		 * misfit.
		 */
		return sgs->group_misfit_task_load > busiest->group_misfit_task_load;

	case group_smt_balance:
		/*
		 * Check if we have spare CPUs on either SMT group to
		 * choose has spare or fully busy handling.
		 */
		if (sgs->idle_cpus != 0 || busiest->idle_cpus != 0)
			goto has_spare;

		fallthrough;

	case group_fully_busy:
		/*
		 * Select the fully busy group with highest avg_load. In
		 * theory, there is no need to pull task from such kind of
		 * group because tasks have all compute capacity that they need
		 * but we can still improve the overall throughput by reducing
		 * contention when accessing shared HW resources.
		 *
		 * XXX for now avg_load is not computed and always 0 so we
		 * select the 1st one, except if @sg is composed of SMT
		 * siblings.
		 */

		if (sgs->avg_load < busiest->avg_load)
			return false;

		if (sgs->avg_load == busiest->avg_load) {
			/*
			 * SMT sched groups need more help than non-SMT groups.
			 * If @sg happens to also be SMT, either choice is good.
			 */
			if (sds->busiest->flags & SD_SHARE_CPUCAPACITY)
				return false;
		}

		break;

	case group_has_spare:
		/*
		 * Do not pick sg with SMT CPUs over sg with pure CPUs,
		 * as we do not want to pull task off SMT core with one task
		 * and make the core idle.
		 */
		if (smt_vs_nonsmt_groups(sds->busiest, sg)) {
			if (sg->flags & SD_SHARE_CPUCAPACITY && sgs->sum_h_nr_running <= 1)
				return false;
			else
				return true;
		}
has_spare:

		/*
		 * Select not overloaded group with lowest number of idle CPUs
		 * and highest number of running tasks. We could also compare
		 * the spare capacity which is more stable but it can end up
		 * that the group has less spare capacity but finally more idle
		 * CPUs which means less opportunity to pull tasks.
		 */
		if (sgs->idle_cpus > busiest->idle_cpus)
			return false;
		else if ((sgs->idle_cpus == busiest->idle_cpus) &&
			 (sgs->sum_nr_running <= busiest->sum_nr_running))
			return false;

		break;
	}

	/*
	 * Candidate sg has no more than one task per CPU and has higher
	 * per-CPU capacity. Migrating tasks to less capable CPUs may harm
	 * throughput. Maximize throughput, power/energy consequences are not
	 * considered.
	 */
	if ((env->sd->flags & SD_ASYM_CPUCAPACITY) &&
	    (sgs->group_type <= group_fully_busy) &&
	    (capacity_greater(sg->sgc->min_capacity, capacity_of(env->dst_cpu))))
		return false;

	return true;
}

#ifdef CONFIG_NUMA_BALANCING
static inline enum fbq_type fbq_classify_group(struct sg_lb_stats *sgs)
{
	if (sgs->sum_h_nr_running > sgs->nr_numa_running)
		return regular;
	if (sgs->sum_h_nr_running > sgs->nr_preferred_running)
		return remote;
	return all;
}

static inline enum fbq_type fbq_classify_rq(struct rq *rq)
{
	if (rq->nr_running > rq->nr_numa_running)
		return regular;
	if (rq->nr_running > rq->nr_preferred_running)
		return remote;
	return all;
}
#else
static inline enum fbq_type fbq_classify_group(struct sg_lb_stats *sgs)
{
	return all;
}

static inline enum fbq_type fbq_classify_rq(struct rq *rq)
{
	return regular;
}
#endif /* CONFIG_NUMA_BALANCING */


struct sg_lb_stats;

/*
 * task_running_on_cpu - return 1 if @p is running on @cpu.
 */

static unsigned int task_running_on_cpu(int cpu, struct task_struct *p)
{
	/* Task has no contribution or is new */
	if (cpu != task_cpu(p) || !READ_ONCE(p->se.avg.last_update_time))
		return 0;

	if (task_on_rq_queued(p))
		return 1;

	return 0;
}

/**
 * idle_cpu_without - would a given CPU be idle without p ?
 * @cpu: the processor on which idleness is tested.
 * @p: task which should be ignored.
 *
 * Return: 1 if the CPU would be idle. 0 otherwise.
 */
static int idle_cpu_without(int cpu, struct task_struct *p)
{
	struct rq *rq = cpu_rq(cpu);

	if (rq->curr != rq->idle && rq->curr != p)
		return 0;

	/*
	 * rq->nr_running can't be used but an updated version without the
	 * impact of p on cpu must be used instead. The updated nr_running
	 * be computed and tested before calling idle_cpu_without().
	 */

	if (rq->ttwu_pending)
		return 0;

	return 1;
}

/*
 * update_sg_wakeup_stats - Update sched_group's statistics for wakeup.
 * @sd: The sched_domain level to look for idlest group.
 * @group: sched_group whose statistics are to be updated.
 * @sgs: variable to hold the statistics for this group.
 * @p: The task for which we look for the idlest group/CPU.
 */
static inline void update_sg_wakeup_stats(struct sched_domain *sd,
					  struct sched_group *group,
					  struct sg_lb_stats *sgs,
					  struct task_struct *p)
{
	int i, nr_running;

	memset(sgs, 0, sizeof(*sgs));

	/* Assume that task can't fit any CPU of the group */
	if (sd->flags & SD_ASYM_CPUCAPACITY)
		sgs->group_misfit_task_load = 1;

	for_each_cpu(i, sched_group_span(group)) {
		struct rq *rq = cpu_rq(i);
		unsigned int local;

		sgs->group_load += cpu_load_without(rq, p);
		sgs->group_util += cpu_util_without(i, p);
		sgs->group_runnable += cpu_runnable_without(rq, p);
		local = task_running_on_cpu(i, p);
		sgs->sum_h_nr_running += rq->cfs.h_nr_running - local;

		nr_running = rq->nr_running - local;
		sgs->sum_nr_running += nr_running;

		/*
		 * No need to call idle_cpu_without() if nr_running is not 0
		 */
		if (!nr_running && idle_cpu_without(i, p))
			sgs->idle_cpus++;

		/* Check if task fits in the CPU */
		if (sd->flags & SD_ASYM_CPUCAPACITY &&
		    sgs->group_misfit_task_load &&
		    task_fits_cpu(p, i))
			sgs->group_misfit_task_load = 0;

	}

	sgs->group_capacity = group->sgc->capacity;

	sgs->group_weight = group->group_weight;

	sgs->group_type = group_classify(sd->imbalance_pct, group, sgs);

	/*
	 * Computing avg_load makes sense only when group is fully busy or
	 * overloaded
	 */
	if (sgs->group_type == group_fully_busy ||
		sgs->group_type == group_overloaded)
		sgs->avg_load = (sgs->group_load * SCHED_CAPACITY_SCALE) /
				sgs->group_capacity;
}

static bool update_pick_idlest(struct sched_group *idlest,
			       struct sg_lb_stats *idlest_sgs,
			       struct sched_group *group,
			       struct sg_lb_stats *sgs)
{
	if (sgs->group_type < idlest_sgs->group_type)
		return true;

	if (sgs->group_type > idlest_sgs->group_type)
		return false;

	/*
	 * The candidate and the current idlest group are the same type of
	 * group. Let check which one is the idlest according to the type.
	 */

	switch (sgs->group_type) {
	case group_overloaded:
	case group_fully_busy:
		/* Select the group with lowest avg_load. */
		if (idlest_sgs->avg_load <= sgs->avg_load)
			return false;
		break;

	case group_imbalanced:
	case group_asym_packing:
	case group_smt_balance:
		/* Those types are not used in the slow wakeup path */
		return false;

	case group_misfit_task:
		/* Select group with the highest max capacity */
		if (idlest->sgc->max_capacity >= group->sgc->max_capacity)
			return false;
		break;

	case group_has_spare:
		/* Select group with most idle CPUs */
		if (idlest_sgs->idle_cpus > sgs->idle_cpus)
			return false;

		/* Select group with lowest group_util */
		if (idlest_sgs->idle_cpus == sgs->idle_cpus &&
			idlest_sgs->group_util <= sgs->group_util)
			return false;

		break;
	}

	return true;
}

/*
 * sched_balance_find_dst_group() finds and returns the least busy CPU group within the
 * domain.
 *
 * Assumes p is allowed on at least one CPU in sd.
 */
static struct sched_group *
sched_balance_find_dst_group(struct sched_domain *sd, struct task_struct *p, int this_cpu)
{
	struct sched_group *idlest = NULL, *local = NULL, *group = sd->groups;
	struct sg_lb_stats local_sgs, tmp_sgs;
	struct sg_lb_stats *sgs;
	unsigned long imbalance;
	struct sg_lb_stats idlest_sgs = {
			.avg_load = UINT_MAX,
			.group_type = group_overloaded,
	};

	do {
		int local_group;

		/* Skip over this group if it has no CPUs allowed */
		if (!cpumask_intersects(sched_group_span(group),
					p->cpus_ptr))
			continue;

		/* Skip over this group if no cookie matched */
		if (!sched_group_cookie_match(cpu_rq(this_cpu), p, group))
			continue;

		local_group = cpumask_test_cpu(this_cpu,
					       sched_group_span(group));

		if (local_group) {
			sgs = &local_sgs;
			local = group;
		} else {
			sgs = &tmp_sgs;
		}

		update_sg_wakeup_stats(sd, group, sgs, p);

		if (!local_group && update_pick_idlest(idlest, &idlest_sgs, group, sgs)) {
			idlest = group;
			idlest_sgs = *sgs;
		}

	} while (group = group->next, group != sd->groups);


	/* There is no idlest group to push tasks to */
	if (!idlest)
		return NULL;

	/* The local group has been skipped because of CPU affinity */
	if (!local)
		return idlest;

	/*
	 * If the local group is idler than the selected idlest group
	 * don't try and push the task.
	 */
	if (local_sgs.group_type < idlest_sgs.group_type)
		return NULL;

	/*
	 * If the local group is busier than the selected idlest group
	 * try and push the task.
	 */
	if (local_sgs.group_type > idlest_sgs.group_type)
		return idlest;

	switch (local_sgs.group_type) {
	case group_overloaded:
	case group_fully_busy:

		/* Calculate allowed imbalance based on load */
		imbalance = scale_load_down(NICE_0_LOAD) *
				(sd->imbalance_pct-100) / 100;

		/*
		 * When comparing groups across NUMA domains, it's possible for
		 * the local domain to be very lightly loaded relative to the
		 * remote domains but "imbalance" skews the comparison making
		 * remote CPUs look much more favourable. When considering
		 * cross-domain, add imbalance to the load on the remote node
		 * and consider staying local.
		 */

		if ((sd->flags & SD_NUMA) &&
		    ((idlest_sgs.avg_load + imbalance) >= local_sgs.avg_load))
			return NULL;

		/*
		 * If the local group is less loaded than the selected
		 * idlest group don't try and push any tasks.
		 */
		if (idlest_sgs.avg_load >= (local_sgs.avg_load + imbalance))
			return NULL;

		if (100 * local_sgs.avg_load <= sd->imbalance_pct * idlest_sgs.avg_load)
			return NULL;
		break;

	case group_imbalanced:
	case group_asym_packing:
	case group_smt_balance:
		/* Those type are not used in the slow wakeup path */
		return NULL;

	case group_misfit_task:
		/* Select group with the highest max capacity */
		if (local->sgc->max_capacity >= idlest->sgc->max_capacity)
			return NULL;
		break;

	case group_has_spare:
#ifdef CONFIG_NUMA
		if (sd->flags & SD_NUMA) {
			int imb_numa_nr = sd->imb_numa_nr;
#ifdef CONFIG_NUMA_BALANCING
			int idlest_cpu;
			/*
			 * If there is spare capacity at NUMA, try to select
			 * the preferred node
			 */
			if (cpu_to_node(this_cpu) == p->numa_preferred_nid)
				return NULL;

			idlest_cpu = cpumask_first(sched_group_span(idlest));
			if (cpu_to_node(idlest_cpu) == p->numa_preferred_nid)
				return idlest;
#endif /* CONFIG_NUMA_BALANCING */
			/*
			 * Otherwise, keep the task close to the wakeup source
			 * and improve locality if the number of running tasks
			 * would remain below threshold where an imbalance is
			 * allowed while accounting for the possibility the
			 * task is pinned to a subset of CPUs. If there is a
			 * real need of migration, periodic load balance will
			 * take care of it.
			 */
			if (p->nr_cpus_allowed != NR_CPUS) {
				struct cpumask *cpus = this_cpu_cpumask_var_ptr(select_rq_mask);

				cpumask_and(cpus, sched_group_span(local), p->cpus_ptr);
				imb_numa_nr = min(cpumask_weight(cpus), sd->imb_numa_nr);
			}

			imbalance = abs(local_sgs.idle_cpus - idlest_sgs.idle_cpus);
			if (!adjust_numa_imbalance(imbalance,
						   local_sgs.sum_nr_running + 1,
						   imb_numa_nr)) {
				return NULL;
			}
		}
#endif /* CONFIG_NUMA */

		/*
		 * Select group with highest number of idle CPUs. We could also
		 * compare the utilization which is more stable but it can end
		 * up that the group has less spare capacity but finally more
		 * idle CPUs which means more opportunity to run task.
		 */
		if (local_sgs.idle_cpus >= idlest_sgs.idle_cpus)
			return NULL;
		break;
	}

	return idlest;
}

static void update_idle_cpu_scan(struct lb_env *env,
				 unsigned long sum_util)
{
	struct sched_domain_shared *sd_share;
	int llc_weight, pct;
	u64 x, y, tmp;
	/*
	 * Update the number of CPUs to scan in LLC domain, which could
	 * be used as a hint in select_idle_cpu(). The update of sd_share
	 * could be expensive because it is within a shared cache line.
	 * So the write of this hint only occurs during periodic load
	 * balancing, rather than CPU_NEWLY_IDLE, because the latter
	 * can fire way more frequently than the former.
	 */
	if (!sched_feat(SIS_UTIL) || env->idle == CPU_NEWLY_IDLE)
		return;

	llc_weight = per_cpu(sd_llc_size, env->dst_cpu);
	if (env->sd->span_weight != llc_weight)
		return;

	sd_share = rcu_dereference(per_cpu(sd_llc_shared, env->dst_cpu));
	if (!sd_share)
		return;

	/*
	 * The number of CPUs to search drops as sum_util increases, when
	 * sum_util hits 85% or above, the scan stops.
	 * The reason to choose 85% as the threshold is because this is the
	 * imbalance_pct(117) when a LLC sched group is overloaded.
	 *
	 * let y = SCHED_CAPACITY_SCALE - p * x^2                       [1]
	 * and y'= y / SCHED_CAPACITY_SCALE
	 *
	 * x is the ratio of sum_util compared to the CPU capacity:
	 * x = sum_util / (llc_weight * SCHED_CAPACITY_SCALE)
	 * y' is the ratio of CPUs to be scanned in the LLC domain,
	 * and the number of CPUs to scan is calculated by:
	 *
	 * nr_scan = llc_weight * y'                                    [2]
	 *
	 * When x hits the threshold of overloaded, AKA, when
	 * x = 100 / pct, y drops to 0. According to [1],
	 * p should be SCHED_CAPACITY_SCALE * pct^2 / 10000
	 *
	 * Scale x by SCHED_CAPACITY_SCALE:
	 * x' = sum_util / llc_weight;                                  [3]
	 *
	 * and finally [1] becomes:
	 * y = SCHED_CAPACITY_SCALE -
	 *     x'^2 * pct^2 / (10000 * SCHED_CAPACITY_SCALE)            [4]
	 *
	 */
	/* equation [3] */
	x = sum_util;
	do_div(x, llc_weight);

	/* equation [4] */
	pct = env->sd->imbalance_pct;
	tmp = x * x * pct * pct;
	do_div(tmp, 10000 * SCHED_CAPACITY_SCALE);
	tmp = min_t(long, tmp, SCHED_CAPACITY_SCALE);
	y = SCHED_CAPACITY_SCALE - tmp;

	/* equation [2] */
	y *= llc_weight;
	do_div(y, SCHED_CAPACITY_SCALE);
	if ((int)y != sd_share->nr_idle_scan)
		WRITE_ONCE(sd_share->nr_idle_scan, (int)y);
}

/**
 * update_sd_lb_stats - Update sched_domain's statistics for load balancing.
 * @env: The load balancing environment.
 * @sds: variable to hold the statistics for this sched_domain.
 */

static inline void update_sd_lb_stats(struct lb_env *env, struct sd_lb_stats *sds)
{
	struct sched_group *sg = env->sd->groups;
	struct sg_lb_stats *local = &sds->local_stat;
	struct sg_lb_stats tmp_sgs;
	unsigned long sum_util = 0;
	bool sg_overloaded = 0, sg_overutilized = 0;

	do {
		struct sg_lb_stats *sgs = &tmp_sgs;
		int local_group;

		local_group = cpumask_test_cpu(env->dst_cpu, sched_group_span(sg));
		if (local_group) {
			sds->local = sg;
			sgs = local;

			if (env->idle != CPU_NEWLY_IDLE ||
			    time_after_eq(jiffies, sg->sgc->next_update))
				update_group_capacity(env->sd, env->dst_cpu);
		}

		update_sg_lb_stats(env, sds, sg, sgs, &sg_overloaded, &sg_overutilized);

		if (!local_group && update_sd_pick_busiest(env, sds, sg, sgs)) {
			sds->busiest = sg;
			sds->busiest_stat = *sgs;
		}

		/* Now, start updating sd_lb_stats */
		sds->total_load += sgs->group_load;
		sds->total_capacity += sgs->group_capacity;

		sum_util += sgs->group_util;
		sg = sg->next;
	} while (sg != env->sd->groups);

	/*
	 * Indicate that the child domain of the busiest group prefers tasks
	 * go to a child's sibling domains first. NB the flags of a sched group
	 * are those of the child domain.
	 */
	if (sds->busiest)
		sds->prefer_sibling = !!(sds->busiest->flags & SD_PREFER_SIBLING);


	if (env->sd->flags & SD_NUMA)
		env->fbq_type = fbq_classify_group(&sds->busiest_stat);

	if (!env->sd->parent) {
		/* update overload indicator if we are at root domain */
		set_rd_overloaded(env->dst_rq->rd, sg_overloaded);

		/* Update over-utilization (tipping point, U >= 0) indicator */
		set_rd_overutilized(env->dst_rq->rd, sg_overutilized);
	} else if (sg_overutilized) {
		set_rd_overutilized(env->dst_rq->rd, sg_overutilized);
	}

	update_idle_cpu_scan(env, sum_util);
}

/**
 * calculate_imbalance - Calculate the amount of imbalance present within the
 *			 groups of a given sched_domain during load balance.
 * @env: load balance environment
 * @sds: statistics of the sched_domain whose imbalance is to be calculated.
 */
static inline void calculate_imbalance(struct lb_env *env, struct sd_lb_stats *sds)
{
	struct sg_lb_stats *local, *busiest;

	local = &sds->local_stat;
	busiest = &sds->busiest_stat;

	if (busiest->group_type == group_misfit_task) {
		if (env->sd->flags & SD_ASYM_CPUCAPACITY) {
			/* Set imbalance to allow misfit tasks to be balanced. */
			env->migration_type = migrate_misfit;
			env->imbalance = 1;
		} else {
			/*
			 * Set load imbalance to allow moving task from cpu
			 * with reduced capacity.
			 */
			env->migration_type = migrate_load;
			env->imbalance = busiest->group_misfit_task_load;
		}
		return;
	}

	if (busiest->group_type == group_asym_packing) {
		/*
		 * In case of asym capacity, we will try to migrate all load to
		 * the preferred CPU.
		 */
		env->migration_type = migrate_task;
		env->imbalance = busiest->sum_h_nr_running;
		return;
	}

	if (busiest->group_type == group_smt_balance) {
		/* Reduce number of tasks sharing CPU capacity */
		env->migration_type = migrate_task;
		env->imbalance = 1;
		return;
	}

	if (busiest->group_type == group_imbalanced) {
		/*
		 * In the group_imb case we cannot rely on group-wide averages
		 * to ensure CPU-load equilibrium, try to move any task to fix
		 * the imbalance. The next load balance will take care of
		 * balancing back the system.
		 */
		env->migration_type = migrate_task;
		env->imbalance = 1;
		return;
	}

	/*
	 * Try to use spare capacity of local group without overloading it or
	 * emptying busiest.
	 */
	if (local->group_type == group_has_spare) {
		if ((busiest->group_type > group_fully_busy) &&
		    !(env->sd->flags & SD_SHARE_LLC)) {
			/*
			 * If busiest is overloaded, try to fill spare
			 * capacity. This might end up creating spare capacity
			 * in busiest or busiest still being overloaded but
			 * there is no simple way to directly compute the
			 * amount of load to migrate in order to balance the
			 * system.
			 */
			env->migration_type = migrate_util;
			env->imbalance = max(local->group_capacity, local->group_util) -
					 local->group_util;

			/*
			 * In some cases, the group's utilization is max or even
			 * higher than capacity because of migrations but the
			 * local CPU is (newly) idle. There is at least one
			 * waiting task in this overloaded busiest group. Let's
			 * try to pull it.
			 */
			if (env->idle && env->imbalance == 0) {
				env->migration_type = migrate_task;
				env->imbalance = 1;
			}

			return;
		}

		if (busiest->group_weight == 1 || sds->prefer_sibling) {
			/*
			 * When prefer sibling, evenly spread running tasks on
			 * groups.
			 */
			env->migration_type = migrate_task;
			env->imbalance = sibling_imbalance(env, sds, busiest, local);
		} else {

			/*
			 * If there is no overload, we just want to even the number of
			 * idle CPUs.
			 */
			env->migration_type = migrate_task;
			env->imbalance = max_t(long, 0,
					       (local->idle_cpus - busiest->idle_cpus));
		}

#ifdef CONFIG_NUMA
		/* Consider allowing a small imbalance between NUMA groups */
		if (env->sd->flags & SD_NUMA) {
			env->imbalance = adjust_numa_imbalance(env->imbalance,
							       local->sum_nr_running + 1,
							       env->sd->imb_numa_nr);
		}
#endif

		/* Number of tasks to move to restore balance */
		env->imbalance >>= 1;

		return;
	}

	/*
	 * Local is fully busy but has to take more load to relieve the
	 * busiest group
	 */
	if (local->group_type < group_overloaded) {
		/*
		 * Local will become overloaded so the avg_load metrics are
		 * finally needed.
		 */

		local->avg_load = (local->group_load * SCHED_CAPACITY_SCALE) /
				  local->group_capacity;

		/*
		 * If the local group is more loaded than the selected
		 * busiest group don't try to pull any tasks.
		 */
		if (local->avg_load >= busiest->avg_load) {
			env->imbalance = 0;
			return;
		}

		sds->avg_load = (sds->total_load * SCHED_CAPACITY_SCALE) /
				sds->total_capacity;

		/*
		 * If the local group is more loaded than the average system
		 * load, don't try to pull any tasks.
		 */
		if (local->avg_load >= sds->avg_load) {
			env->imbalance = 0;
			return;
		}

	}

	/*
	 * Both group are or will become overloaded and we're trying to get all
	 * the CPUs to the average_load, so we don't want to push ourselves
	 * above the average load, nor do we wish to reduce the max loaded CPU
	 * below the average load. At the same time, we also don't want to
	 * reduce the group load below the group capacity. Thus we look for
	 * the minimum possible imbalance.
	 */
	env->migration_type = migrate_load;
	env->imbalance = min(
		(busiest->avg_load - sds->avg_load) * busiest->group_capacity,
		(sds->avg_load - local->avg_load) * local->group_capacity
	) / SCHED_CAPACITY_SCALE;
}

/******* sched_balance_find_src_group() helpers end here *********************/

/*
 * Decision matrix according to the local and busiest group type:
 *
 * busiest \ local has_spare fully_busy misfit asym imbalanced overloaded
 * has_spare        nr_idle   balanced   N/A    N/A  balanced   balanced
 * fully_busy       nr_idle   nr_idle    N/A    N/A  balanced   balanced
 * misfit_task      force     N/A        N/A    N/A  N/A        N/A
 * asym_packing     force     force      N/A    N/A  force      force
 * imbalanced       force     force      N/A    N/A  force      force
 * overloaded       force     force      N/A    N/A  force      avg_load
 *
 * N/A :      Not Applicable because already filtered while updating
 *            statistics.
 * balanced : The system is balanced for these 2 groups.
 * force :    Calculate the imbalance as load migration is probably needed.
 * avg_load : Only if imbalance is significant enough.
 * nr_idle :  dst_cpu is not busy and the number of idle CPUs is quite
 *            different in groups.
 */

/**
 * sched_balance_find_src_group - Returns the busiest group within the sched_domain
 * if there is an imbalance.
 * @env: The load balancing environment.
 *
 * Also calculates the amount of runnable load which should be moved
 * to restore balance.
 *
 * Return:	- The busiest group if imbalance exists.
 */
static struct sched_group *sched_balance_find_src_group(struct lb_env *env)
{
	struct sg_lb_stats *local, *busiest;
	struct sd_lb_stats sds;

	init_sd_lb_stats(&sds);

	/*
	 * Compute the various statistics relevant for load balancing at
	 * this level.
	 */
	update_sd_lb_stats(env, &sds);

	/* There is no busy sibling group to pull tasks from */
	if (!sds.busiest)
		goto out_balanced;

	busiest = &sds.busiest_stat;

	/* Misfit tasks should be dealt with regardless of the avg load */
	if (busiest->group_type == group_misfit_task)
		goto force_balance;

	if (!is_rd_overutilized(env->dst_rq->rd) &&
	    rcu_dereference(env->dst_rq->rd->pd))
		goto out_balanced;

	/* ASYM feature bypasses nice load balance check */
	if (busiest->group_type == group_asym_packing)
		goto force_balance;

	/*
	 * If the busiest group is imbalanced the below checks don't
	 * work because they assume all things are equal, which typically
	 * isn't true due to cpus_ptr constraints and the like.
	 */
	if (busiest->group_type == group_imbalanced)
		goto force_balance;

	local = &sds.local_stat;
	/*
	 * If the local group is busier than the selected busiest group
	 * don't try and pull any tasks.
	 */
	if (local->group_type > busiest->group_type)
		goto out_balanced;

	/*
	 * When groups are overloaded, use the avg_load to ensure fairness
	 * between tasks.
	 */
	if (local->group_type == group_overloaded) {
		/*
		 * If the local group is more loaded than the selected
		 * busiest group don't try to pull any tasks.
		 */
		if (local->avg_load >= busiest->avg_load)
			goto out_balanced;

		/* XXX broken for overlapping NUMA groups */
		sds.avg_load = (sds.total_load * SCHED_CAPACITY_SCALE) /
				sds.total_capacity;

		/*
		 * Don't pull any tasks if this group is already above the
		 * domain average load.
		 */
		if (local->avg_load >= sds.avg_load)
			goto out_balanced;

		/*
		 * If the busiest group is more loaded, use imbalance_pct to be
		 * conservative.
		 */
		if (100 * busiest->avg_load <=
				env->sd->imbalance_pct * local->avg_load)
			goto out_balanced;
	}

	/*
	 * Try to move all excess tasks to a sibling domain of the busiest
	 * group's child domain.
	 */
	if (sds.prefer_sibling && local->group_type == group_has_spare &&
	    sibling_imbalance(env, &sds, busiest, local) > 1)
		goto force_balance;

	if (busiest->group_type != group_overloaded) {
		if (!env->idle) {
			/*
			 * If the busiest group is not overloaded (and as a
			 * result the local one too) but this CPU is already
			 * busy, let another idle CPU try to pull task.
			 */
			goto out_balanced;
		}

		if (busiest->group_type == group_smt_balance &&
		    smt_vs_nonsmt_groups(sds.local, sds.busiest)) {
			/* Let non SMT CPU pull from SMT CPU sharing with sibling */
			goto force_balance;
		}

		if (busiest->group_weight > 1 &&
		    local->idle_cpus <= (busiest->idle_cpus + 1)) {
			/*
			 * If the busiest group is not overloaded
			 * and there is no imbalance between this and busiest
			 * group wrt idle CPUs, it is balanced. The imbalance
			 * becomes significant if the diff is greater than 1
			 * otherwise we might end up to just move the imbalance
			 * on another group. Of course this applies only if
			 * there is more than 1 CPU per group.
			 */
			goto out_balanced;
		}

		if (busiest->sum_h_nr_running == 1) {
			/*
			 * busiest doesn't have any tasks waiting to run
			 */
			goto out_balanced;
		}
	}

force_balance:
	/* Looks like there is an imbalance. Compute it */
	calculate_imbalance(env, &sds);
	return env->imbalance ? sds.busiest : NULL;

out_balanced:
	env->imbalance = 0;
	return NULL;
}

/*
 * sched_balance_find_src_rq - find the busiest runqueue among the CPUs in the group.
 */
static struct rq *sched_balance_find_src_rq(struct lb_env *env,
				     struct sched_group *group)
{
	struct rq *busiest = NULL, *rq;
	unsigned long busiest_util = 0, busiest_load = 0, busiest_capacity = 1;
	unsigned int busiest_nr = 0;
	int i;

	for_each_cpu_and(i, sched_group_span(group), env->cpus) {
		unsigned long capacity, load, util;
		unsigned int nr_running;
		enum fbq_type rt;

		rq = cpu_rq(i);
		rt = fbq_classify_rq(rq);

		/*
		 * We classify groups/runqueues into three groups:
		 *  - regular: there are !numa tasks
		 *  - remote:  there are numa tasks that run on the 'wrong' node
		 *  - all:     there is no distinction
		 *
		 * In order to avoid migrating ideally placed numa tasks,
		 * ignore those when there's better options.
		 *
		 * If we ignore the actual busiest queue to migrate another
		 * task, the next balance pass can still reduce the busiest
		 * queue by moving tasks around inside the node.
		 *
		 * If we cannot move enough load due to this classification
		 * the next pass will adjust the group classification and
		 * allow migration of more tasks.
		 *
		 * Both cases only affect the total convergence complexity.
		 */
		if (rt > env->fbq_type)
			continue;

		nr_running = rq->cfs.h_nr_running;
		if (!nr_running)
			continue;

		capacity = capacity_of(i);

		/*
		 * For ASYM_CPUCAPACITY domains, don't pick a CPU that could
		 * eventually lead to active_balancing high->low capacity.
		 * Higher per-CPU capacity is considered better than balancing
		 * average load.
		 */
		if (env->sd->flags & SD_ASYM_CPUCAPACITY &&
		    !capacity_greater(capacity_of(env->dst_cpu), capacity) &&
		    nr_running == 1)
			continue;

		/*
		 * Make sure we only pull tasks from a CPU of lower priority
		 * when balancing between SMT siblings.
		 *
		 * If balancing between cores, let lower priority CPUs help
		 * SMT cores with more than one busy sibling.
		 */
		if (sched_asym(env->sd, i, env->dst_cpu) && nr_running == 1)
			continue;

		switch (env->migration_type) {
		case migrate_load:
			/*
			 * When comparing with load imbalance, use cpu_load()
			 * which is not scaled with the CPU capacity.
			 */
			load = cpu_load(rq);

			if (nr_running == 1 && load > env->imbalance &&
			    !check_cpu_capacity(rq, env->sd))
				break;

			/*
			 * For the load comparisons with the other CPUs,
			 * consider the cpu_load() scaled with the CPU
			 * capacity, so that the load can be moved away
			 * from the CPU that is potentially running at a
			 * lower capacity.
			 *
			 * Thus we're looking for max(load_i / capacity_i),
			 * crosswise multiplication to rid ourselves of the
			 * division works out to:
			 * load_i * capacity_j > load_j * capacity_i;
			 * where j is our previous maximum.
			 */
			if (load * busiest_capacity > busiest_load * capacity) {
				busiest_load = load;
				busiest_capacity = capacity;
				busiest = rq;
			}
			break;

		case migrate_util:
			util = cpu_util_cfs_boost(i);

			/*
			 * Don't try to pull utilization from a CPU with one
			 * running task. Whatever its utilization, we will fail
			 * detach the task.
			 */
			if (nr_running <= 1)
				continue;

			if (busiest_util < util) {
				busiest_util = util;
				busiest = rq;
			}
			break;

		case migrate_task:
			if (busiest_nr < nr_running) {
				busiest_nr = nr_running;
				busiest = rq;
			}
			break;

		case migrate_misfit:
			/*
			 * For ASYM_CPUCAPACITY domains with misfit tasks we
			 * simply seek the "biggest" misfit task.
			 */
			if (rq->misfit_task_load > busiest_load) {
				busiest_load = rq->misfit_task_load;
				busiest = rq;
			}

			break;

		}
	}

	return busiest;
}

/*
 * Max backoff if we encounter pinned tasks. Pretty arbitrary value, but
 * so long as it is large enough.
 */
#define MAX_PINNED_INTERVAL	512

static inline bool
asym_active_balance(struct lb_env *env)
{
	/*
	 * ASYM_PACKING needs to force migrate tasks from busy but lower
	 * priority CPUs in order to pack all tasks in the highest priority
	 * CPUs. When done between cores, do it only if the whole core if the
	 * whole core is idle.
	 *
	 * If @env::src_cpu is an SMT core with busy siblings, let
	 * the lower priority @env::dst_cpu help it. Do not follow
	 * CPU priority.
	 */
	return env->idle && sched_use_asym_prio(env->sd, env->dst_cpu) &&
	       (sched_asym_prefer(env->dst_cpu, env->src_cpu) ||
		!sched_use_asym_prio(env->sd, env->src_cpu));
}

static inline bool
imbalanced_active_balance(struct lb_env *env)
{
	struct sched_domain *sd = env->sd;

	/*
	 * The imbalanced case includes the case of pinned tasks preventing a fair
	 * distribution of the load on the system but also the even distribution of the
	 * threads on a system with spare capacity
	 */
	if ((env->migration_type == migrate_task) &&
	    (sd->nr_balance_failed > sd->cache_nice_tries+2))
		return 1;

	return 0;
}

static int need_active_balance(struct lb_env *env)
{
	struct sched_domain *sd = env->sd;

	if (asym_active_balance(env))
		return 1;

	if (imbalanced_active_balance(env))
		return 1;

	/*
	 * The dst_cpu is idle and the src_cpu CPU has only 1 CFS task.
	 * It's worth migrating the task if the src_cpu's capacity is reduced
	 * because of other sched_class or IRQs if more capacity stays
	 * available on dst_cpu.
	 */
	if (env->idle &&
	    (env->src_rq->cfs.h_nr_running == 1)) {
		if ((check_cpu_capacity(env->src_rq, sd)) &&
		    (capacity_of(env->src_cpu)*sd->imbalance_pct < capacity_of(env->dst_cpu)*100))
			return 1;
	}

	if (env->migration_type == migrate_misfit)
		return 1;

	return 0;
}

static int active_load_balance_cpu_stop(void *data);

static int should_we_balance(struct lb_env *env)
{
	struct cpumask *swb_cpus = this_cpu_cpumask_var_ptr(should_we_balance_tmpmask);
	struct sched_group *sg = env->sd->groups;
	int cpu, idle_smt = -1;

	/*
	 * Ensure the balancing environment is consistent; can happen
	 * when the softirq triggers 'during' hotplug.
	 */
	if (!cpumask_test_cpu(env->dst_cpu, env->cpus))
		return 0;

	/*
	 * In the newly idle case, we will allow all the CPUs
	 * to do the newly idle load balance.
	 *
	 * However, we bail out if we already have tasks or a wakeup pending,
	 * to optimize wakeup latency.
	 */
	if (env->idle == CPU_NEWLY_IDLE) {
		if (env->dst_rq->nr_running > 0 || env->dst_rq->ttwu_pending)
			return 0;
		return 1;
	}

	cpumask_copy(swb_cpus, group_balance_mask(sg));
	/* Try to find first idle CPU */
	for_each_cpu_and(cpu, swb_cpus, env->cpus) {
		if (!idle_cpu(cpu))
			continue;

		/*
		 * Don't balance to idle SMT in busy core right away when
		 * balancing cores, but remember the first idle SMT CPU for
		 * later consideration.  Find CPU on an idle core first.
		 */
		if (!(env->sd->flags & SD_SHARE_CPUCAPACITY) && !is_core_idle(cpu)) {
			if (idle_smt == -1)
				idle_smt = cpu;
			/*
			 * If the core is not idle, and first SMT sibling which is
			 * idle has been found, then its not needed to check other
			 * SMT siblings for idleness:
			 */
#ifdef CONFIG_SCHED_SMT
			cpumask_andnot(swb_cpus, swb_cpus, cpu_smt_mask(cpu));
#endif
			continue;
		}

		/*
		 * Are we the first idle core in a non-SMT domain or higher,
		 * or the first idle CPU in a SMT domain?
		 */
		return cpu == env->dst_cpu;
	}

	/* Are we the first idle CPU with busy siblings? */
	if (idle_smt != -1)
		return idle_smt == env->dst_cpu;

	/* Are we the first CPU of this group ? */
	return group_balance_cpu(sg) == env->dst_cpu;
}

/*
 * Check this_cpu to ensure it is balanced within domain. Attempt to move
 * tasks if there is an imbalance.
 */
static int sched_balance_rq(int this_cpu, struct rq *this_rq,
			struct sched_domain *sd, enum cpu_idle_type idle,
			int *continue_balancing)
{
	int ld_moved, cur_ld_moved, active_balance = 0;
	struct sched_domain *sd_parent = sd->parent;
	struct sched_group *group;
	struct rq *busiest;
	struct rq_flags rf;
	struct cpumask *cpus = this_cpu_cpumask_var_ptr(load_balance_mask);
	struct lb_env env = {
		.sd		= sd,
		.dst_cpu	= this_cpu,
		.dst_rq		= this_rq,
		.dst_grpmask    = group_balance_mask(sd->groups),
		.idle		= idle,
		.loop_break	= SCHED_NR_MIGRATE_BREAK,
		.cpus		= cpus,
		.fbq_type	= all,
		.tasks		= LIST_HEAD_INIT(env.tasks),
	};

	cpumask_and(cpus, sched_domain_span(sd), cpu_active_mask);

	schedstat_inc(sd->lb_count[idle]);

redo:
	if (!should_we_balance(&env)) {
		*continue_balancing = 0;
		goto out_balanced;
	}

	group = sched_balance_find_src_group(&env);
	if (!group) {
		schedstat_inc(sd->lb_nobusyg[idle]);
		goto out_balanced;
	}

	busiest = sched_balance_find_src_rq(&env, group);
	if (!busiest) {
		schedstat_inc(sd->lb_nobusyq[idle]);
		goto out_balanced;
	}

	WARN_ON_ONCE(busiest == env.dst_rq);

	schedstat_add(sd->lb_imbalance[idle], env.imbalance);

	env.src_cpu = busiest->cpu;
	env.src_rq = busiest;

	ld_moved = 0;
	/* Clear this flag as soon as we find a pullable task */
	env.flags |= LBF_ALL_PINNED;
	if (busiest->nr_running > 1) {
		/*
		 * Attempt to move tasks. If sched_balance_find_src_group has found
		 * an imbalance but busiest->nr_running <= 1, the group is
		 * still unbalanced. ld_moved simply stays zero, so it is
		 * correctly treated as an imbalance.
		 */
		env.loop_max  = min(sysctl_sched_nr_migrate, busiest->nr_running);

more_balance:
		rq_lock_irqsave(busiest, &rf);
		update_rq_clock(busiest);

		/*
		 * cur_ld_moved - load moved in current iteration
		 * ld_moved     - cumulative load moved across iterations
		 */
		cur_ld_moved = detach_tasks(&env);

		/*
		 * We've detached some tasks from busiest_rq. Every
		 * task is masked "TASK_ON_RQ_MIGRATING", so we can safely
		 * unlock busiest->lock, and we are able to be sure
		 * that nobody can manipulate the tasks in parallel.
		 * See task_rq_lock() family for the details.
		 */

		rq_unlock(busiest, &rf);

		if (cur_ld_moved) {
			attach_tasks(&env);
			ld_moved += cur_ld_moved;
		}

		local_irq_restore(rf.flags);

		if (env.flags & LBF_NEED_BREAK) {
			env.flags &= ~LBF_NEED_BREAK;
			goto more_balance;
		}

		/*
		 * Revisit (affine) tasks on src_cpu that couldn't be moved to
		 * us and move them to an alternate dst_cpu in our sched_group
		 * where they can run. The upper limit on how many times we
		 * iterate on same src_cpu is dependent on number of CPUs in our
		 * sched_group.
		 *
		 * This changes load balance semantics a bit on who can move
		 * load to a given_cpu. In addition to the given_cpu itself
		 * (or a ilb_cpu acting on its behalf where given_cpu is
		 * nohz-idle), we now have balance_cpu in a position to move
		 * load to given_cpu. In rare situations, this may cause
		 * conflicts (balance_cpu and given_cpu/ilb_cpu deciding
		 * _independently_ and at _same_ time to move some load to
		 * given_cpu) causing excess load to be moved to given_cpu.
		 * This however should not happen so much in practice and
		 * moreover subsequent load balance cycles should correct the
		 * excess load moved.
		 */
		if ((env.flags & LBF_DST_PINNED) && env.imbalance > 0) {

			/* Prevent to re-select dst_cpu via env's CPUs */
			__cpumask_clear_cpu(env.dst_cpu, env.cpus);

			env.dst_rq	 = cpu_rq(env.new_dst_cpu);
			env.dst_cpu	 = env.new_dst_cpu;
			env.flags	&= ~LBF_DST_PINNED;
			env.loop	 = 0;
			env.loop_break	 = SCHED_NR_MIGRATE_BREAK;

			/*
			 * Go back to "more_balance" rather than "redo" since we
			 * need to continue with same src_cpu.
			 */
			goto more_balance;
		}

		/*
		 * We failed to reach balance because of affinity.
		 */
		if (sd_parent) {
			int *group_imbalance = &sd_parent->groups->sgc->imbalance;

			if ((env.flags & LBF_SOME_PINNED) && env.imbalance > 0)
				*group_imbalance = 1;
		}

		/* All tasks on this runqueue were pinned by CPU affinity */
		if (unlikely(env.flags & LBF_ALL_PINNED)) {
			__cpumask_clear_cpu(cpu_of(busiest), cpus);
			/*
			 * Attempting to continue load balancing at the current
			 * sched_domain level only makes sense if there are
			 * active CPUs remaining as possible busiest CPUs to
			 * pull load from which are not contained within the
			 * destination group that is receiving any migrated
			 * load.
			 */
			if (!cpumask_subset(cpus, env.dst_grpmask)) {
				env.loop = 0;
				env.loop_break = SCHED_NR_MIGRATE_BREAK;
				goto redo;
			}
			goto out_all_pinned;
		}
	}

	if (!ld_moved) {
		schedstat_inc(sd->lb_failed[idle]);
		/*
		 * Increment the failure counter only on periodic balance.
		 * We do not want newidle balance, which can be very
		 * frequent, pollute the failure counter causing
		 * excessive cache_hot migrations and active balances.
		 *
		 * Similarly for migration_misfit which is not related to
		 * load/util migration, don't pollute nr_balance_failed.
		 */
		if (idle != CPU_NEWLY_IDLE &&
		    env.migration_type != migrate_misfit)
			sd->nr_balance_failed++;

		if (need_active_balance(&env)) {
			unsigned long flags;

			raw_spin_rq_lock_irqsave(busiest, flags);

			/*
			 * Don't kick the active_load_balance_cpu_stop,
			 * if the curr task on busiest CPU can't be
			 * moved to this_cpu:
			 */
			if (!cpumask_test_cpu(this_cpu, busiest->curr->cpus_ptr)) {
				raw_spin_rq_unlock_irqrestore(busiest, flags);
				goto out_one_pinned;
			}

			/* Record that we found at least one task that could run on this_cpu */
			env.flags &= ~LBF_ALL_PINNED;

			/*
			 * ->active_balance synchronizes accesses to
			 * ->active_balance_work.  Once set, it's cleared
			 * only after active load balance is finished.
			 */
			if (!busiest->active_balance) {
				busiest->active_balance = 1;
				busiest->push_cpu = this_cpu;
				active_balance = 1;
			}

			preempt_disable();
			raw_spin_rq_unlock_irqrestore(busiest, flags);
			if (active_balance) {
				stop_one_cpu_nowait(cpu_of(busiest),
					active_load_balance_cpu_stop, busiest,
					&busiest->active_balance_work);
			}
			preempt_enable();
		}
	} else {
		sd->nr_balance_failed = 0;
	}

	if (likely(!active_balance) || need_active_balance(&env)) {
		/* We were unbalanced, so reset the balancing interval */
		sd->balance_interval = sd->min_interval;
	}

	goto out;

out_balanced:
	/*
	 * We reach balance although we may have faced some affinity
	 * constraints. Clear the imbalance flag only if other tasks got
	 * a chance to move and fix the imbalance.
	 */
	if (sd_parent && !(env.flags & LBF_ALL_PINNED)) {
		int *group_imbalance = &sd_parent->groups->sgc->imbalance;

		if (*group_imbalance)
			*group_imbalance = 0;
	}

out_all_pinned:
	/*
	 * We reach balance because all tasks are pinned at this level so
	 * we can't migrate them. Let the imbalance flag set so parent level
	 * can try to migrate them.
	 */
	schedstat_inc(sd->lb_balanced[idle]);

	sd->nr_balance_failed = 0;

out_one_pinned:
	ld_moved = 0;

	/*
	 * sched_balance_newidle() disregards balance intervals, so we could
	 * repeatedly reach this code, which would lead to balance_interval
	 * skyrocketing in a short amount of time. Skip the balance_interval
	 * increase logic to avoid that.
	 *
	 * Similarly misfit migration which is not necessarily an indication of
	 * the system being busy and requires lb to backoff to let it settle
	 * down.
	 */
	if (env.idle == CPU_NEWLY_IDLE ||
	    env.migration_type == migrate_misfit)
		goto out;

	/* tune up the balancing interval */
	if ((env.flags & LBF_ALL_PINNED &&
	     sd->balance_interval < MAX_PINNED_INTERVAL) ||
	    sd->balance_interval < sd->max_interval)
		sd->balance_interval *= 2;
out:
	return ld_moved;
}

static inline unsigned long
get_sd_balance_interval(struct sched_domain *sd, int cpu_busy)
{
	unsigned long interval = sd->balance_interval;

	if (cpu_busy)
		interval *= sd->busy_factor;

	/* scale ms to jiffies */
	interval = msecs_to_jiffies(interval);

	/*
	 * Reduce likelihood of busy balancing at higher domains racing with
	 * balancing at lower domains by preventing their balancing periods
	 * from being multiples of each other.
	 */
	if (cpu_busy)
		interval -= 1;

	interval = clamp(interval, 1UL, max_load_balance_interval);

	return interval;
}

static inline void
update_next_balance(struct sched_domain *sd, unsigned long *next_balance)
{
	unsigned long interval, next;

	/* used by idle balance, so cpu_busy = 0 */
	interval = get_sd_balance_interval(sd, 0);
	next = sd->last_balance + interval;

	if (time_after(*next_balance, next))
		*next_balance = next;
}

/*
 * active_load_balance_cpu_stop is run by the CPU stopper. It pushes
 * running tasks off the busiest CPU onto idle CPUs. It requires at
 * least 1 task to be running on each physical CPU where possible, and
 * avoids physical / logical imbalances.
 */
static int active_load_balance_cpu_stop(void *data)
{
	struct rq *busiest_rq = data;
	int busiest_cpu = cpu_of(busiest_rq);
	int target_cpu = busiest_rq->push_cpu;
	struct rq *target_rq = cpu_rq(target_cpu);
	struct sched_domain *sd;
	struct task_struct *p = NULL;
	struct rq_flags rf;

	rq_lock_irq(busiest_rq, &rf);
	/*
	 * Between queueing the stop-work and running it is a hole in which
	 * CPUs can become inactive. We should not move tasks from or to
	 * inactive CPUs.
	 */
	if (!cpu_active(busiest_cpu) || !cpu_active(target_cpu))
		goto out_unlock;

	/* Make sure the requested CPU hasn't gone down in the meantime: */
	if (unlikely(busiest_cpu != smp_processor_id() ||
		     !busiest_rq->active_balance))
		goto out_unlock;

	/* Is there any task to move? */
	if (busiest_rq->nr_running <= 1)
		goto out_unlock;

	/*
	 * This condition is "impossible", if it occurs
	 * we need to fix it. Originally reported by
	 * Bjorn Helgaas on a 128-CPU setup.
	 */
	WARN_ON_ONCE(busiest_rq == target_rq);

	/* Search for an sd spanning us and the target CPU. */
	rcu_read_lock();
	for_each_domain(target_cpu, sd) {
		if (cpumask_test_cpu(busiest_cpu, sched_domain_span(sd)))
			break;
	}

	if (likely(sd)) {
		struct lb_env env = {
			.sd		= sd,
			.dst_cpu	= target_cpu,
			.dst_rq		= target_rq,
			.src_cpu	= busiest_rq->cpu,
			.src_rq		= busiest_rq,
			.idle		= CPU_IDLE,
			.flags		= LBF_ACTIVE_LB,
		};

		schedstat_inc(sd->alb_count);
		update_rq_clock(busiest_rq);

		p = detach_one_task(&env);
		if (p) {
			schedstat_inc(sd->alb_pushed);
			/* Active balancing done, reset the failure counter. */
			sd->nr_balance_failed = 0;
		} else {
			schedstat_inc(sd->alb_failed);
		}
	}
	rcu_read_unlock();
out_unlock:
	busiest_rq->active_balance = 0;
	rq_unlock(busiest_rq, &rf);

	if (p)
		attach_one_task(target_rq, p);

	local_irq_enable();

	return 0;
}

/*
 * This flag serializes load-balancing passes over large domains
 * (above the NODE topology level) - only one load-balancing instance
 * may run at a time, to reduce overhead on very large systems with
 * lots of CPUs and large NUMA distances.
 *
 * - Note that load-balancing passes triggered while another one
 *   is executing are skipped and not re-tried.
 *
 * - Also note that this does not serialize rebalance_domains()
 *   execution, as non-SD_SERIALIZE domains will still be
 *   load-balanced in parallel.
 */
static atomic_t sched_balance_running = ATOMIC_INIT(0);

/*
 * Scale the max sched_balance_rq interval with the number of CPUs in the system.
 * This trades load-balance latency on larger machines for less cross talk.
 */
void update_max_interval(void)
{
	max_load_balance_interval = HZ*num_online_cpus()/10;
}

static inline bool update_newidle_cost(struct sched_domain *sd, u64 cost)
{
	if (cost > sd->max_newidle_lb_cost) {
		/*
		 * Track max cost of a domain to make sure to not delay the
		 * next wakeup on the CPU.
		 */
		sd->max_newidle_lb_cost = cost;
		sd->last_decay_max_lb_cost = jiffies;
	} else if (time_after(jiffies, sd->last_decay_max_lb_cost + HZ)) {
		/*
		 * Decay the newidle max times by ~1% per second to ensure that
		 * it is not outdated and the current max cost is actually
		 * shorter.
		 */
		sd->max_newidle_lb_cost = (sd->max_newidle_lb_cost * 253) / 256;
		sd->last_decay_max_lb_cost = jiffies;

		return true;
	}

	return false;
}

/*
 * It checks each scheduling domain to see if it is due to be balanced,
 * and initiates a balancing operation if so.
 *
 * Balancing parameters are set up in init_sched_domains.
 */
static void sched_balance_domains(struct rq *rq, enum cpu_idle_type idle)
{
	int continue_balancing = 1;
	int cpu = rq->cpu;
	int busy = idle != CPU_IDLE && !sched_idle_cpu(cpu);
	unsigned long interval;
	struct sched_domain *sd;
	/* Earliest time when we have to do rebalance again */
	unsigned long next_balance = jiffies + 60*HZ;
	int update_next_balance = 0;
	int need_serialize, need_decay = 0;
	u64 max_cost = 0;

	rcu_read_lock();
	for_each_domain(cpu, sd) {
		/*
		 * Decay the newidle max times here because this is a regular
		 * visit to all the domains.
		 */
		need_decay = update_newidle_cost(sd, 0);
		max_cost += sd->max_newidle_lb_cost;

		/*
		 * Stop the load balance at this level. There is another
		 * CPU in our sched group which is doing load balancing more
		 * actively.
		 */
		if (!continue_balancing) {
			if (need_decay)
				continue;
			break;
		}

		interval = get_sd_balance_interval(sd, busy);

		need_serialize = sd->flags & SD_SERIALIZE;
		if (need_serialize) {
			if (atomic_cmpxchg_acquire(&sched_balance_running, 0, 1))
				goto out;
		}

		if (time_after_eq(jiffies, sd->last_balance + interval)) {
			if (sched_balance_rq(cpu, rq, sd, idle, &continue_balancing)) {
				/*
				 * The LBF_DST_PINNED logic could have changed
				 * env->dst_cpu, so we can't know our idle
				 * state even if we migrated tasks. Update it.
				 */
				idle = idle_cpu(cpu);
				busy = !idle && !sched_idle_cpu(cpu);
			}
			sd->last_balance = jiffies;
			interval = get_sd_balance_interval(sd, busy);
		}
		if (need_serialize)
			atomic_set_release(&sched_balance_running, 0);
out:
		if (time_after(next_balance, sd->last_balance + interval)) {
			next_balance = sd->last_balance + interval;
			update_next_balance = 1;
		}
	}
	if (need_decay) {
		/*
		 * Ensure the rq-wide value also decays but keep it at a
		 * reasonable floor to avoid funnies with rq->avg_idle.
		 */
		rq->max_idle_balance_cost =
			max((u64)sysctl_sched_migration_cost, max_cost);
	}
	rcu_read_unlock();

	/*
	 * next_balance will be updated only when there is a need.
	 * When the cpu is attached to null domain for ex, it will not be
	 * updated.
	 */
	if (likely(update_next_balance))
		rq->next_balance = next_balance;

}

static inline int on_null_domain(struct rq *rq)
{
	return unlikely(!rcu_dereference_sched(rq->sd));
}

#ifdef CONFIG_NO_HZ_COMMON
/*
 * NOHZ idle load balancing (ILB) details:
 *
 * - When one of the busy CPUs notices that there may be an idle rebalancing
 *   needed, they will kick the idle load balancer, which then does idle
 *   load balancing for all the idle CPUs.
 *
 * - HK_TYPE_MISC CPUs are used for this task, because HK_TYPE_SCHED is not set
 *   anywhere yet.
 */
static inline int find_new_ilb(void)
{
	const struct cpumask *hk_mask;
	int ilb_cpu;

	hk_mask = housekeeping_cpumask(HK_TYPE_MISC);

	for_each_cpu_and(ilb_cpu, nohz.idle_cpus_mask, hk_mask) {

		if (ilb_cpu == smp_processor_id())
			continue;

		if (idle_cpu(ilb_cpu))
			return ilb_cpu;
	}

	return -1;
}

/*
 * Kick a CPU to do the NOHZ balancing, if it is time for it, via a cross-CPU
 * SMP function call (IPI).
 *
 * We pick the first idle CPU in the HK_TYPE_MISC housekeeping set (if there is one).
 */
static void kick_ilb(unsigned int flags)
{
	int ilb_cpu;

	/*
	 * Increase nohz.next_balance only when if full ilb is triggered but
	 * not if we only update stats.
	 */
	if (flags & NOHZ_BALANCE_KICK)
		nohz.next_balance = jiffies+1;

	ilb_cpu = find_new_ilb();
	if (ilb_cpu < 0)
		return;

	/*
	 * Don't bother if no new NOHZ balance work items for ilb_cpu,
	 * i.e. all bits in flags are already set in ilb_cpu.
	 */
	if ((atomic_read(nohz_flags(ilb_cpu)) & flags) == flags)
		return;

	/*
	 * Access to rq::nohz_csd is serialized by NOHZ_KICK_MASK; he who sets
	 * the first flag owns it; cleared by nohz_csd_func().
	 */
	flags = atomic_fetch_or(flags, nohz_flags(ilb_cpu));
	if (flags & NOHZ_KICK_MASK)
		return;

	/*
	 * This way we generate an IPI on the target CPU which
	 * is idle, and the softirq performing NOHZ idle load balancing
	 * will be run before returning from the IPI.
	 */
	smp_call_function_single_async(ilb_cpu, &cpu_rq(ilb_cpu)->nohz_csd);
}

/*
 * Current decision point for kicking the idle load balancer in the presence
 * of idle CPUs in the system.
 */
static void nohz_balancer_kick(struct rq *rq)
{
	unsigned long now = jiffies;
	struct sched_domain_shared *sds;
	struct sched_domain *sd;
	int nr_busy, i, cpu = rq->cpu;
	unsigned int flags = 0;

	if (unlikely(rq->idle_balance))
		return;

	/*
	 * We may be recently in ticked or tickless idle mode. At the first
	 * busy tick after returning from idle, we will update the busy stats.
	 */
	nohz_balance_exit_idle(rq);

	/*
	 * None are in tickless mode and hence no need for NOHZ idle load
	 * balancing:
	 */
	if (likely(!atomic_read(&nohz.nr_cpus)))
		return;

	if (READ_ONCE(nohz.has_blocked) &&
	    time_after(now, READ_ONCE(nohz.next_blocked)))
		flags = NOHZ_STATS_KICK;

	if (time_before(now, nohz.next_balance))
		goto out;

	if (rq->nr_running >= 2) {
		flags = NOHZ_STATS_KICK | NOHZ_BALANCE_KICK;
		goto out;
	}

	rcu_read_lock();

	sd = rcu_dereference(rq->sd);
	if (sd) {
		/*
		 * If there's a runnable CFS task and the current CPU has reduced
		 * capacity, kick the ILB to see if there's a better CPU to run on:
		 */
		if (rq->cfs.h_nr_running >= 1 && check_cpu_capacity(rq, sd)) {
			flags = NOHZ_STATS_KICK | NOHZ_BALANCE_KICK;
			goto unlock;
		}
	}

	sd = rcu_dereference(per_cpu(sd_asym_packing, cpu));
	if (sd) {
		/*
		 * When ASYM_PACKING; see if there's a more preferred CPU
		 * currently idle; in which case, kick the ILB to move tasks
		 * around.
		 *
		 * When balancing between cores, all the SMT siblings of the
		 * preferred CPU must be idle.
		 */
		for_each_cpu_and(i, sched_domain_span(sd), nohz.idle_cpus_mask) {
			if (sched_asym(sd, i, cpu)) {
				flags = NOHZ_STATS_KICK | NOHZ_BALANCE_KICK;
				goto unlock;
			}
		}
	}

	sd = rcu_dereference(per_cpu(sd_asym_cpucapacity, cpu));
	if (sd) {
		/*
		 * When ASYM_CPUCAPACITY; see if there's a higher capacity CPU
		 * to run the misfit task on.
		 */
		if (check_misfit_status(rq)) {
			flags = NOHZ_STATS_KICK | NOHZ_BALANCE_KICK;
			goto unlock;
		}

		/*
		 * For asymmetric systems, we do not want to nicely balance
		 * cache use, instead we want to embrace asymmetry and only
		 * ensure tasks have enough CPU capacity.
		 *
		 * Skip the LLC logic because it's not relevant in that case.
		 */
		goto unlock;
	}

	sds = rcu_dereference(per_cpu(sd_llc_shared, cpu));
	if (sds) {
		/*
		 * If there is an imbalance between LLC domains (IOW we could
		 * increase the overall cache utilization), we need a less-loaded LLC
		 * domain to pull some load from. Likewise, we may need to spread
		 * load within the current LLC domain (e.g. packed SMT cores but
		 * other CPUs are idle). We can't really know from here how busy
		 * the others are - so just get a NOHZ balance going if it looks
		 * like this LLC domain has tasks we could move.
		 */
		nr_busy = atomic_read(&sds->nr_busy_cpus);
		if (nr_busy > 1) {
			flags = NOHZ_STATS_KICK | NOHZ_BALANCE_KICK;
			goto unlock;
		}
	}
unlock:
	rcu_read_unlock();
out:
	if (READ_ONCE(nohz.needs_update))
		flags |= NOHZ_NEXT_KICK;

	if (flags)
		kick_ilb(flags);
}

static void set_cpu_sd_state_busy(int cpu)
{
	struct sched_domain *sd;

	rcu_read_lock();
	sd = rcu_dereference(per_cpu(sd_llc, cpu));

	if (!sd || !sd->nohz_idle)
		goto unlock;
	sd->nohz_idle = 0;

	atomic_inc(&sd->shared->nr_busy_cpus);
unlock:
	rcu_read_unlock();
}

void nohz_balance_exit_idle(struct rq *rq)
{
	SCHED_WARN_ON(rq != this_rq());

	if (likely(!rq->nohz_tick_stopped))
		return;

	rq->nohz_tick_stopped = 0;
	cpumask_clear_cpu(rq->cpu, nohz.idle_cpus_mask);
	atomic_dec(&nohz.nr_cpus);

	set_cpu_sd_state_busy(rq->cpu);
}

static void set_cpu_sd_state_idle(int cpu)
{
	struct sched_domain *sd;

	rcu_read_lock();
	sd = rcu_dereference(per_cpu(sd_llc, cpu));

	if (!sd || sd->nohz_idle)
		goto unlock;
	sd->nohz_idle = 1;

	atomic_dec(&sd->shared->nr_busy_cpus);
unlock:
	rcu_read_unlock();
}

/*
 * This routine will record that the CPU is going idle with tick stopped.
 * This info will be used in performing idle load balancing in the future.
 */
void nohz_balance_enter_idle(int cpu)
{
	struct rq *rq = cpu_rq(cpu);

	SCHED_WARN_ON(cpu != smp_processor_id());

	/* If this CPU is going down, then nothing needs to be done: */
	if (!cpu_active(cpu))
		return;

	/* Spare idle load balancing on CPUs that don't want to be disturbed: */
	if (!housekeeping_cpu(cpu, HK_TYPE_SCHED))
		return;

	/*
	 * Can be set safely without rq->lock held
	 * If a clear happens, it will have evaluated last additions because
	 * rq->lock is held during the check and the clear
	 */
	rq->has_blocked_load = 1;

	/*
	 * The tick is still stopped but load could have been added in the
	 * meantime. We set the nohz.has_blocked flag to trig a check of the
	 * *_avg. The CPU is already part of nohz.idle_cpus_mask so the clear
	 * of nohz.has_blocked can only happen after checking the new load
	 */
	if (rq->nohz_tick_stopped)
		goto out;

	/* If we're a completely isolated CPU, we don't play: */
	if (on_null_domain(rq))
		return;

	rq->nohz_tick_stopped = 1;

	cpumask_set_cpu(cpu, nohz.idle_cpus_mask);
	atomic_inc(&nohz.nr_cpus);

	/*
	 * Ensures that if nohz_idle_balance() fails to observe our
	 * @idle_cpus_mask store, it must observe the @has_blocked
	 * and @needs_update stores.
	 */
	smp_mb__after_atomic();

	set_cpu_sd_state_idle(cpu);

	WRITE_ONCE(nohz.needs_update, 1);
out:
	/*
	 * Each time a cpu enter idle, we assume that it has blocked load and
	 * enable the periodic update of the load of idle CPUs
	 */
	WRITE_ONCE(nohz.has_blocked, 1);
}

static bool update_nohz_stats(struct rq *rq)
{
	unsigned int cpu = rq->cpu;

	if (!rq->has_blocked_load)
		return false;

	if (!cpumask_test_cpu(cpu, nohz.idle_cpus_mask))
		return false;

	if (!time_after(jiffies, READ_ONCE(rq->last_blocked_load_update_tick)))
		return true;

	sched_balance_update_blocked_averages(cpu);

	return rq->has_blocked_load;
}

/*
 * Internal function that runs load balance for all idle CPUs. The load balance
 * can be a simple update of blocked load or a complete load balance with
 * tasks movement depending of flags.
 */
static void _nohz_idle_balance(struct rq *this_rq, unsigned int flags)
{
	/* Earliest time when we have to do rebalance again */
	unsigned long now = jiffies;
	unsigned long next_balance = now + 60*HZ;
	bool has_blocked_load = false;
	int update_next_balance = 0;
	int this_cpu = this_rq->cpu;
	int balance_cpu;
	struct rq *rq;

	SCHED_WARN_ON((flags & NOHZ_KICK_MASK) == NOHZ_BALANCE_KICK);

	/*
	 * We assume there will be no idle load after this update and clear
	 * the has_blocked flag. If a cpu enters idle in the mean time, it will
	 * set the has_blocked flag and trigger another update of idle load.
	 * Because a cpu that becomes idle, is added to idle_cpus_mask before
	 * setting the flag, we are sure to not clear the state and not
	 * check the load of an idle cpu.
	 *
	 * Same applies to idle_cpus_mask vs needs_update.
	 */
	if (flags & NOHZ_STATS_KICK)
		WRITE_ONCE(nohz.has_blocked, 0);
	if (flags & NOHZ_NEXT_KICK)
		WRITE_ONCE(nohz.needs_update, 0);

	/*
	 * Ensures that if we miss the CPU, we must see the has_blocked
	 * store from nohz_balance_enter_idle().
	 */
	smp_mb();

	/*
	 * Start with the next CPU after this_cpu so we will end with this_cpu and let a
	 * chance for other idle cpu to pull load.
	 */
	for_each_cpu_wrap(balance_cpu,  nohz.idle_cpus_mask, this_cpu+1) {
		if (!idle_cpu(balance_cpu))
			continue;

		/*
		 * If this CPU gets work to do, stop the load balancing
		 * work being done for other CPUs. Next load
		 * balancing owner will pick it up.
		 */
		if (need_resched()) {
			if (flags & NOHZ_STATS_KICK)
				has_blocked_load = true;
			if (flags & NOHZ_NEXT_KICK)
				WRITE_ONCE(nohz.needs_update, 1);
			goto abort;
		}

		rq = cpu_rq(balance_cpu);

		if (flags & NOHZ_STATS_KICK)
			has_blocked_load |= update_nohz_stats(rq);

		/*
		 * If time for next balance is due,
		 * do the balance.
		 */
		if (time_after_eq(jiffies, rq->next_balance)) {
			struct rq_flags rf;

			rq_lock_irqsave(rq, &rf);
			update_rq_clock(rq);
			rq_unlock_irqrestore(rq, &rf);

			if (flags & NOHZ_BALANCE_KICK)
				sched_balance_domains(rq, CPU_IDLE);
		}

		if (time_after(next_balance, rq->next_balance)) {
			next_balance = rq->next_balance;
			update_next_balance = 1;
		}
	}

	/*
	 * next_balance will be updated only when there is a need.
	 * When the CPU is attached to null domain for ex, it will not be
	 * updated.
	 */
	if (likely(update_next_balance))
		nohz.next_balance = next_balance;

	if (flags & NOHZ_STATS_KICK)
		WRITE_ONCE(nohz.next_blocked,
			   now + msecs_to_jiffies(LOAD_AVG_PERIOD));

abort:
	/* There is still blocked load, enable periodic update */
	if (has_blocked_load)
		WRITE_ONCE(nohz.has_blocked, 1);
}

/*
 * In CONFIG_NO_HZ_COMMON case, the idle balance kickee will do the
 * rebalancing for all the CPUs for whom scheduler ticks are stopped.
 */
static bool nohz_idle_balance(struct rq *this_rq, enum cpu_idle_type idle)
{
	unsigned int flags = this_rq->nohz_idle_balance;

	if (!flags)
		return false;

	this_rq->nohz_idle_balance = 0;

	if (idle != CPU_IDLE)
		return false;

	_nohz_idle_balance(this_rq, flags);

	return true;
}

/*
 * Check if we need to directly run the ILB for updating blocked load before
 * entering idle state. Here we run ILB directly without issuing IPIs.
 *
 * Note that when this function is called, the tick may not yet be stopped on
 * this CPU yet. nohz.idle_cpus_mask is updated only when tick is stopped and
 * cleared on the next busy tick. In other words, nohz.idle_cpus_mask updates
 * don't align with CPUs enter/exit idle to avoid bottlenecks due to high idle
 * entry/exit rate (usec). So it is possible that _nohz_idle_balance() is
 * called from this function on (this) CPU that's not yet in the mask. That's
 * OK because the goal of nohz_run_idle_balance() is to run ILB only for
 * updating the blocked load of already idle CPUs without waking up one of
 * those idle CPUs and outside the preempt disable / IRQ off phase of the local
 * cpu about to enter idle, because it can take a long time.
 */
void nohz_run_idle_balance(int cpu)
{
	unsigned int flags;

	flags = atomic_fetch_andnot(NOHZ_NEWILB_KICK, nohz_flags(cpu));

	/*
	 * Update the blocked load only if no SCHED_SOFTIRQ is about to happen
	 * (i.e. NOHZ_STATS_KICK set) and will do the same.
	 */
	if ((flags == NOHZ_NEWILB_KICK) && !need_resched())
		_nohz_idle_balance(cpu_rq(cpu), NOHZ_STATS_KICK);
}

static void nohz_newidle_balance(struct rq *this_rq)
{
	int this_cpu = this_rq->cpu;

	/*
	 * This CPU doesn't want to be disturbed by scheduler
	 * housekeeping
	 */
	if (!housekeeping_cpu(this_cpu, HK_TYPE_SCHED))
		return;

	/* Will wake up very soon. No time for doing anything else*/
	if (this_rq->avg_idle < sysctl_sched_migration_cost)
		return;

	/* Don't need to update blocked load of idle CPUs*/
	if (!READ_ONCE(nohz.has_blocked) ||
	    time_before(jiffies, READ_ONCE(nohz.next_blocked)))
		return;

	/*
	 * Set the need to trigger ILB in order to update blocked load
	 * before entering idle state.
	 */
	atomic_or(NOHZ_NEWILB_KICK, nohz_flags(this_cpu));
}

#else /* !CONFIG_NO_HZ_COMMON */
static inline void nohz_balancer_kick(struct rq *rq) { }

static inline bool nohz_idle_balance(struct rq *this_rq, enum cpu_idle_type idle)
{
	return false;
}

static inline void nohz_newidle_balance(struct rq *this_rq) { }
#endif /* CONFIG_NO_HZ_COMMON */

/*
 * sched_balance_newidle is called by schedule() if this_cpu is about to become
 * idle. Attempts to pull tasks from other CPUs.
 *
 * Returns:
 *   < 0 - we released the lock and there are !fair tasks present
 *     0 - failed, no new tasks
 *   > 0 - success, new (fair) tasks present
 */
static int sched_balance_newidle(struct rq *this_rq, struct rq_flags *rf)
{
	unsigned long next_balance = jiffies + HZ;
	int this_cpu = this_rq->cpu;
	int continue_balancing = 1;
	u64 t0, t1, curr_cost = 0;
	struct sched_domain *sd;
	int pulled_task = 0;

	update_misfit_status(NULL, this_rq);

	/*
	 * There is a task waiting to run. No need to search for one.
	 * Return 0; the task will be enqueued when switching to idle.
	 */
	if (this_rq->ttwu_pending)
		return 0;

	/*
	 * We must set idle_stamp _before_ calling sched_balance_rq()
	 * for CPU_NEWLY_IDLE, such that we measure the this duration
	 * as idle time.
	 */
	this_rq->idle_stamp = rq_clock(this_rq);

	/*
	 * Do not pull tasks towards !active CPUs...
	 */
	if (!cpu_active(this_cpu))
		return 0;

	/*
	 * This is OK, because current is on_cpu, which avoids it being picked
	 * for load-balance and preemption/IRQs are still disabled avoiding
	 * further scheduler activity on it and we're being very careful to
	 * re-start the picking loop.
	 */
	rq_unpin_lock(this_rq, rf);

	rcu_read_lock();
	sd = rcu_dereference_check_sched_domain(this_rq->sd);

	if (!get_rd_overloaded(this_rq->rd) ||
	    (sd && this_rq->avg_idle < sd->max_newidle_lb_cost)) {

		if (sd)
			update_next_balance(sd, &next_balance);
		rcu_read_unlock();

		goto out;
	}
	rcu_read_unlock();

	raw_spin_rq_unlock(this_rq);

	t0 = sched_clock_cpu(this_cpu);
	sched_balance_update_blocked_averages(this_cpu);

	rcu_read_lock();
	for_each_domain(this_cpu, sd) {
		u64 domain_cost;

		update_next_balance(sd, &next_balance);

		if (this_rq->avg_idle < curr_cost + sd->max_newidle_lb_cost)
			break;

		if (sd->flags & SD_BALANCE_NEWIDLE) {

			pulled_task = sched_balance_rq(this_cpu, this_rq,
						   sd, CPU_NEWLY_IDLE,
						   &continue_balancing);

			t1 = sched_clock_cpu(this_cpu);
			domain_cost = t1 - t0;
			update_newidle_cost(sd, domain_cost);

			curr_cost += domain_cost;
			t0 = t1;
		}

		/*
		 * Stop searching for tasks to pull if there are
		 * now runnable tasks on this rq.
		 */
		if (pulled_task || !continue_balancing)
			break;
	}
	rcu_read_unlock();

	raw_spin_rq_lock(this_rq);

	if (curr_cost > this_rq->max_idle_balance_cost)
		this_rq->max_idle_balance_cost = curr_cost;

	/*
	 * While browsing the domains, we released the rq lock, a task could
	 * have been enqueued in the meantime. Since we're not going idle,
	 * pretend we pulled a task.
	 */
	if (this_rq->cfs.h_nr_running && !pulled_task)
		pulled_task = 1;

	/* Is there a task of a high priority class? */
	if (this_rq->nr_running != this_rq->cfs.h_nr_running)
		pulled_task = -1;

out:
	/* Move the next balance forward */
	if (time_after(this_rq->next_balance, next_balance))
		this_rq->next_balance = next_balance;

	if (pulled_task)
		this_rq->idle_stamp = 0;
	else
		nohz_newidle_balance(this_rq);

	rq_repin_lock(this_rq, rf);

	return pulled_task;
}

/*
 * This softirq handler is triggered via SCHED_SOFTIRQ from two places:
 *
 * - directly from the local scheduler_tick() for periodic load balancing
 *
 * - indirectly from a remote scheduler_tick() for NOHZ idle balancing
 *   through the SMP cross-call nohz_csd_func()
 */
static __latent_entropy void sched_balance_softirq(void)
{
	struct rq *this_rq = this_rq();
	enum cpu_idle_type idle = this_rq->idle_balance;
	/*
	 * If this CPU has a pending NOHZ_BALANCE_KICK, then do the
	 * balancing on behalf of the other idle CPUs whose ticks are
	 * stopped. Do nohz_idle_balance *before* sched_balance_domains to
	 * give the idle CPUs a chance to load balance. Else we may
	 * load balance only within the local sched_domain hierarchy
	 * and abort nohz_idle_balance altogether if we pull some load.
	 */
	if (nohz_idle_balance(this_rq, idle))
		return;

	/* normal load balance */
	sched_balance_update_blocked_averages(this_rq->cpu);
	sched_balance_domains(this_rq, idle);
}

/*
 * Trigger the SCHED_SOFTIRQ if it is time to do periodic load balancing.
 */
void sched_balance_trigger(struct rq *rq)
{
	/*
	 * Don't need to rebalance while attached to NULL domain or
	 * runqueue CPU is not active
	 */
	if (unlikely(on_null_domain(rq) || !cpu_active(cpu_of(rq))))
		return;

	if (time_after_eq(jiffies, rq->next_balance))
		raise_softirq(SCHED_SOFTIRQ);

	nohz_balancer_kick(rq);
}

static void rq_online_fair(struct rq *rq)
{
	update_sysctl();

	update_runtime_enabled(rq);
}

static void rq_offline_fair(struct rq *rq)
{
	update_sysctl();

	/* Ensure any throttled groups are reachable by pick_next_task */
	unthrottle_offline_cfs_rqs(rq);

	/* Ensure that we remove rq contribution to group share: */
	clear_tg_offline_cfs_rqs(rq);
}

#endif /* CONFIG_SMP */

#ifdef CONFIG_SCHED_CORE
static inline bool
__entity_slice_used(struct sched_entity *se, int min_nr_tasks)
{
	u64 rtime = se->sum_exec_runtime - se->prev_sum_exec_runtime;
	u64 slice = se->slice;

	return (rtime * min_nr_tasks > slice);
}

#define MIN_NR_TASKS_DURING_FORCEIDLE	2
static inline void task_tick_core(struct rq *rq, struct task_struct *curr)
{
	if (!sched_core_enabled(rq))
		return;

	/*
	 * If runqueue has only one task which used up its slice and
	 * if the sibling is forced idle, then trigger schedule to
	 * give forced idle task a chance.
	 *
	 * sched_slice() considers only this active rq and it gets the
	 * whole slice. But during force idle, we have siblings acting
	 * like a single runqueue and hence we need to consider runnable
	 * tasks on this CPU and the forced idle CPU. Ideally, we should
	 * go through the forced idle rq, but that would be a perf hit.
	 * We can assume that the forced idle CPU has at least
	 * MIN_NR_TASKS_DURING_FORCEIDLE - 1 tasks and use that to check
	 * if we need to give up the CPU.
	 */
	if (rq->core->core_forceidle_count && rq->cfs.nr_running == 1 &&
	    __entity_slice_used(&curr->se, MIN_NR_TASKS_DURING_FORCEIDLE))
		resched_curr(rq);
}

/*
 * se_fi_update - Update the cfs_rq->min_vruntime_fi in a CFS hierarchy if needed.
 */
static void se_fi_update(const struct sched_entity *se, unsigned int fi_seq,
			 bool forceidle)
{
	for_each_sched_entity(se) {
		struct cfs_rq *cfs_rq = cfs_rq_of(se);

		if (forceidle) {
			if (cfs_rq->forceidle_seq == fi_seq)
				break;
			cfs_rq->forceidle_seq = fi_seq;
		}

		cfs_rq->min_vruntime_fi = cfs_rq->min_vruntime;
	}
}

void task_vruntime_update(struct rq *rq, struct task_struct *p, bool in_fi)
{
	struct sched_entity *se = &p->se;

	if (p->sched_class != &fair_sched_class)
		return;

	se_fi_update(se, rq->core->core_forceidle_seq, in_fi);
}

bool cfs_prio_less(const struct task_struct *a, const struct task_struct *b,
			bool in_fi)
{
	struct rq *rq = task_rq(a);
	const struct sched_entity *sea = &a->se;
	const struct sched_entity *seb = &b->se;
	struct cfs_rq *cfs_rqa;
	struct cfs_rq *cfs_rqb;
	s64 delta;

	SCHED_WARN_ON(task_rq(b)->core != rq->core);

#ifdef CONFIG_FAIR_GROUP_SCHED
	/*
	 * Find an se in the hierarchy for tasks a and b, such that the se's
	 * are immediate siblings.
	 */
	while (sea->cfs_rq->tg != seb->cfs_rq->tg) {
		int sea_depth = sea->depth;
		int seb_depth = seb->depth;

		if (sea_depth >= seb_depth)
			sea = parent_entity(sea);
		if (sea_depth <= seb_depth)
			seb = parent_entity(seb);
	}

	se_fi_update(sea, rq->core->core_forceidle_seq, in_fi);
	se_fi_update(seb, rq->core->core_forceidle_seq, in_fi);

	cfs_rqa = sea->cfs_rq;
	cfs_rqb = seb->cfs_rq;
#else
	cfs_rqa = &task_rq(a)->cfs;
	cfs_rqb = &task_rq(b)->cfs;
#endif

	/*
	 * Find delta after normalizing se's vruntime with its cfs_rq's
	 * min_vruntime_fi, which would have been updated in prior calls
	 * to se_fi_update().
	 */
	delta = (s64)(sea->vruntime - seb->vruntime) +
		(s64)(cfs_rqb->min_vruntime_fi - cfs_rqa->min_vruntime_fi);

	return delta > 0;
}

static int task_is_throttled_fair(struct task_struct *p, int cpu)
{
	struct cfs_rq *cfs_rq;

#ifdef CONFIG_FAIR_GROUP_SCHED
	cfs_rq = task_group(p)->cfs_rq[cpu];
#else
	cfs_rq = &cpu_rq(cpu)->cfs;
#endif
	return throttled_hierarchy(cfs_rq);
}
#else
static inline void task_tick_core(struct rq *rq, struct task_struct *curr) {}
#endif

/*
 * scheduler tick hitting a task of our scheduling class.
 *
 * NOTE: This function can be called remotely by the tick offload that
 * goes along full dynticks. Therefore no local assumption can be made
 * and everything must be accessed through the @rq and @curr passed in
 * parameters.
 */
static void task_tick_fair(struct rq *rq, struct task_struct *curr, int queued)
{
	struct cfs_rq *cfs_rq;
	struct sched_entity *se = &curr->se;

	for_each_sched_entity(se) {
		cfs_rq = cfs_rq_of(se);
		entity_tick(cfs_rq, se, queued);
	}

	if (static_branch_unlikely(&sched_numa_balancing))
		task_tick_numa(rq, curr);

	update_misfit_status(curr, rq);
	check_update_overutilized_status(task_rq(curr));

	task_tick_core(rq, curr);
}

/*
 * called on fork with the child task as argument from the parent's context
 *  - child not yet on the tasklist
 *  - preemption disabled
 */
static void task_fork_fair(struct task_struct *p)
{
	set_task_max_allowed_capacity(p);
}

/*
 * Priority of the task has changed. Check to see if we preempt
 * the current task.
 */
static void
prio_changed_fair(struct rq *rq, struct task_struct *p, int oldprio)
{
	if (!task_on_rq_queued(p))
		return;

	if (rq->cfs.nr_running == 1)
		return;

	/*
	 * Reschedule if we are currently running on this runqueue and
	 * our priority decreased, or if we are not currently running on
	 * this runqueue and our priority is higher than the current's
	 */
	if (task_current(rq, p)) {
		if (p->prio > oldprio)
			resched_curr(rq);
	} else
		wakeup_preempt(rq, p, 0);
}

#ifdef CONFIG_FAIR_GROUP_SCHED
/*
 * Propagate the changes of the sched_entity across the tg tree to make it
 * visible to the root
 */
static void propagate_entity_cfs_rq(struct sched_entity *se)
{
	struct cfs_rq *cfs_rq = cfs_rq_of(se);

	if (cfs_rq_throttled(cfs_rq))
		return;

	if (!throttled_hierarchy(cfs_rq))
		list_add_leaf_cfs_rq(cfs_rq);

	/* Start to propagate at parent */
	se = se->parent;

	for_each_sched_entity(se) {
		cfs_rq = cfs_rq_of(se);

		update_load_avg(cfs_rq, se, UPDATE_TG);

		if (cfs_rq_throttled(cfs_rq))
			break;

		if (!throttled_hierarchy(cfs_rq))
			list_add_leaf_cfs_rq(cfs_rq);
	}
}
#else
static void propagate_entity_cfs_rq(struct sched_entity *se) { }
#endif

static void detach_entity_cfs_rq(struct sched_entity *se)
{
	struct cfs_rq *cfs_rq = cfs_rq_of(se);

#ifdef CONFIG_SMP
	/*
	 * In case the task sched_avg hasn't been attached:
	 * - A forked task which hasn't been woken up by wake_up_new_task().
	 * - A task which has been woken up by try_to_wake_up() but is
	 *   waiting for actually being woken up by sched_ttwu_pending().
	 */
	if (!se->avg.last_update_time)
		return;
#endif

	/* Catch up with the cfs_rq and remove our load when we leave */
	update_load_avg(cfs_rq, se, 0);
	detach_entity_load_avg(cfs_rq, se);
	update_tg_load_avg(cfs_rq);
	propagate_entity_cfs_rq(se);
}

static void attach_entity_cfs_rq(struct sched_entity *se)
{
	struct cfs_rq *cfs_rq = cfs_rq_of(se);

	/* Synchronize entity with its cfs_rq */
	update_load_avg(cfs_rq, se, sched_feat(ATTACH_AGE_LOAD) ? 0 : SKIP_AGE_LOAD);
	attach_entity_load_avg(cfs_rq, se);
	update_tg_load_avg(cfs_rq);
	propagate_entity_cfs_rq(se);
}

static void detach_task_cfs_rq(struct task_struct *p)
{
	struct sched_entity *se = &p->se;

	detach_entity_cfs_rq(se);
}

static void attach_task_cfs_rq(struct task_struct *p)
{
	struct sched_entity *se = &p->se;

	attach_entity_cfs_rq(se);
}

static void switched_from_fair(struct rq *rq, struct task_struct *p)
{
	detach_task_cfs_rq(p);
}

static void switched_to_fair(struct rq *rq, struct task_struct *p)
{
	SCHED_WARN_ON(p->se.sched_delayed);

	attach_task_cfs_rq(p);

	set_task_max_allowed_capacity(p);

	if (task_on_rq_queued(p)) {
		/*
		 * We were most likely switched from sched_rt, so
		 * kick off the schedule if running, otherwise just see
		 * if we can still preempt the current task.
		 */
		if (task_current(rq, p))
			resched_curr(rq);
		else
			wakeup_preempt(rq, p, 0);
	}
}

static void __set_next_task_fair(struct rq *rq, struct task_struct *p, bool first)
{
	struct sched_entity *se = &p->se;

#ifdef CONFIG_SMP
	if (task_on_rq_queued(p)) {
		/*
		 * Move the next running task to the front of the list, so our
		 * cfs_tasks list becomes MRU one.
		 */
		list_move(&se->group_node, &rq->cfs_tasks);
	}
#endif
	if (!first)
		return;

	SCHED_WARN_ON(se->sched_delayed);

	if (hrtick_enabled_fair(rq))
		hrtick_start_fair(rq, p);

	update_misfit_status(p, rq);
	sched_fair_update_stop_tick(rq, p);
}

/*
 * Account for a task changing its policy or group.
 *
 * This routine is mostly called to set cfs_rq->curr field when a task
 * migrates between groups/classes.
 */
static void set_next_task_fair(struct rq *rq, struct task_struct *p, bool first)
{
	struct sched_entity *se = &p->se;

	for_each_sched_entity(se) {
		struct cfs_rq *cfs_rq = cfs_rq_of(se);

		set_next_entity(cfs_rq, se);
		/* ensure bandwidth has been allocated on our new cfs_rq */
		account_cfs_rq_runtime(cfs_rq, 0);
	}

	__set_next_task_fair(rq, p, first);
}

void init_cfs_rq(struct cfs_rq *cfs_rq)
{
	cfs_rq->tasks_timeline = RB_ROOT_CACHED;
	cfs_rq->min_vruntime = (u64)(-(1LL << 20));
#ifdef CONFIG_SMP
	raw_spin_lock_init(&cfs_rq->removed.lock);
#endif
}

#ifdef CONFIG_FAIR_GROUP_SCHED
static void task_change_group_fair(struct task_struct *p)
{
	/*
	 * We couldn't detach or attach a forked task which
	 * hasn't been woken up by wake_up_new_task().
	 */
	if (READ_ONCE(p->__state) == TASK_NEW)
		return;

	detach_task_cfs_rq(p);

#ifdef CONFIG_SMP
	/* Tell se's cfs_rq has been changed -- migrated */
	p->se.avg.last_update_time = 0;
#endif
	set_task_rq(p, task_cpu(p));
	attach_task_cfs_rq(p);
}

void free_fair_sched_group(struct task_group *tg)
{
	int i;

	for_each_possible_cpu(i) {
		if (tg->cfs_rq)
			kfree(tg->cfs_rq[i]);
		if (tg->se)
			kfree(tg->se[i]);
	}

	kfree(tg->cfs_rq);
	kfree(tg->se);
}

int alloc_fair_sched_group(struct task_group *tg, struct task_group *parent)
{
	struct sched_entity *se;
	struct cfs_rq *cfs_rq;
	int i;

	tg->cfs_rq = kcalloc(nr_cpu_ids, sizeof(cfs_rq), GFP_KERNEL);
	if (!tg->cfs_rq)
		goto err;
	tg->se = kcalloc(nr_cpu_ids, sizeof(se), GFP_KERNEL);
	if (!tg->se)
		goto err;

	tg->shares = NICE_0_LOAD;

	init_cfs_bandwidth(tg_cfs_bandwidth(tg), tg_cfs_bandwidth(parent));

	for_each_possible_cpu(i) {
		cfs_rq = kzalloc_node(sizeof(struct cfs_rq),
				      GFP_KERNEL, cpu_to_node(i));
		if (!cfs_rq)
			goto err;

		se = kzalloc_node(sizeof(struct sched_entity_stats),
				  GFP_KERNEL, cpu_to_node(i));
		if (!se)
			goto err_free_rq;

		init_cfs_rq(cfs_rq);
		init_tg_cfs_entry(tg, cfs_rq, se, i, parent->se[i]);
		init_entity_runnable_average(se);
	}

	return 1;

err_free_rq:
	kfree(cfs_rq);
err:
	return 0;
}

void online_fair_sched_group(struct task_group *tg)
{
	struct sched_entity *se;
	struct rq_flags rf;
	struct rq *rq;
	int i;

	for_each_possible_cpu(i) {
		rq = cpu_rq(i);
		se = tg->se[i];
		rq_lock_irq(rq, &rf);
		update_rq_clock(rq);
		attach_entity_cfs_rq(se);
		sync_throttle(tg, i);
		rq_unlock_irq(rq, &rf);
	}
}

void unregister_fair_sched_group(struct task_group *tg)
{
	int cpu;

	destroy_cfs_bandwidth(tg_cfs_bandwidth(tg));

	for_each_possible_cpu(cpu) {
		struct cfs_rq *cfs_rq = tg->cfs_rq[cpu];
		struct sched_entity *se = tg->se[cpu];
		struct rq *rq = cpu_rq(cpu);

		if (se) {
			if (se->sched_delayed) {
				guard(rq_lock_irqsave)(rq);
				if (se->sched_delayed) {
					update_rq_clock(rq);
					dequeue_entities(rq, se, DEQUEUE_SLEEP | DEQUEUE_DELAYED);
				}
				list_del_leaf_cfs_rq(cfs_rq);
			}
			remove_entity_load_avg(se);
		}

		/*
		 * Only empty task groups can be destroyed; so we can speculatively
		 * check on_list without danger of it being re-added.
		 */
		if (cfs_rq->on_list) {
			guard(rq_lock_irqsave)(rq);
			list_del_leaf_cfs_rq(cfs_rq);
		}
	}
}

void init_tg_cfs_entry(struct task_group *tg, struct cfs_rq *cfs_rq,
			struct sched_entity *se, int cpu,
			struct sched_entity *parent)
{
	struct rq *rq = cpu_rq(cpu);

	cfs_rq->tg = tg;
	cfs_rq->rq = rq;
	init_cfs_rq_runtime(cfs_rq);

	tg->cfs_rq[cpu] = cfs_rq;
	tg->se[cpu] = se;

	/* se could be NULL for root_task_group */
	if (!se)
		return;

	if (!parent) {
		se->cfs_rq = &rq->cfs;
		se->depth = 0;
	} else {
		se->cfs_rq = parent->my_q;
		se->depth = parent->depth + 1;
	}

	se->my_q = cfs_rq;
	/* guarantee group entities always have weight */
	update_load_set(&se->load, NICE_0_LOAD);
	se->parent = parent;
}

static DEFINE_MUTEX(shares_mutex);

static int __sched_group_set_shares(struct task_group *tg, unsigned long shares)
{
	int i;

	lockdep_assert_held(&shares_mutex);

	/*
	 * We can't change the weight of the root cgroup.
	 */
	if (!tg->se[0])
		return -EINVAL;

	shares = clamp(shares, scale_load(MIN_SHARES), scale_load(MAX_SHARES));

	if (tg->shares == shares)
		return 0;

	tg->shares = shares;
	for_each_possible_cpu(i) {
		struct rq *rq = cpu_rq(i);
		struct sched_entity *se = tg->se[i];
		struct rq_flags rf;

		/* Propagate contribution to hierarchy */
		rq_lock_irqsave(rq, &rf);
		update_rq_clock(rq);
		for_each_sched_entity(se) {
			update_load_avg(cfs_rq_of(se), se, UPDATE_TG);
			update_cfs_group(se);
		}
		rq_unlock_irqrestore(rq, &rf);
	}

	return 0;
}

int sched_group_set_shares(struct task_group *tg, unsigned long shares)
{
	int ret;

	mutex_lock(&shares_mutex);
	if (tg_is_idle(tg))
		ret = -EINVAL;
	else
		ret = __sched_group_set_shares(tg, shares);
	mutex_unlock(&shares_mutex);

	return ret;
}

int sched_group_set_idle(struct task_group *tg, long idle)
{
	int i;

	if (tg == &root_task_group)
		return -EINVAL;

	if (idle < 0 || idle > 1)
		return -EINVAL;

	mutex_lock(&shares_mutex);

	if (tg->idle == idle) {
		mutex_unlock(&shares_mutex);
		return 0;
	}

	tg->idle = idle;

	for_each_possible_cpu(i) {
		struct rq *rq = cpu_rq(i);
		struct sched_entity *se = tg->se[i];
		struct cfs_rq *parent_cfs_rq, *grp_cfs_rq = tg->cfs_rq[i];
		bool was_idle = cfs_rq_is_idle(grp_cfs_rq);
		long idle_task_delta;
		struct rq_flags rf;

		rq_lock_irqsave(rq, &rf);

		grp_cfs_rq->idle = idle;
		if (WARN_ON_ONCE(was_idle == cfs_rq_is_idle(grp_cfs_rq)))
			goto next_cpu;

		if (se->on_rq) {
			parent_cfs_rq = cfs_rq_of(se);
			if (cfs_rq_is_idle(grp_cfs_rq))
				parent_cfs_rq->idle_nr_running++;
			else
				parent_cfs_rq->idle_nr_running--;
		}

		idle_task_delta = grp_cfs_rq->h_nr_running -
				  grp_cfs_rq->idle_h_nr_running;
		if (!cfs_rq_is_idle(grp_cfs_rq))
			idle_task_delta *= -1;

		for_each_sched_entity(se) {
			struct cfs_rq *cfs_rq = cfs_rq_of(se);

			if (!se->on_rq)
				break;

			cfs_rq->idle_h_nr_running += idle_task_delta;

			/* Already accounted at parent level and above. */
			if (cfs_rq_is_idle(cfs_rq))
				break;
		}

next_cpu:
		rq_unlock_irqrestore(rq, &rf);
	}

	/* Idle groups have minimum weight. */
	if (tg_is_idle(tg))
		__sched_group_set_shares(tg, scale_load(WEIGHT_IDLEPRIO));
	else
		__sched_group_set_shares(tg, NICE_0_LOAD);

	mutex_unlock(&shares_mutex);
	return 0;
}

#endif /* CONFIG_FAIR_GROUP_SCHED */


static unsigned int get_rr_interval_fair(struct rq *rq, struct task_struct *task)
{
	struct sched_entity *se = &task->se;
	unsigned int rr_interval = 0;

	/*
	 * Time slice is 0 for SCHED_OTHER tasks that are on an otherwise
	 * idle runqueue:
	 */
	if (rq->cfs.load.weight)
		rr_interval = NS_TO_JIFFIES(se->slice);

	return rr_interval;
}

/*
 * All the scheduling class methods:
 */
DEFINE_SCHED_CLASS(fair) = {

	.enqueue_task		= enqueue_task_fair,
	.dequeue_task		= dequeue_task_fair,
	.yield_task		= yield_task_fair,
	.yield_to_task		= yield_to_task_fair,

	.wakeup_preempt		= check_preempt_wakeup_fair,

	.pick_task		= pick_task_fair,
	.pick_next_task		= __pick_next_task_fair,
	.put_prev_task		= put_prev_task_fair,
	.set_next_task          = set_next_task_fair,

#ifdef CONFIG_SMP
	.balance		= balance_fair,
	.select_task_rq		= select_task_rq_fair,
	.migrate_task_rq	= migrate_task_rq_fair,

	.rq_online		= rq_online_fair,
	.rq_offline		= rq_offline_fair,

	.task_dead		= task_dead_fair,
	.set_cpus_allowed	= set_cpus_allowed_fair,
#endif

	.task_tick		= task_tick_fair,
	.task_fork		= task_fork_fair,

	.reweight_task		= reweight_task_fair,
	.prio_changed		= prio_changed_fair,
	.switched_from		= switched_from_fair,
	.switched_to		= switched_to_fair,

	.get_rr_interval	= get_rr_interval_fair,

	.update_curr		= update_curr_fair,

#ifdef CONFIG_FAIR_GROUP_SCHED
	.task_change_group	= task_change_group_fair,
#endif

#ifdef CONFIG_SCHED_CORE
	.task_is_throttled	= task_is_throttled_fair,
#endif

#ifdef CONFIG_UCLAMP_TASK
	.uclamp_enabled		= 1,
#endif
};

#ifdef CONFIG_SCHED_DEBUG
void print_cfs_stats(struct seq_file *m, int cpu)
{
	struct cfs_rq *cfs_rq, *pos;

	rcu_read_lock();
	for_each_leaf_cfs_rq_safe(cpu_rq(cpu), cfs_rq, pos)
		print_cfs_rq(m, cpu, cfs_rq);
	rcu_read_unlock();
}

#ifdef CONFIG_NUMA_BALANCING
void show_numa_stats(struct task_struct *p, struct seq_file *m)
{
	int node;
	unsigned long tsf = 0, tpf = 0, gsf = 0, gpf = 0;
	struct numa_group *ng;

	rcu_read_lock();
	ng = rcu_dereference(p->numa_group);
	for_each_online_node(node) {
		if (p->numa_faults) {
			tsf = p->numa_faults[task_faults_idx(NUMA_MEM, node, 0)];
			tpf = p->numa_faults[task_faults_idx(NUMA_MEM, node, 1)];
		}
		if (ng) {
			gsf = ng->faults[task_faults_idx(NUMA_MEM, node, 0)],
			gpf = ng->faults[task_faults_idx(NUMA_MEM, node, 1)];
		}
		print_numa_stats(m, node, tsf, tpf, gsf, gpf);
	}
	rcu_read_unlock();
}
#endif /* CONFIG_NUMA_BALANCING */
#endif /* CONFIG_SCHED_DEBUG */

__init void init_sched_fair_class(void)
{
#ifdef CONFIG_SMP
	int i;

	for_each_possible_cpu(i) {
		zalloc_cpumask_var_node(&per_cpu(load_balance_mask, i), GFP_KERNEL, cpu_to_node(i));
		zalloc_cpumask_var_node(&per_cpu(select_rq_mask,    i), GFP_KERNEL, cpu_to_node(i));
		zalloc_cpumask_var_node(&per_cpu(should_we_balance_tmpmask, i),
					GFP_KERNEL, cpu_to_node(i));

#ifdef CONFIG_CFS_BANDWIDTH
		INIT_CSD(&cpu_rq(i)->cfsb_csd, __cfsb_csd_unthrottle, cpu_rq(i));
		INIT_LIST_HEAD(&cpu_rq(i)->cfsb_csd_list);
#endif
	}

	open_softirq(SCHED_SOFTIRQ, sched_balance_softirq);

#ifdef CONFIG_NO_HZ_COMMON
	nohz.next_balance = jiffies;
	nohz.next_blocked = jiffies;
	zalloc_cpumask_var(&nohz.idle_cpus_mask, GFP_NOWAIT);
#endif
#endif /* SMP */

}<|MERGE_RESOLUTION|>--- conflicted
+++ resolved
@@ -5478,7 +5478,6 @@
 	bool sleep = flags & DEQUEUE_SLEEP;
 
 	update_curr(cfs_rq);
-<<<<<<< HEAD
 
 	if (flags & DEQUEUE_DELAYED) {
 		SCHED_WARN_ON(!se->sched_delayed);
@@ -5503,32 +5502,6 @@
 		}
 	}
 
-=======
-
-	if (flags & DEQUEUE_DELAYED) {
-		SCHED_WARN_ON(!se->sched_delayed);
-	} else {
-		bool delay = sleep;
-		/*
-		 * DELAY_DEQUEUE relies on spurious wakeups, special task
-		 * states must not suffer spurious wakeups, excempt them.
-		 */
-		if (flags & DEQUEUE_SPECIAL)
-			delay = false;
-
-		SCHED_WARN_ON(delay && se->sched_delayed);
-
-		if (sched_feat(DELAY_DEQUEUE) && delay &&
-		    !entity_eligible(cfs_rq, se)) {
-			if (cfs_rq->next == se)
-				cfs_rq->next = NULL;
-			update_load_avg(cfs_rq, se, 0);
-			se->sched_delayed = 1;
-			return false;
-		}
-	}
-
->>>>>>> e8a05819
 	int action = UPDATE_TG;
 	if (entity_is_task(se) && task_on_rq_migrating(task_of(se)))
 		action |= DO_DETACH;
@@ -5652,14 +5625,9 @@
 	struct sched_entity *se = pick_eevdf(cfs_rq);
 	if (se->sched_delayed) {
 		dequeue_entities(rq, se, DEQUEUE_SLEEP | DEQUEUE_DELAYED);
-<<<<<<< HEAD
-		SCHED_WARN_ON(se->sched_delayed);
-		SCHED_WARN_ON(se->on_rq);
-=======
 		/*
 		 * Must not reference @se again, see __block_task().
 		 */
->>>>>>> e8a05819
 		return NULL;
 	}
 	return se;
@@ -7209,15 +7177,11 @@
 		/* Fix-up what dequeue_task_fair() skipped */
 		hrtick_update(rq);
 
-<<<<<<< HEAD
-		/* Fix-up what block_task() skipped. */
-=======
 		/*
 		 * Fix-up what block_task() skipped.
 		 *
 		 * Must be last, @p might not be valid after this.
 		 */
->>>>>>> e8a05819
 		__block_task(rq, p);
 	}
 
@@ -7234,14 +7198,6 @@
 	if (!(p->se.sched_delayed && (task_on_rq_migrating(p) || (flags & DEQUEUE_SAVE))))
 		util_est_dequeue(&rq->cfs, p);
 
-<<<<<<< HEAD
-	if (dequeue_entities(rq, &p->se, flags) < 0) {
-		util_est_update(&rq->cfs, p, DEQUEUE_SLEEP);
-		return false;
-	}
-
-	util_est_update(&rq->cfs, p, flags & DEQUEUE_SLEEP);
-=======
 	util_est_update(&rq->cfs, p, flags & DEQUEUE_SLEEP);
 	if (dequeue_entities(rq, &p->se, flags) < 0)
 		return false;
@@ -7250,7 +7206,6 @@
 	 * Must not reference @p after dequeue_entities(DEQUEUE_DELAYED).
 	 */
 
->>>>>>> e8a05819
 	hrtick_update(rq);
 	return true;
 }
@@ -9008,7 +8963,6 @@
 }
 
 static struct task_struct *__pick_next_task_fair(struct rq *rq, struct task_struct *prev)
-<<<<<<< HEAD
 {
 	return pick_next_task_fair(rq, prev, NULL);
 }
@@ -9025,24 +8979,6 @@
 
 void fair_server_init(struct rq *rq)
 {
-=======
-{
-	return pick_next_task_fair(rq, prev, NULL);
-}
-
-static bool fair_server_has_tasks(struct sched_dl_entity *dl_se)
-{
-	return !!dl_se->rq->cfs.nr_running;
-}
-
-static struct task_struct *fair_server_pick_task(struct sched_dl_entity *dl_se)
-{
-	return pick_task_fair(dl_se->rq);
-}
-
-void fair_server_init(struct rq *rq)
-{
->>>>>>> e8a05819
 	struct sched_dl_entity *dl_se = &rq->fair_server;
 
 	init_dl_entity(dl_se);
