// SPDX-License-Identifier: GPL-2.0
/*
 * trace_output.c
 *
 * Copyright (C) 2008 Red Hat Inc, Steven Rostedt <srostedt@redhat.com>
 *
 */
#include <linux/module.h>
#include <linux/mutex.h>
#include <linux/ftrace.h>
#include <linux/kprobes.h>
#include <linux/sched/clock.h>
#include <linux/sched/mm.h>
#include <linux/idr.h>

#include "trace_output.h"

/* must be a power of 2 */
#define EVENT_HASHSIZE	128

DECLARE_RWSEM(trace_event_sem);

static struct hlist_head event_hash[EVENT_HASHSIZE] __read_mostly;

enum print_line_t trace_print_bputs_msg_only(struct trace_iterator *iter)
{
	struct trace_seq *s = &iter->seq;
	struct trace_entry *entry = iter->ent;
	struct bputs_entry *field;

	trace_assign_type(field, entry);

	trace_seq_puts(s, field->str);

	return trace_handle_return(s);
}

enum print_line_t trace_print_bprintk_msg_only(struct trace_iterator *iter)
{
	struct trace_seq *s = &iter->seq;
	struct trace_entry *entry = iter->ent;
	struct bprint_entry *field;

	trace_assign_type(field, entry);

	trace_seq_bprintf(s, field->fmt, field->buf);

	return trace_handle_return(s);
}

enum print_line_t trace_print_printk_msg_only(struct trace_iterator *iter)
{
	struct trace_seq *s = &iter->seq;
	struct trace_entry *entry = iter->ent;
	struct print_entry *field;

	trace_assign_type(field, entry);

	trace_seq_puts(s, field->buf);

	return trace_handle_return(s);
}

const char *
trace_print_flags_seq(struct trace_seq *p, const char *delim,
		      unsigned long flags,
		      const struct trace_print_flags *flag_array)
{
	unsigned long mask;
	const char *str;
	const char *ret = trace_seq_buffer_ptr(p);
	int i, first = 1;

	for (i = 0;  flag_array[i].name && flags; i++) {

		mask = flag_array[i].mask;
		if ((flags & mask) != mask)
			continue;

		str = flag_array[i].name;
		flags &= ~mask;
		if (!first && delim)
			trace_seq_puts(p, delim);
		else
			first = 0;
		trace_seq_puts(p, str);
	}

	/* check for left over flags */
	if (flags) {
		if (!first && delim)
			trace_seq_puts(p, delim);
		trace_seq_printf(p, "0x%lx", flags);
	}

	trace_seq_putc(p, 0);

	return ret;
}
EXPORT_SYMBOL(trace_print_flags_seq);

const char *
trace_print_symbols_seq(struct trace_seq *p, unsigned long val,
			const struct trace_print_flags *symbol_array)
{
	int i;
	const char *ret = trace_seq_buffer_ptr(p);

	for (i = 0;  symbol_array[i].name; i++) {

		if (val != symbol_array[i].mask)
			continue;

		trace_seq_puts(p, symbol_array[i].name);
		break;
	}

	if (ret == (const char *)(trace_seq_buffer_ptr(p)))
		trace_seq_printf(p, "0x%lx", val);

	trace_seq_putc(p, 0);

	return ret;
}
EXPORT_SYMBOL(trace_print_symbols_seq);

#if BITS_PER_LONG == 32
const char *
trace_print_flags_seq_u64(struct trace_seq *p, const char *delim,
		      unsigned long long flags,
		      const struct trace_print_flags_u64 *flag_array)
{
	unsigned long long mask;
	const char *str;
	const char *ret = trace_seq_buffer_ptr(p);
	int i, first = 1;

	for (i = 0;  flag_array[i].name && flags; i++) {

		mask = flag_array[i].mask;
		if ((flags & mask) != mask)
			continue;

		str = flag_array[i].name;
		flags &= ~mask;
		if (!first && delim)
			trace_seq_puts(p, delim);
		else
			first = 0;
		trace_seq_puts(p, str);
	}

	/* check for left over flags */
	if (flags) {
		if (!first && delim)
			trace_seq_puts(p, delim);
		trace_seq_printf(p, "0x%llx", flags);
	}

	trace_seq_putc(p, 0);

	return ret;
}
EXPORT_SYMBOL(trace_print_flags_seq_u64);

const char *
trace_print_symbols_seq_u64(struct trace_seq *p, unsigned long long val,
			 const struct trace_print_flags_u64 *symbol_array)
{
	int i;
	const char *ret = trace_seq_buffer_ptr(p);

	for (i = 0;  symbol_array[i].name; i++) {

		if (val != symbol_array[i].mask)
			continue;

		trace_seq_puts(p, symbol_array[i].name);
		break;
	}

	if (ret == (const char *)(trace_seq_buffer_ptr(p)))
		trace_seq_printf(p, "0x%llx", val);

	trace_seq_putc(p, 0);

	return ret;
}
EXPORT_SYMBOL(trace_print_symbols_seq_u64);
#endif

const char *
trace_print_bitmask_seq(struct trace_seq *p, void *bitmask_ptr,
			unsigned int bitmask_size)
{
	const char *ret = trace_seq_buffer_ptr(p);

	trace_seq_bitmask(p, bitmask_ptr, bitmask_size * 8);
	trace_seq_putc(p, 0);

	return ret;
}
EXPORT_SYMBOL_GPL(trace_print_bitmask_seq);

/**
 * trace_print_hex_seq - print buffer as hex sequence
 * @p: trace seq struct to write to
 * @buf: The buffer to print
 * @buf_len: Length of @buf in bytes
 * @concatenate: Print @buf as single hex string or with spacing
 *
 * Prints the passed buffer as a hex sequence either as a whole,
 * single hex string if @concatenate is true or with spacing after
 * each byte in case @concatenate is false.
 */
const char *
trace_print_hex_seq(struct trace_seq *p, const unsigned char *buf, int buf_len,
		    bool concatenate)
{
	int i;
	const char *ret = trace_seq_buffer_ptr(p);
	const char *fmt = concatenate ? "%*phN" : "%*ph";

	for (i = 0; i < buf_len; i += 16) {
		if (!concatenate && i != 0)
			trace_seq_putc(p, ' ');
		trace_seq_printf(p, fmt, min(buf_len - i, 16), &buf[i]);
	}
	trace_seq_putc(p, 0);

	return ret;
}
EXPORT_SYMBOL(trace_print_hex_seq);

const char *
trace_print_array_seq(struct trace_seq *p, const void *buf, int count,
		      size_t el_size)
{
	const char *ret = trace_seq_buffer_ptr(p);
	const char *prefix = "";
	void *ptr = (void *)buf;
	size_t buf_len = count * el_size;

	trace_seq_putc(p, '{');

	while (ptr < buf + buf_len) {
		switch (el_size) {
		case 1:
			trace_seq_printf(p, "%s0x%x", prefix,
					 *(u8 *)ptr);
			break;
		case 2:
			trace_seq_printf(p, "%s0x%x", prefix,
					 *(u16 *)ptr);
			break;
		case 4:
			trace_seq_printf(p, "%s0x%x", prefix,
					 *(u32 *)ptr);
			break;
		case 8:
			trace_seq_printf(p, "%s0x%llx", prefix,
					 *(u64 *)ptr);
			break;
		default:
			trace_seq_printf(p, "BAD SIZE:%zu 0x%x", el_size,
					 *(u8 *)ptr);
			el_size = 1;
		}
		prefix = ",";
		ptr += el_size;
	}

	trace_seq_putc(p, '}');
	trace_seq_putc(p, 0);

	return ret;
}
EXPORT_SYMBOL(trace_print_array_seq);

const char *
trace_print_hex_dump_seq(struct trace_seq *p, const char *prefix_str,
			 int prefix_type, int rowsize, int groupsize,
			 const void *buf, size_t len, bool ascii)
{
	const char *ret = trace_seq_buffer_ptr(p);

	trace_seq_putc(p, '\n');
	trace_seq_hex_dump(p, prefix_str, prefix_type,
			   rowsize, groupsize, buf, len, ascii);
	trace_seq_putc(p, 0);
	return ret;
}
EXPORT_SYMBOL(trace_print_hex_dump_seq);

int trace_raw_output_prep(struct trace_iterator *iter,
			  struct trace_event *trace_event)
{
	struct trace_event_call *event;
	struct trace_seq *s = &iter->seq;
	struct trace_seq *p = &iter->tmp_seq;
	struct trace_entry *entry;

	event = container_of(trace_event, struct trace_event_call, event);
	entry = iter->ent;

	if (entry->type != event->event.type) {
		WARN_ON_ONCE(1);
		return TRACE_TYPE_UNHANDLED;
	}

	trace_seq_init(p);
	trace_seq_printf(s, "%s: ", trace_event_name(event));

	return trace_handle_return(s);
}
EXPORT_SYMBOL(trace_raw_output_prep);

void trace_event_printf(struct trace_iterator *iter, const char *fmt, ...)
{
	va_list ap;

	va_start(ap, fmt);
	trace_check_vprintf(iter, trace_event_format(iter, fmt), ap);
	va_end(ap);
}
EXPORT_SYMBOL(trace_event_printf);

static __printf(3, 0)
int trace_output_raw(struct trace_iterator *iter, char *name,
		     char *fmt, va_list ap)
{
	struct trace_seq *s = &iter->seq;

	trace_seq_printf(s, "%s: ", name);
	trace_seq_vprintf(s, trace_event_format(iter, fmt), ap);

	return trace_handle_return(s);
}

int trace_output_call(struct trace_iterator *iter, char *name, char *fmt, ...)
{
	va_list ap;
	int ret;

	va_start(ap, fmt);
	ret = trace_output_raw(iter, name, fmt, ap);
	va_end(ap);

	return ret;
}
EXPORT_SYMBOL_GPL(trace_output_call);

static inline const char *kretprobed(const char *name, unsigned long addr)
{
	if (is_kretprobe_trampoline(addr))
		return "[unknown/kretprobe'd]";
	return name;
}

void
trace_seq_print_sym(struct trace_seq *s, unsigned long address, bool offset)
{
#ifdef CONFIG_KALLSYMS
	char str[KSYM_SYMBOL_LEN];
	const char *name;

	if (offset)
		sprint_symbol(str, address);
	else
		kallsyms_lookup(address, NULL, NULL, NULL, str);
	name = kretprobed(str, address);

	if (name && strlen(name)) {
		trace_seq_puts(s, name);
		return;
	}
#endif
	trace_seq_printf(s, "0x%08lx", address);
}

#ifndef CONFIG_64BIT
# define IP_FMT "%08lx"
#else
# define IP_FMT "%016lx"
#endif

static int seq_print_user_ip(struct trace_seq *s, struct mm_struct *mm,
			     unsigned long ip, unsigned long sym_flags)
{
	struct file *file = NULL;
	unsigned long vmstart = 0;
	int ret = 1;

	if (s->full)
		return 0;

	if (mm) {
		const struct vm_area_struct *vma;

		mmap_read_lock(mm);
		vma = find_vma(mm, ip);
		if (vma) {
			file = vma->vm_file;
			vmstart = vma->vm_start;
		}
		if (file) {
			ret = trace_seq_path(s, file_user_path(file));
			if (ret)
				trace_seq_printf(s, "[+0x%lx]",
						 ip - vmstart);
		}
		mmap_read_unlock(mm);
	}
	if (ret && ((sym_flags & TRACE_ITER_SYM_ADDR) || !file))
		trace_seq_printf(s, " <" IP_FMT ">", ip);
	return !trace_seq_has_overflowed(s);
}

int
seq_print_ip_sym(struct trace_seq *s, unsigned long ip, unsigned long sym_flags)
{
	if (!ip) {
		trace_seq_putc(s, '0');
		goto out;
	}

	trace_seq_print_sym(s, ip, sym_flags & TRACE_ITER_SYM_OFFSET);

	if (sym_flags & TRACE_ITER_SYM_ADDR)
		trace_seq_printf(s, " <" IP_FMT ">", ip);

 out:
	return !trace_seq_has_overflowed(s);
}

/**
 * trace_print_lat_fmt - print the irq, preempt and lockdep fields
 * @s: trace seq struct to write to
 * @entry: The trace entry field from the ring buffer
 *
 * Prints the generic fields of irqs off, in hard or softirq, preempt
 * count.
 */
int trace_print_lat_fmt(struct trace_seq *s, struct trace_entry *entry)
{
	char hardsoft_irq;
	char need_resched;
	char irqs_off;
	int hardirq;
	int softirq;
	int bh_off;
	int nmi;

	nmi = entry->flags & TRACE_FLAG_NMI;
	hardirq = entry->flags & TRACE_FLAG_HARDIRQ;
	softirq = entry->flags & TRACE_FLAG_SOFTIRQ;
	bh_off = entry->flags & TRACE_FLAG_BH_OFF;

	irqs_off =
		(entry->flags & TRACE_FLAG_IRQS_OFF && bh_off) ? 'D' :
		(entry->flags & TRACE_FLAG_IRQS_OFF) ? 'd' :
		bh_off ? 'b' :
<<<<<<< HEAD
		!IS_ENABLED(CONFIG_TRACE_IRQFLAGS_SUPPORT) ? 'X' :
=======
>>>>>>> 042de4aa
		'.';

	switch (entry->flags & (TRACE_FLAG_NEED_RESCHED | TRACE_FLAG_NEED_RESCHED_LAZY |
				TRACE_FLAG_PREEMPT_RESCHED)) {
	case TRACE_FLAG_NEED_RESCHED | TRACE_FLAG_NEED_RESCHED_LAZY | TRACE_FLAG_PREEMPT_RESCHED:
		need_resched = 'B';
		break;
	case TRACE_FLAG_NEED_RESCHED | TRACE_FLAG_PREEMPT_RESCHED:
		need_resched = 'N';
		break;
	case TRACE_FLAG_NEED_RESCHED_LAZY | TRACE_FLAG_PREEMPT_RESCHED:
		need_resched = 'L';
		break;
	case TRACE_FLAG_NEED_RESCHED | TRACE_FLAG_NEED_RESCHED_LAZY:
		need_resched = 'b';
		break;
	case TRACE_FLAG_NEED_RESCHED:
		need_resched = 'n';
		break;
	case TRACE_FLAG_PREEMPT_RESCHED:
		need_resched = 'p';
		break;
	case TRACE_FLAG_NEED_RESCHED_LAZY:
		need_resched = 'l';
		break;
	default:
		need_resched = '.';
		break;
	}

	hardsoft_irq =
		(nmi && hardirq)     ? 'Z' :
		nmi                  ? 'z' :
		(hardirq && softirq) ? 'H' :
		hardirq              ? 'h' :
		softirq              ? 's' :
		                       '.' ;

	trace_seq_printf(s, "%c%c%c",
			 irqs_off, need_resched, hardsoft_irq);

	if (entry->preempt_count & 0xf)
		trace_seq_printf(s, "%x", entry->preempt_count & 0xf);
	else
		trace_seq_putc(s, '.');

	if (entry->preempt_count & 0xf0)
		trace_seq_printf(s, "%x", entry->preempt_count >> 4);
	else
		trace_seq_putc(s, '.');

	return !trace_seq_has_overflowed(s);
}

static int
lat_print_generic(struct trace_seq *s, struct trace_entry *entry, int cpu)
{
	char comm[TASK_COMM_LEN];

	trace_find_cmdline(entry->pid, comm);

	trace_seq_printf(s, "%8.8s-%-7d %3d",
			 comm, entry->pid, cpu);

	return trace_print_lat_fmt(s, entry);
}

#undef MARK
#define MARK(v, s) {.val = v, .sym = s}
/* trace overhead mark */
static const struct trace_mark {
	unsigned long long	val; /* unit: nsec */
	char			sym;
} mark[] = {
	MARK(1000000000ULL	, '$'), /* 1 sec */
	MARK(100000000ULL	, '@'), /* 100 msec */
	MARK(10000000ULL	, '*'), /* 10 msec */
	MARK(1000000ULL		, '#'), /* 1000 usecs */
	MARK(100000ULL		, '!'), /* 100 usecs */
	MARK(10000ULL		, '+'), /* 10 usecs */
};
#undef MARK

char trace_find_mark(unsigned long long d)
{
	int i;
	int size = ARRAY_SIZE(mark);

	for (i = 0; i < size; i++) {
		if (d > mark[i].val)
			break;
	}

	return (i == size) ? ' ' : mark[i].sym;
}

static int
lat_print_timestamp(struct trace_iterator *iter, u64 next_ts)
{
	struct trace_array *tr = iter->tr;
	unsigned long verbose = tr->trace_flags & TRACE_ITER_VERBOSE;
	unsigned long in_ns = iter->iter_flags & TRACE_FILE_TIME_IN_NS;
	unsigned long long abs_ts = iter->ts - iter->array_buffer->time_start;
	unsigned long long rel_ts = next_ts - iter->ts;
	struct trace_seq *s = &iter->seq;

	if (in_ns) {
		abs_ts = ns2usecs(abs_ts);
		rel_ts = ns2usecs(rel_ts);
	}

	if (verbose && in_ns) {
		unsigned long abs_usec = do_div(abs_ts, USEC_PER_MSEC);
		unsigned long abs_msec = (unsigned long)abs_ts;
		unsigned long rel_usec = do_div(rel_ts, USEC_PER_MSEC);
		unsigned long rel_msec = (unsigned long)rel_ts;

		trace_seq_printf(
			s, "[%08llx] %ld.%03ldms (+%ld.%03ldms): ",
			ns2usecs(iter->ts),
			abs_msec, abs_usec,
			rel_msec, rel_usec);

	} else if (verbose && !in_ns) {
		trace_seq_printf(
			s, "[%016llx] %lld (+%lld): ",
			iter->ts, abs_ts, rel_ts);

	} else if (!verbose && in_ns) {
		trace_seq_printf(
			s, " %4lldus%c: ",
			abs_ts,
			trace_find_mark(rel_ts * NSEC_PER_USEC));

	} else { /* !verbose && !in_ns */
		trace_seq_printf(s, " %4lld: ", abs_ts);
	}

	return !trace_seq_has_overflowed(s);
}

static void trace_print_time(struct trace_seq *s, struct trace_iterator *iter,
			     unsigned long long ts)
{
	unsigned long secs, usec_rem;
	unsigned long long t;

	if (iter->iter_flags & TRACE_FILE_TIME_IN_NS) {
		t = ns2usecs(ts);
		usec_rem = do_div(t, USEC_PER_SEC);
		secs = (unsigned long)t;
		trace_seq_printf(s, " %5lu.%06lu", secs, usec_rem);
	} else
		trace_seq_printf(s, " %12llu", ts);
}

int trace_print_context(struct trace_iterator *iter)
{
	struct trace_array *tr = iter->tr;
	struct trace_seq *s = &iter->seq;
	struct trace_entry *entry = iter->ent;
	char comm[TASK_COMM_LEN];

	trace_find_cmdline(entry->pid, comm);

	trace_seq_printf(s, "%16s-%-7d ", comm, entry->pid);

	if (tr->trace_flags & TRACE_ITER_RECORD_TGID) {
		unsigned int tgid = trace_find_tgid(entry->pid);

		if (!tgid)
			trace_seq_printf(s, "(-------) ");
		else
			trace_seq_printf(s, "(%7d) ", tgid);
	}

	trace_seq_printf(s, "[%03d] ", iter->cpu);

	if (tr->trace_flags & TRACE_ITER_IRQ_INFO)
		trace_print_lat_fmt(s, entry);

	trace_print_time(s, iter, iter->ts);
	trace_seq_puts(s, ": ");

	return !trace_seq_has_overflowed(s);
}

int trace_print_lat_context(struct trace_iterator *iter)
{
	struct trace_entry *entry, *next_entry;
	struct trace_array *tr = iter->tr;
	struct trace_seq *s = &iter->seq;
	unsigned long verbose = (tr->trace_flags & TRACE_ITER_VERBOSE);
	u64 next_ts;

	next_entry = trace_find_next_entry(iter, NULL, &next_ts);
	if (!next_entry)
		next_ts = iter->ts;

	/* trace_find_next_entry() may change iter->ent */
	entry = iter->ent;

	if (verbose) {
		char comm[TASK_COMM_LEN];

		trace_find_cmdline(entry->pid, comm);

		trace_seq_printf(
			s, "%16s %7d %3d %d %08x %08lx ",
			comm, entry->pid, iter->cpu, entry->flags,
			entry->preempt_count & 0xf, iter->idx);
	} else {
		lat_print_generic(s, entry, iter->cpu);
	}

	lat_print_timestamp(iter, next_ts);

	return !trace_seq_has_overflowed(s);
}

/**
 * ftrace_find_event - find a registered event
 * @type: the type of event to look for
 *
 * Returns an event of type @type otherwise NULL
 * Called with trace_event_read_lock() held.
 */
struct trace_event *ftrace_find_event(int type)
{
	struct trace_event *event;
	unsigned key;

	key = type & (EVENT_HASHSIZE - 1);

	hlist_for_each_entry(event, &event_hash[key], node) {
		if (event->type == type)
			return event;
	}

	return NULL;
}

static DEFINE_IDA(trace_event_ida);

static void free_trace_event_type(int type)
{
	if (type >= __TRACE_LAST_TYPE)
		ida_free(&trace_event_ida, type);
}

static int alloc_trace_event_type(void)
{
	int next;

	/* Skip static defined type numbers */
	next = ida_alloc_range(&trace_event_ida, __TRACE_LAST_TYPE,
			       TRACE_EVENT_TYPE_MAX, GFP_KERNEL);
	if (next < 0)
		return 0;
	return next;
}

void trace_event_read_lock(void)
{
	down_read(&trace_event_sem);
}

void trace_event_read_unlock(void)
{
	up_read(&trace_event_sem);
}

/**
 * register_trace_event - register output for an event type
 * @event: the event type to register
 *
 * Event types are stored in a hash and this hash is used to
 * find a way to print an event. If the @event->type is set
 * then it will use that type, otherwise it will assign a
 * type to use.
 *
 * If you assign your own type, please make sure it is added
 * to the trace_type enum in trace.h, to avoid collisions
 * with the dynamic types.
 *
 * Returns the event type number or zero on error.
 */
int register_trace_event(struct trace_event *event)
{
	unsigned key;
	int ret = 0;

	down_write(&trace_event_sem);

	if (WARN_ON(!event))
		goto out;

	if (WARN_ON(!event->funcs))
		goto out;

	if (!event->type) {
		event->type = alloc_trace_event_type();
		if (!event->type)
			goto out;
	} else if (WARN(event->type > __TRACE_LAST_TYPE,
			"Need to add type to trace.h")) {
		goto out;
	} else {
		/* Is this event already used */
		if (ftrace_find_event(event->type))
			goto out;
	}

	if (event->funcs->trace == NULL)
		event->funcs->trace = trace_nop_print;
	if (event->funcs->raw == NULL)
		event->funcs->raw = trace_nop_print;
	if (event->funcs->hex == NULL)
		event->funcs->hex = trace_nop_print;
	if (event->funcs->binary == NULL)
		event->funcs->binary = trace_nop_print;

	key = event->type & (EVENT_HASHSIZE - 1);

	hlist_add_head(&event->node, &event_hash[key]);

	ret = event->type;
 out:
	up_write(&trace_event_sem);

	return ret;
}
EXPORT_SYMBOL_GPL(register_trace_event);

/*
 * Used by module code with the trace_event_sem held for write.
 */
int __unregister_trace_event(struct trace_event *event)
{
	hlist_del(&event->node);
	free_trace_event_type(event->type);
	return 0;
}

/**
 * unregister_trace_event - remove a no longer used event
 * @event: the event to remove
 */
int unregister_trace_event(struct trace_event *event)
{
	down_write(&trace_event_sem);
	__unregister_trace_event(event);
	up_write(&trace_event_sem);

	return 0;
}
EXPORT_SYMBOL_GPL(unregister_trace_event);

/*
 * Standard events
 */

static void print_array(struct trace_iterator *iter, void *pos,
			struct ftrace_event_field *field)
{
	int offset;
	int len;
	int i;

	offset = *(int *)pos & 0xffff;
	len = *(int *)pos >> 16;

	if (field)
		offset += field->offset + sizeof(int);

	if (offset + len > iter->ent_size) {
		trace_seq_puts(&iter->seq, "<OVERFLOW>");
		return;
	}

	pos = (void *)iter->ent + offset;

	for (i = 0; i < len; i++, pos++) {
		if (i)
			trace_seq_putc(&iter->seq, ',');
		trace_seq_printf(&iter->seq, "%02x", *(unsigned char *)pos);
	}
}

static void print_fields(struct trace_iterator *iter, struct trace_event_call *call,
			 struct list_head *head)
{
	struct ftrace_event_field *field;
	int offset;
	int len;
	int ret;
	void *pos;

	list_for_each_entry_reverse(field, head, link) {
		trace_seq_printf(&iter->seq, " %s=", field->name);
		if (field->offset + field->size > iter->ent_size) {
			trace_seq_puts(&iter->seq, "<OVERFLOW>");
			continue;
		}
		pos = (void *)iter->ent + field->offset;

		switch (field->filter_type) {
		case FILTER_COMM:
		case FILTER_STATIC_STRING:
			trace_seq_printf(&iter->seq, "%.*s", field->size, (char *)pos);
			break;
		case FILTER_RDYN_STRING:
		case FILTER_DYN_STRING:
			offset = *(int *)pos & 0xffff;
			len = *(int *)pos >> 16;

			if (field->filter_type == FILTER_RDYN_STRING)
				offset += field->offset + sizeof(int);

			if (offset + len > iter->ent_size) {
				trace_seq_puts(&iter->seq, "<OVERFLOW>");
				break;
			}
			pos = (void *)iter->ent + offset;
			trace_seq_printf(&iter->seq, "%.*s", len, (char *)pos);
			break;
		case FILTER_PTR_STRING:
			if (!iter->fmt_size)
				trace_iter_expand_format(iter);
			pos = *(void **)pos;
			ret = strncpy_from_kernel_nofault(iter->fmt, pos,
							  iter->fmt_size);
			if (ret < 0)
				trace_seq_printf(&iter->seq, "(0x%px)", pos);
			else
				trace_seq_printf(&iter->seq, "(0x%px:%s)",
						 pos, iter->fmt);
			break;
		case FILTER_TRACE_FN:
			pos = *(void **)pos;
			trace_seq_printf(&iter->seq, "%pS", pos);
			break;
		case FILTER_CPU:
		case FILTER_OTHER:
			switch (field->size) {
			case 1:
				if (isprint(*(char *)pos)) {
					trace_seq_printf(&iter->seq, "'%c'",
						 *(unsigned char *)pos);
				}
				trace_seq_printf(&iter->seq, "(%d)",
						 *(unsigned char *)pos);
				break;
			case 2:
				trace_seq_printf(&iter->seq, "0x%x (%d)",
						 *(unsigned short *)pos,
						 *(unsigned short *)pos);
				break;
			case 4:
				/* dynamic array info is 4 bytes */
				if (strstr(field->type, "__data_loc")) {
					print_array(iter, pos, NULL);
					break;
				}

				if (strstr(field->type, "__rel_loc")) {
					print_array(iter, pos, field);
					break;
				}

				trace_seq_printf(&iter->seq, "0x%x (%d)",
						 *(unsigned int *)pos,
						 *(unsigned int *)pos);
				break;
			case 8:
				trace_seq_printf(&iter->seq, "0x%llx (%lld)",
						 *(unsigned long long *)pos,
						 *(unsigned long long *)pos);
				break;
			default:
				trace_seq_puts(&iter->seq, "<INVALID-SIZE>");
				break;
			}
			break;
		default:
			trace_seq_puts(&iter->seq, "<INVALID-TYPE>");
		}
	}
	trace_seq_putc(&iter->seq, '\n');
}

enum print_line_t print_event_fields(struct trace_iterator *iter,
				     struct trace_event *event)
{
	struct trace_event_call *call;
	struct list_head *head;

	/* ftrace defined events have separate call structures */
	if (event->type <= __TRACE_LAST_TYPE) {
		bool found = false;

		down_read(&trace_event_sem);
		list_for_each_entry(call, &ftrace_events, list) {
			if (call->event.type == event->type) {
				found = true;
				break;
			}
			/* No need to search all events */
			if (call->event.type > __TRACE_LAST_TYPE)
				break;
		}
		up_read(&trace_event_sem);
		if (!found) {
			trace_seq_printf(&iter->seq, "UNKNOWN TYPE %d\n", event->type);
			goto out;
		}
	} else {
		call = container_of(event, struct trace_event_call, event);
	}
	head = trace_get_fields(call);

	trace_seq_printf(&iter->seq, "%s:", trace_event_name(call));

	if (head && !list_empty(head))
		print_fields(iter, call, head);
	else
		trace_seq_puts(&iter->seq, "No fields found\n");

 out:
	return trace_handle_return(&iter->seq);
}

enum print_line_t trace_nop_print(struct trace_iterator *iter, int flags,
				  struct trace_event *event)
{
	trace_seq_printf(&iter->seq, "type: %d\n", iter->ent->type);

	return trace_handle_return(&iter->seq);
}

static void print_fn_trace(struct trace_seq *s, unsigned long ip,
			   unsigned long parent_ip, long delta, int flags)
{
	ip += delta;
	parent_ip += delta;

	seq_print_ip_sym(s, ip, flags);

	if ((flags & TRACE_ITER_PRINT_PARENT) && parent_ip) {
		trace_seq_puts(s, " <-");
		seq_print_ip_sym(s, parent_ip, flags);
	}
}

/* TRACE_FN */
static enum print_line_t trace_fn_trace(struct trace_iterator *iter, int flags,
					struct trace_event *event)
{
	struct ftrace_entry *field;
	struct trace_seq *s = &iter->seq;

	trace_assign_type(field, iter->ent);

	print_fn_trace(s, field->ip, field->parent_ip, iter->tr->text_delta, flags);
	trace_seq_putc(s, '\n');

	return trace_handle_return(s);
}

static enum print_line_t trace_fn_raw(struct trace_iterator *iter, int flags,
				      struct trace_event *event)
{
	struct ftrace_entry *field;

	trace_assign_type(field, iter->ent);

	trace_seq_printf(&iter->seq, "%lx %lx\n",
			 field->ip,
			 field->parent_ip);

	return trace_handle_return(&iter->seq);
}

static enum print_line_t trace_fn_hex(struct trace_iterator *iter, int flags,
				      struct trace_event *event)
{
	struct ftrace_entry *field;
	struct trace_seq *s = &iter->seq;

	trace_assign_type(field, iter->ent);

	SEQ_PUT_HEX_FIELD(s, field->ip);
	SEQ_PUT_HEX_FIELD(s, field->parent_ip);

	return trace_handle_return(s);
}

static enum print_line_t trace_fn_bin(struct trace_iterator *iter, int flags,
				      struct trace_event *event)
{
	struct ftrace_entry *field;
	struct trace_seq *s = &iter->seq;

	trace_assign_type(field, iter->ent);

	SEQ_PUT_FIELD(s, field->ip);
	SEQ_PUT_FIELD(s, field->parent_ip);

	return trace_handle_return(s);
}

static struct trace_event_functions trace_fn_funcs = {
	.trace		= trace_fn_trace,
	.raw		= trace_fn_raw,
	.hex		= trace_fn_hex,
	.binary		= trace_fn_bin,
};

static struct trace_event trace_fn_event = {
	.type		= TRACE_FN,
	.funcs		= &trace_fn_funcs,
};

/* TRACE_CTX an TRACE_WAKE */
static enum print_line_t trace_ctxwake_print(struct trace_iterator *iter,
					     char *delim)
{
	struct ctx_switch_entry *field;
	char comm[TASK_COMM_LEN];
	int S, T;


	trace_assign_type(field, iter->ent);

	T = task_index_to_char(field->next_state);
	S = task_index_to_char(field->prev_state);
	trace_find_cmdline(field->next_pid, comm);
	trace_seq_printf(&iter->seq,
			 " %7d:%3d:%c %s [%03d] %7d:%3d:%c %s\n",
			 field->prev_pid,
			 field->prev_prio,
			 S, delim,
			 field->next_cpu,
			 field->next_pid,
			 field->next_prio,
			 T, comm);

	return trace_handle_return(&iter->seq);
}

static enum print_line_t trace_ctx_print(struct trace_iterator *iter, int flags,
					 struct trace_event *event)
{
	return trace_ctxwake_print(iter, "==>");
}

static enum print_line_t trace_wake_print(struct trace_iterator *iter,
					  int flags, struct trace_event *event)
{
	return trace_ctxwake_print(iter, "  +");
}

static int trace_ctxwake_raw(struct trace_iterator *iter, char S)
{
	struct ctx_switch_entry *field;
	int T;

	trace_assign_type(field, iter->ent);

	if (!S)
		S = task_index_to_char(field->prev_state);
	T = task_index_to_char(field->next_state);
	trace_seq_printf(&iter->seq, "%d %d %c %d %d %d %c\n",
			 field->prev_pid,
			 field->prev_prio,
			 S,
			 field->next_cpu,
			 field->next_pid,
			 field->next_prio,
			 T);

	return trace_handle_return(&iter->seq);
}

static enum print_line_t trace_ctx_raw(struct trace_iterator *iter, int flags,
				       struct trace_event *event)
{
	return trace_ctxwake_raw(iter, 0);
}

static enum print_line_t trace_wake_raw(struct trace_iterator *iter, int flags,
					struct trace_event *event)
{
	return trace_ctxwake_raw(iter, '+');
}


static int trace_ctxwake_hex(struct trace_iterator *iter, char S)
{
	struct ctx_switch_entry *field;
	struct trace_seq *s = &iter->seq;
	int T;

	trace_assign_type(field, iter->ent);

	if (!S)
		S = task_index_to_char(field->prev_state);
	T = task_index_to_char(field->next_state);

	SEQ_PUT_HEX_FIELD(s, field->prev_pid);
	SEQ_PUT_HEX_FIELD(s, field->prev_prio);
	SEQ_PUT_HEX_FIELD(s, S);
	SEQ_PUT_HEX_FIELD(s, field->next_cpu);
	SEQ_PUT_HEX_FIELD(s, field->next_pid);
	SEQ_PUT_HEX_FIELD(s, field->next_prio);
	SEQ_PUT_HEX_FIELD(s, T);

	return trace_handle_return(s);
}

static enum print_line_t trace_ctx_hex(struct trace_iterator *iter, int flags,
				       struct trace_event *event)
{
	return trace_ctxwake_hex(iter, 0);
}

static enum print_line_t trace_wake_hex(struct trace_iterator *iter, int flags,
					struct trace_event *event)
{
	return trace_ctxwake_hex(iter, '+');
}

static enum print_line_t trace_ctxwake_bin(struct trace_iterator *iter,
					   int flags, struct trace_event *event)
{
	struct ctx_switch_entry *field;
	struct trace_seq *s = &iter->seq;

	trace_assign_type(field, iter->ent);

	SEQ_PUT_FIELD(s, field->prev_pid);
	SEQ_PUT_FIELD(s, field->prev_prio);
	SEQ_PUT_FIELD(s, field->prev_state);
	SEQ_PUT_FIELD(s, field->next_cpu);
	SEQ_PUT_FIELD(s, field->next_pid);
	SEQ_PUT_FIELD(s, field->next_prio);
	SEQ_PUT_FIELD(s, field->next_state);

	return trace_handle_return(s);
}

static struct trace_event_functions trace_ctx_funcs = {
	.trace		= trace_ctx_print,
	.raw		= trace_ctx_raw,
	.hex		= trace_ctx_hex,
	.binary		= trace_ctxwake_bin,
};

static struct trace_event trace_ctx_event = {
	.type		= TRACE_CTX,
	.funcs		= &trace_ctx_funcs,
};

static struct trace_event_functions trace_wake_funcs = {
	.trace		= trace_wake_print,
	.raw		= trace_wake_raw,
	.hex		= trace_wake_hex,
	.binary		= trace_ctxwake_bin,
};

static struct trace_event trace_wake_event = {
	.type		= TRACE_WAKE,
	.funcs		= &trace_wake_funcs,
};

/* TRACE_STACK */

static enum print_line_t trace_stack_print(struct trace_iterator *iter,
					   int flags, struct trace_event *event)
{
	struct stack_entry *field;
	struct trace_seq *s = &iter->seq;
	unsigned long *p;
	unsigned long *end;
	long delta = iter->tr->text_delta;

	trace_assign_type(field, iter->ent);
	end = (unsigned long *)((long)iter->ent + iter->ent_size);

	trace_seq_puts(s, "<stack trace>\n");

	for (p = field->caller; p && p < end && *p != ULONG_MAX; p++) {

		if (trace_seq_has_overflowed(s))
			break;

		trace_seq_puts(s, " => ");
		seq_print_ip_sym(s, (*p) + delta, flags);
		trace_seq_putc(s, '\n');
	}

	return trace_handle_return(s);
}

static struct trace_event_functions trace_stack_funcs = {
	.trace		= trace_stack_print,
};

static struct trace_event trace_stack_event = {
	.type		= TRACE_STACK,
	.funcs		= &trace_stack_funcs,
};

/* TRACE_USER_STACK */
static enum print_line_t trace_user_stack_print(struct trace_iterator *iter,
						int flags, struct trace_event *event)
{
	struct trace_array *tr = iter->tr;
	struct userstack_entry *field;
	struct trace_seq *s = &iter->seq;
	struct mm_struct *mm = NULL;
	unsigned int i;

	trace_assign_type(field, iter->ent);

	trace_seq_puts(s, "<user stack trace>\n");

	if (tr->trace_flags & TRACE_ITER_SYM_USEROBJ) {
		struct task_struct *task;
		/*
		 * we do the lookup on the thread group leader,
		 * since individual threads might have already quit!
		 */
		rcu_read_lock();
		task = find_task_by_vpid(field->tgid);
		if (task)
			mm = get_task_mm(task);
		rcu_read_unlock();
	}

	for (i = 0; i < FTRACE_STACK_ENTRIES; i++) {
		unsigned long ip = field->caller[i];

		if (!ip || trace_seq_has_overflowed(s))
			break;

		trace_seq_puts(s, " => ");
		seq_print_user_ip(s, mm, ip, flags);
		trace_seq_putc(s, '\n');
	}

	if (mm)
		mmput(mm);

	return trace_handle_return(s);
}

static struct trace_event_functions trace_user_stack_funcs = {
	.trace		= trace_user_stack_print,
};

static struct trace_event trace_user_stack_event = {
	.type		= TRACE_USER_STACK,
	.funcs		= &trace_user_stack_funcs,
};

/* TRACE_HWLAT */
static enum print_line_t
trace_hwlat_print(struct trace_iterator *iter, int flags,
		  struct trace_event *event)
{
	struct trace_entry *entry = iter->ent;
	struct trace_seq *s = &iter->seq;
	struct hwlat_entry *field;

	trace_assign_type(field, entry);

	trace_seq_printf(s, "#%-5u inner/outer(us): %4llu/%-5llu ts:%lld.%09ld count:%d",
			 field->seqnum,
			 field->duration,
			 field->outer_duration,
			 (long long)field->timestamp.tv_sec,
			 field->timestamp.tv_nsec, field->count);

	if (field->nmi_count) {
		/*
		 * The generic sched_clock() is not NMI safe, thus
		 * we only record the count and not the time.
		 */
		if (!IS_ENABLED(CONFIG_GENERIC_SCHED_CLOCK))
			trace_seq_printf(s, " nmi-total:%llu",
					 field->nmi_total_ts);
		trace_seq_printf(s, " nmi-count:%u",
				 field->nmi_count);
	}

	trace_seq_putc(s, '\n');

	return trace_handle_return(s);
}

static enum print_line_t
trace_hwlat_raw(struct trace_iterator *iter, int flags,
		struct trace_event *event)
{
	struct hwlat_entry *field;
	struct trace_seq *s = &iter->seq;

	trace_assign_type(field, iter->ent);

	trace_seq_printf(s, "%llu %lld %lld %09ld %u\n",
			 field->duration,
			 field->outer_duration,
			 (long long)field->timestamp.tv_sec,
			 field->timestamp.tv_nsec,
			 field->seqnum);

	return trace_handle_return(s);
}

static struct trace_event_functions trace_hwlat_funcs = {
	.trace		= trace_hwlat_print,
	.raw		= trace_hwlat_raw,
};

static struct trace_event trace_hwlat_event = {
	.type		= TRACE_HWLAT,
	.funcs		= &trace_hwlat_funcs,
};

/* TRACE_OSNOISE */
static enum print_line_t
trace_osnoise_print(struct trace_iterator *iter, int flags,
		    struct trace_event *event)
{
	struct trace_entry *entry = iter->ent;
	struct trace_seq *s = &iter->seq;
	struct osnoise_entry *field;
	u64 ratio, ratio_dec;
	u64 net_runtime;

	trace_assign_type(field, entry);

	/*
	 * compute the available % of cpu time.
	 */
	net_runtime = field->runtime - field->noise;
	ratio = net_runtime * 10000000;
	do_div(ratio, field->runtime);
	ratio_dec = do_div(ratio, 100000);

	trace_seq_printf(s, "%llu %10llu %3llu.%05llu %7llu",
			 field->runtime,
			 field->noise,
			 ratio, ratio_dec,
			 field->max_sample);

	trace_seq_printf(s, " %6u", field->hw_count);
	trace_seq_printf(s, " %6u", field->nmi_count);
	trace_seq_printf(s, " %6u", field->irq_count);
	trace_seq_printf(s, " %6u", field->softirq_count);
	trace_seq_printf(s, " %6u", field->thread_count);

	trace_seq_putc(s, '\n');

	return trace_handle_return(s);
}

static enum print_line_t
trace_osnoise_raw(struct trace_iterator *iter, int flags,
		  struct trace_event *event)
{
	struct osnoise_entry *field;
	struct trace_seq *s = &iter->seq;

	trace_assign_type(field, iter->ent);

	trace_seq_printf(s, "%lld %llu %llu %u %u %u %u %u\n",
			 field->runtime,
			 field->noise,
			 field->max_sample,
			 field->hw_count,
			 field->nmi_count,
			 field->irq_count,
			 field->softirq_count,
			 field->thread_count);

	return trace_handle_return(s);
}

static struct trace_event_functions trace_osnoise_funcs = {
	.trace		= trace_osnoise_print,
	.raw		= trace_osnoise_raw,
};

static struct trace_event trace_osnoise_event = {
	.type		= TRACE_OSNOISE,
	.funcs		= &trace_osnoise_funcs,
};

/* TRACE_TIMERLAT */

static char *timerlat_lat_context[] = {"irq", "thread", "user-ret"};
static enum print_line_t
trace_timerlat_print(struct trace_iterator *iter, int flags,
		     struct trace_event *event)
{
	struct trace_entry *entry = iter->ent;
	struct trace_seq *s = &iter->seq;
	struct timerlat_entry *field;

	trace_assign_type(field, entry);

	trace_seq_printf(s, "#%-5u context %6s timer_latency %9llu ns\n",
			 field->seqnum,
			 timerlat_lat_context[field->context],
			 field->timer_latency);

	return trace_handle_return(s);
}

static enum print_line_t
trace_timerlat_raw(struct trace_iterator *iter, int flags,
		   struct trace_event *event)
{
	struct timerlat_entry *field;
	struct trace_seq *s = &iter->seq;

	trace_assign_type(field, iter->ent);

	trace_seq_printf(s, "%u %d %llu\n",
			 field->seqnum,
			 field->context,
			 field->timer_latency);

	return trace_handle_return(s);
}

static struct trace_event_functions trace_timerlat_funcs = {
	.trace		= trace_timerlat_print,
	.raw		= trace_timerlat_raw,
};

static struct trace_event trace_timerlat_event = {
	.type		= TRACE_TIMERLAT,
	.funcs		= &trace_timerlat_funcs,
};

/* TRACE_BPUTS */
static enum print_line_t
trace_bputs_print(struct trace_iterator *iter, int flags,
		   struct trace_event *event)
{
	struct trace_entry *entry = iter->ent;
	struct trace_seq *s = &iter->seq;
	struct bputs_entry *field;

	trace_assign_type(field, entry);

	seq_print_ip_sym(s, field->ip, flags);
	trace_seq_puts(s, ": ");
	trace_seq_puts(s, field->str);

	return trace_handle_return(s);
}


static enum print_line_t
trace_bputs_raw(struct trace_iterator *iter, int flags,
		struct trace_event *event)
{
	struct bputs_entry *field;
	struct trace_seq *s = &iter->seq;

	trace_assign_type(field, iter->ent);

	trace_seq_printf(s, ": %lx : ", field->ip);
	trace_seq_puts(s, field->str);

	return trace_handle_return(s);
}

static struct trace_event_functions trace_bputs_funcs = {
	.trace		= trace_bputs_print,
	.raw		= trace_bputs_raw,
};

static struct trace_event trace_bputs_event = {
	.type		= TRACE_BPUTS,
	.funcs		= &trace_bputs_funcs,
};

/* TRACE_BPRINT */
static enum print_line_t
trace_bprint_print(struct trace_iterator *iter, int flags,
		   struct trace_event *event)
{
	struct trace_entry *entry = iter->ent;
	struct trace_seq *s = &iter->seq;
	struct bprint_entry *field;

	trace_assign_type(field, entry);

	seq_print_ip_sym(s, field->ip, flags);
	trace_seq_puts(s, ": ");
	trace_seq_bprintf(s, field->fmt, field->buf);

	return trace_handle_return(s);
}


static enum print_line_t
trace_bprint_raw(struct trace_iterator *iter, int flags,
		 struct trace_event *event)
{
	struct bprint_entry *field;
	struct trace_seq *s = &iter->seq;

	trace_assign_type(field, iter->ent);

	trace_seq_printf(s, ": %lx : ", field->ip);
	trace_seq_bprintf(s, field->fmt, field->buf);

	return trace_handle_return(s);
}

static struct trace_event_functions trace_bprint_funcs = {
	.trace		= trace_bprint_print,
	.raw		= trace_bprint_raw,
};

static struct trace_event trace_bprint_event = {
	.type		= TRACE_BPRINT,
	.funcs		= &trace_bprint_funcs,
};

/* TRACE_PRINT */
static enum print_line_t trace_print_print(struct trace_iterator *iter,
					   int flags, struct trace_event *event)
{
	struct print_entry *field;
	struct trace_seq *s = &iter->seq;
	unsigned long ip;

	trace_assign_type(field, iter->ent);

	ip = field->ip + iter->tr->text_delta;

	seq_print_ip_sym(s, ip, flags);
	trace_seq_printf(s, ": %s", field->buf);

	return trace_handle_return(s);
}

static enum print_line_t trace_print_raw(struct trace_iterator *iter, int flags,
					 struct trace_event *event)
{
	struct print_entry *field;

	trace_assign_type(field, iter->ent);

	trace_seq_printf(&iter->seq, "# %lx %s", field->ip, field->buf);

	return trace_handle_return(&iter->seq);
}

static struct trace_event_functions trace_print_funcs = {
	.trace		= trace_print_print,
	.raw		= trace_print_raw,
};

static struct trace_event trace_print_event = {
	.type	 	= TRACE_PRINT,
	.funcs		= &trace_print_funcs,
};

static enum print_line_t trace_raw_data(struct trace_iterator *iter, int flags,
					 struct trace_event *event)
{
	struct raw_data_entry *field;
	int i;

	trace_assign_type(field, iter->ent);

	trace_seq_printf(&iter->seq, "# %x buf:", field->id);

	for (i = 0; i < iter->ent_size - offsetof(struct raw_data_entry, buf); i++)
		trace_seq_printf(&iter->seq, " %02x",
				 (unsigned char)field->buf[i]);

	trace_seq_putc(&iter->seq, '\n');

	return trace_handle_return(&iter->seq);
}

static struct trace_event_functions trace_raw_data_funcs = {
	.trace		= trace_raw_data,
	.raw		= trace_raw_data,
};

static struct trace_event trace_raw_data_event = {
	.type	 	= TRACE_RAW_DATA,
	.funcs		= &trace_raw_data_funcs,
};

static enum print_line_t
trace_func_repeats_raw(struct trace_iterator *iter, int flags,
			 struct trace_event *event)
{
	struct func_repeats_entry *field;
	struct trace_seq *s = &iter->seq;

	trace_assign_type(field, iter->ent);

	trace_seq_printf(s, "%lu %lu %u %llu\n",
			 field->ip,
			 field->parent_ip,
			 field->count,
			 FUNC_REPEATS_GET_DELTA_TS(field));

	return trace_handle_return(s);
}

static enum print_line_t
trace_func_repeats_print(struct trace_iterator *iter, int flags,
			 struct trace_event *event)
{
	struct func_repeats_entry *field;
	struct trace_seq *s = &iter->seq;

	trace_assign_type(field, iter->ent);

	print_fn_trace(s, field->ip, field->parent_ip, iter->tr->text_delta, flags);
	trace_seq_printf(s, " (repeats: %u, last_ts:", field->count);
	trace_print_time(s, iter,
			 iter->ts - FUNC_REPEATS_GET_DELTA_TS(field));
	trace_seq_puts(s, ")\n");

	return trace_handle_return(s);
}

static struct trace_event_functions trace_func_repeats_funcs = {
	.trace		= trace_func_repeats_print,
	.raw		= trace_func_repeats_raw,
};

static struct trace_event trace_func_repeats_event = {
	.type	 	= TRACE_FUNC_REPEATS,
	.funcs		= &trace_func_repeats_funcs,
};

static struct trace_event *events[] __initdata = {
	&trace_fn_event,
	&trace_ctx_event,
	&trace_wake_event,
	&trace_stack_event,
	&trace_user_stack_event,
	&trace_bputs_event,
	&trace_bprint_event,
	&trace_print_event,
	&trace_hwlat_event,
	&trace_osnoise_event,
	&trace_timerlat_event,
	&trace_raw_data_event,
	&trace_func_repeats_event,
	NULL
};

__init int init_events(void)
{
	struct trace_event *event;
	int i, ret;

	for (i = 0; events[i]; i++) {
		event = events[i];
		ret = register_trace_event(event);
		WARN_ONCE(!ret, "event %d failed to register", event->type);
	}

	return 0;
}<|MERGE_RESOLUTION|>--- conflicted
+++ resolved
@@ -460,10 +460,6 @@
 		(entry->flags & TRACE_FLAG_IRQS_OFF && bh_off) ? 'D' :
 		(entry->flags & TRACE_FLAG_IRQS_OFF) ? 'd' :
 		bh_off ? 'b' :
-<<<<<<< HEAD
-		!IS_ENABLED(CONFIG_TRACE_IRQFLAGS_SUPPORT) ? 'X' :
-=======
->>>>>>> 042de4aa
 		'.';
 
 	switch (entry->flags & (TRACE_FLAG_NEED_RESCHED | TRACE_FLAG_NEED_RESCHED_LAZY |
